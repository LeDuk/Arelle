'''
See COPYRIGHT.md for copyright information.
'''
from __future__ import annotations
import logging, os
from typing import TYPE_CHECKING, Any, Callable, Type, cast
from lxml import etree
from regex import Match, compile as re_compile
from decimal import Decimal, InvalidOperation
from fractions import Fraction
from arelle import UrlUtil, XbrlConst, XmlUtil, XmlValidateConst
from arelle.ModelValue import (qname, qnameEltPfxName, qnameClarkName, qnameHref,
                               dateTime, DATE, DATETIME, DATEUNION, time,
                               anyURI, INVALIDixVALUE, gYearMonth, gMonthDay, gYear, gMonth, gDay, isoDuration)
from arelle.ModelObject import ModelObject, ModelAttribute
from arelle.PythonUtil import strTruncate

if TYPE_CHECKING:
    from arelle.Cntlr import Cntlr
    from arelle.ModelXbrl import ModelXbrl
    from arelle.ModelDtsObject import ModelAny, ModelConcept
    from arelle.ModelDocument import ModelDocument
    from arelle.ModelInstanceObject import ModelFact
    from arelle.typing import TypeGetText
    from arelle.ModelValue import TypeXValue, TypeSValue
    from arelle.ModelDtsObject import ModelType
    from arelle.ModelValue import QName

_: TypeGetText

# support legacy direct imports from this module
UNVALIDATED      = XmlValidateConst.UNVALIDATED
UNKNOWN          = XmlValidateConst.UNKNOWN
INVALID          = XmlValidateConst.INVALID
NONE             = XmlValidateConst.NONE
VALID            = XmlValidateConst.VALID
VALID_ID         = XmlValidateConst.VALID_ID
VALID_NO_CONTENT = XmlValidateConst.VALID_NO_CONTENT


validateElementSequence: Callable[..., Any] | None = None  #dynamic import to break dependency loops
modelGroupCompositorTitle: Callable[[Any], str] | None = None
ModelInlineValueObject: Type[Any] | None = None
ixMsgCode: Callable[..., str] | None = None

normalizeWhitespacePattern = re_compile(r"[\t\n\r]") # replace tab, line feed, return with space (XML Schema Rules, note: does not include NBSP)
collapseWhitespacePattern = re_compile(r"[ \t\n\r]+") # collapse multiple spaces, tabs, line feeds and returns to single space
entirelyWhitespacePattern = re_compile(r"^[ \t\n\r]+$") # collapse multiple spaces, tabs, line feeds and returns to single space
languagePattern = re_compile("[a-zA-Z]{1,8}(-[a-zA-Z0-9]{1,8})*$")
NCNamePattern = re_compile("^[_A-Za-z\xC0-\xD6\xD8-\xF6\xF8-\xFF\u0100-\u02FF\u0370-\u037D\u037F-\u1FFF\u200C-\u200D\u2070-\u218F\u2C00-\u2FEF\u3001-\uD7FF\uF900-\uFDCF\uFDF0-\uFFFD]"
                            r"[_\-\."
                               "\xB7A-Za-z0-9\xC0-\xD6\xD8-\xF6\xF8-\xFF\u0100-\u02FF\u0370-\u037D\u037F-\u1FFF\u200C-\u200D\u2070-\u218F\u2C00-\u2FEF\u3001-\uD7FF\uF900-\uFDCF\uFDF0-\uFFFD\u0300-\u036F\u203F-\u2040]*$")
QNamePattern = re_compile("^([_A-Za-z\xC0-\xD6\xD8-\xF6\xF8-\xFF\u0100-\u02FF\u0370-\u037D\u037F-\u1FFF\u200C-\u200D\u2070-\u218F\u2C00-\u2FEF\u3001-\uD7FF\uF900-\uFDCF\uFDF0-\uFFFD]"
                             r"[_\-\."
                               "\xB7A-Za-z0-9\xC0-\xD6\xD8-\xF6\xF8-\xFF\u0100-\u02FF\u0370-\u037D\u037F-\u1FFF\u200C-\u200D\u2070-\u218F\u2C00-\u2FEF\u3001-\uD7FF\uF900-\uFDCF\uFDF0-\uFFFD\u0300-\u036F\u203F-\u2040]*:)?"
                          "[_A-Za-z\xC0-\xD6\xD8-\xF6\xF8-\xFF\u0100-\u02FF\u0370-\u037D\u037F-\u1FFF\u200C-\u200D\u2070-\u218F\u2C00-\u2FEF\u3001-\uD7FF\uF900-\uFDCF\uFDF0-\uFFFD]"
                            r"[_\-\."
                               "\xB7A-Za-z0-9\xC0-\xD6\xD8-\xF6\xF8-\xFF\u0100-\u02FF\u0370-\u037D\u037F-\u1FFF\u200C-\u200D\u2070-\u218F\u2C00-\u2FEF\u3001-\uD7FF\uF900-\uFDCF\uFDF0-\uFFFD\u0300-\u036F\u203F-\u2040]*$")
namePattern = re_compile("^[_A-Za-z\xC0-\xD6\xD8-\xF6\xF8-\xFF\u0100-\u02FF\u0370-\u037D\u037F-\u1FFF\u200C-\u200D\u2070-\u218F\u2C00-\u2FEF\u3001-\uD7FF\uF900-\uFDCF\uFDF0-\uFFFD]"
                            r"[_\-\.:"
                               "\xB7A-Za-z0-9\xC0-\xD6\xD8-\xF6\xF8-\xFF\u0100-\u02FF\u0370-\u037D\u037F-\u1FFF\u200C-\u200D\u2070-\u218F\u2C00-\u2FEF\u3001-\uD7FF\uF900-\uFDCF\uFDF0-\uFFFD\u0300-\u036F\u203F-\u2040]*$")

NMTOKENPattern = re_compile(r"[_\-\.:"
                               "\xB7A-Za-z0-9\xC0-\xD6\xD8-\xF6\xF8-\xFF\u0100-\u02FF\u0370-\u037D\u037F-\u1FFF\u200C-\u200D\u2070-\u218F\u2C00-\u2FEF\u3001-\uD7FF\uF900-\uFDCF\uFDF0-\uFFFD\u0300-\u036F\u203F-\u2040]+$")

decimalPattern = re_compile(r"^[+-]?([0-9]+(\.[0-9]*)?|\.[0-9]+)$")
integerPattern = re_compile(r"^[+-]?([0-9]+)$")
floatPattern = re_compile(r"^(\+|-)?([0-9]+(\.[0-9]*)?|\.[0-9]+)([Ee](\+|-)?[0-9]+)?$|^(\+|-)?INF$|^NaN$")

lexicalPatterns = {
    "duration": re_compile(r"-?P((([0-9]+Y([0-9]+M)?([0-9]+D)?|([0-9]+M)([0-9]+D)?|([0-9]+D))(T(([0-9]+H)([0-9]+M)?([0-9]+(\.[0-9]+)?S)?|([0-9]+M)([0-9]+(\.[0-9]+)?S)?|([0-9]+(\.[0-9]+)?S)))?)|(T(([0-9]+H)([0-9]+M)?([0-9]+(\.[0-9]+)?S)?|([0-9]+M)([0-9]+(\.[0-9]+)?S)?|([0-9]+(\.[0-9]+)?S))))$"),
    "gYearMonth": re_compile(r"-?([1-9][0-9]{3,}|0[0-9]{3})-(0[1-9]|1[0-2])(Z|(\+|-)((0[0-9]|1[0-3]):[0-5][0-9]|14:00))?$"),
    "gYear": re_compile(r"-?([1-9][0-9]{3,}|0[0-9]{3})(Z|(\+|-)((0[0-9]|1[0-3]):[0-5][0-9]|14:00))?$"),
    "gMonthDay": re_compile(r"--(0[1-9]|1[0-2])-(0[1-9]|[12][0-9]|3[01])(Z|(\+|-)((0[0-9]|1[0-3]):[0-5][0-9]|14:00))?$"),
    "gDay": re_compile(r"---(0[1-9]|[12][0-9]|3[01])(Z|(\+|-)((0[0-9]|1[0-3]):[0-5][0-9]|14:00))?$"),
    "gMonth": re_compile(r"--(0[1-9]|1[0-2])(Z|(\+|-)((0[0-9]|1[0-3]):[0-5][0-9]|14:00))?$"),
    "language": re_compile(r"[a-zA-Z]{1,8}(-[a-zA-Z0-9]{1,8})*$"),
    "XBRLI_DATEUNION": re_compile(r"\s*-?[0-9]{4}-[0-9]{2}-[0-9]{2}(T[0-9]{2}:[0-9]{2}:[0-9]{2}([.][0-9]+)?)?(Z|[+-][0-9]{2}:[0-9]{2})?\s*$"),
    "dateTime": re_compile(r"\s*-?[0-9]{4}-[0-9]{2}-[0-9]{2}T[0-9]{2}:[0-9]{2}:[0-9]{2}([.][0-9]+)?(Z|[+-][0-9]{2}:[0-9]{2})?\s*$"),
    "date": re_compile(r"\s*-?[0-9]{4}-[0-9]{2}-[0-9]{2}(Z|[+-][0-9]{2}:[0-9]{2})?\s*$"),
    "time": re_compile(r"\s*-?[0-9]{2}:[0-9]{2}:[0-9]{2}([.][0-9]+)?(Z|[+-][0-9]{2}:[0-9]{2})?\s*$"),
    }

# patterns difficult to compile into python
xmlSchemaPatterns = {
    r"\c+": NMTOKENPattern,
    r"\i\c*": namePattern,
    r"[\i-[:]][\c-[:]]*": NCNamePattern,
    }

# patterns to replace \c and \i in names
iNameChar = "[_A-Za-z\xC0-\xD6\xD8-\xF6\xF8-\xFF\u0100-\u02FF\u0370-\u037D\u037F-\u1FFF\u200C-\u200D\u2070-\u218F\u2C00-\u2FEF\u3001-\uD7FF\uF900-\uFDCF\uFDF0-\uFFFD]"
cNameChar = r"[_\-\.:"   "\xB7A-Za-z0-9\xC0-\xD6\xD8-\xF6\xF8-\xFF\u0100-\u02FF\u0370-\u037D\u037F-\u1FFF\u200C-\u200D\u2070-\u218F\u2C00-\u2FEF\u3001-\uD7FF\uF900-\uFDCF\uFDF0-\uFFFD\u0300-\u036F\u203F-\u2040]"
cMinusCNameChar = r"[_\-\."   "\xB7A-Za-z0-9\xC0-\xD6\xD8-\xF6\xF8-\xFF\u0100-\u02FF\u0370-\u037D\u037F-\u1FFF\u200C-\u200D\u2070-\u218F\u2C00-\u2FEF\u3001-\uD7FF\uF900-\uFDCF\uFDF0-\uFFFD\u0300-\u036F\u203F-\u2040]"

baseXsdTypePatterns = {
                "Name": namePattern,
                "language": languagePattern,
                "languageOrEmpty": re_compile(r"[a-zA-Z]{1,8}(-[a-zA-Z0-9]{1,8})*$|$"),
                "NMTOKEN": NMTOKENPattern,
                "NCName": NCNamePattern,
                "ID": NCNamePattern,
                "IDREF": NCNamePattern,
                "ENTITY": NCNamePattern,
                "QName": QNamePattern,
            }
predefinedAttributeTypes = {
    qname("{http://www.w3.org/XML/1998/namespace}xml:lang"):("languageOrEmpty",None),
    qname("{http://www.w3.org/XML/1998/namespace}xml:space"):("NCName",{"enumeration":{"default","preserve"}})}
xAttributesSharedEmptyDict: dict[str, ModelAttribute] = {}

def validate(
    modelXbrl: ModelXbrl | None,
    elt: ModelObject,
    recurse: bool = True,
    attrQname: QName | None = None,
    ixFacts: bool = False,
<<<<<<< HEAD
    elementDeclarationType: ModelConcept | None = None,
)  -> None:
=======
    setTargetModelXbrl: bool = False, # when true also revalidate previously validated elements
) -> None:
>>>>>>> 49303203
    global ModelInlineValueObject, ixMsgCode
    if ModelInlineValueObject is None:
        from arelle.ModelInstanceObject import ModelInlineValueObject
        from arelle.XhtmlValidate import ixMsgCode
    assert ModelInlineValueObject is not None
    assert ixMsgCode is not None
    isIxFact = isinstance(elt, ModelInlineValueObject)
    facets = None

    # attrQname can be provided for attributes that are global and LAX
    if (getattr(elt,"xValid", UNVALIDATED) == UNVALIDATED or setTargetModelXbrl) and (not isIxFact or ixFacts):
        assert modelXbrl is not None
        if setTargetModelXbrl and modelXbrl != elt.modelXbrl: # change of element's targetModelXbrl
            elt.targetModelXbrl = modelXbrl
        qnElt = elt.qname if ixFacts and isIxFact else elt.elementQname
        modelConcept = modelXbrl.qnameConcepts.get(qnElt)
        isAbstract = False
        if modelConcept is not None:
            isNillable = modelConcept.isNillable
            type = modelConcept.type
            if modelConcept.isAbstract:
                baseXsdType = "noContent"
                isAbstract = True
            elif modelConcept.isFraction:
                baseXsdType = "fraction"
            elif elementDeclarationType is not None:
                baseXsdType = elementDeclarationType.baseXsdType
                facets = elementDeclarationType.facets
            else:
                baseXsdType = modelConcept.baseXsdType
                facets = modelConcept.facets
        elif qnElt == XbrlConst.qnXbrldiExplicitMember: # not in DTS
            baseXsdType = "QName"
            type = None
            isNillable = False
        elif qnElt == XbrlConst.qnXbrldiTypedMember: # not in DTS
            baseXsdType = "noContent"
            type = None
            isNillable = False
        else:
            baseXsdType = None
            type = None
            isNillable = True # allow nil if no schema definition
        isNil = elt.get("{http://www.w3.org/2001/XMLSchema-instance}nil") in ("true", "1")
        if attrQname is None:
            if isNil and not isNillable:
                errElt: str | QName
                if ModelInlineValueObject is not None and isinstance(elt, ModelInlineValueObject):
                    errElt = "{0} fact {1}".format(elt.elementQname, elt.qname)
                else:
                    errElt = elt.elementQname
                modelXbrl.error("xmlSchema:nilNonNillableElement",
                    _("Element %(element)s fact %(fact)s type %(typeName)s is nil but element has not been defined nillable"),
                    modelObject=elt, element=errElt, fact=elt.qname,
                    typeName=modelConcept.baseXsdType if modelConcept is not None else "unknown")
            try:
                if isAbstract:
                    raise ValueError("element is abstract")
                if isNil:
                    if ixFacts: # still must validate format
                        text = elt.stringValue
                    else:
                        text = ""
                elif baseXsdType == "noContent":
                    text = elt.textValue # no descendant text nodes
                else:
                    text = elt.stringValue # include descendant text nodes
                    if modelConcept is not None:
                        if len(text) == 0:
                            if modelConcept.default is not None:
                                text = modelConcept.default
                            elif modelConcept.fixed is not None:
                                text = modelConcept.fixed
                        if baseXsdType == "token" and modelConcept.isEnumeration:
                            if modelConcept.instanceOfType(XbrlConst.qnEnumeration2ItemTypes):
                                baseXsdType = "enumerationHrefs"
                            else:
                                baseXsdType = "enumerationQNames"
            except Exception as err:
                if ModelInlineValueObject is not None and isinstance(elt, ModelInlineValueObject):
                    errElt = "{0} fact {1}".format(elt.elementQname, elt.qname)
                else:
                    errElt = elt.elementQname
                if isIxFact and err.__class__.__name__ == "FunctionArgType":
                    assert isinstance(elt, ModelInlineValueObject)
                    modelXbrl.error(ixMsgCode("transformValueError", elt),
                        _("Inline element %(element)s fact %(fact)s type %(typeName)s transform %(transform)s value error: %(value)s"),
                        modelObject=elt, element=errElt, fact=elt.qname, transform=elt.format,
                        typeName=modelConcept.baseXsdType if modelConcept is not None else "unknown",
                        value=XmlUtil.innerText(elt, ixExclude=True, ixContinuation=elt.namespaceURI==XbrlConst.ixbrl11))
                elif isIxFact and err.__class__.__name__ == "ixtFunctionNotAvailable":
                    assert isinstance(elt, ModelInlineValueObject)
                    modelXbrl.error(ixMsgCode("invalidTransformation", elt, sect="validation"),
                        _("Fact %(fact)s has unrecognized transformation %(transform)s, value: %(value)s"),
                        modelObject=elt, element=errElt, fact=elt.qname, transform=elt.format,
                        typeName=modelConcept.baseXsdType if modelConcept is not None else "unknown",
                        value=XmlUtil.innerText(elt, ixExclude=True, ixContinuation=elt.namespaceURI==XbrlConst.ixbrl11))
                elif isAbstract:
                    modelXbrl.error("xmlSchema:abstractElement",
                        _("Element %(element)s has abstract declaration, value: %(value)s"),
                        modelObject=elt, element=errElt, error=str(err), value=elt.text)
                else:
                    modelXbrl.error("xmlSchema:valueError",
                        _("Element %(element)s error %(error)s value: %(value)s"),
                        modelObject=elt, element=errElt, error=str(err), value=elt.text)
                elt.sValue = elt.xValue = text = INVALIDixVALUE
                elt.xValid = INVALID
            if text is not INVALIDixVALUE:
                validateValue(modelXbrl, elt, None, baseXsdType, text, isNillable, isNil, facets)
                # note that elt.sValue and elt.xValue are not innerText but only text elements on specific element (or attribute)
            if type is not None:
                definedAttributes = type.attributes
            else:
                definedAttributes = {}
            presentAttributes = set()
        # validate attributes
        # find missing attributes for default values
        for attrTag_, attrValue_ in elt.items():
            attrTag: str = cast(str, attrTag_)
            attrValue: str = cast(str, attrValue_)
            qn = qnameClarkName(attrTag)
            #qn = qname(attrTag, noPrefixIsNoNamespace=True)
            baseXsdAttrType = None
            facets = None
            if attrQname is not None: # validate all attributes and element
                if attrQname != qn:
                    continue
            elif type is not None:
                presentAttributes.add(qn)
                if qn in definedAttributes: # look for concept-type-specific attribute definition
                    modelAttr = definedAttributes[qn]
                elif qn.namespaceURI:   # may be a globally defined attribute
                    modelAttr = modelXbrl.qnameAttributes.get(qn)
                else:
                    modelAttr = None
                if modelAttr is not None:
                    baseXsdAttrType = modelAttr.baseXsdType
                    facets = modelAttr.facets
            if baseXsdAttrType is None: # look for global attribute definition
                attrObject = modelXbrl.qnameAttributes.get(qn)
                if attrObject is not None:
                    baseXsdAttrType = attrObject.baseXsdType
                    facets = attrObject.facets
                elif attrTag == "{http://xbrl.org/2006/xbrldi}dimension": # some fallbacks?
                    baseXsdAttrType = "QName"
                elif attrTag == "id":
                    baseXsdAttrType = "ID"
                elif elt.namespaceURI == "http://www.w3.org/2001/XMLSchema":
                    if attrTag in {"type", "ref", "base", "refer", "itemType"}:
                        baseXsdAttrType = "QName"
                    elif attrTag in {"name"}:
                        baseXsdAttrType = "NCName"
                    elif attrTag in {"default", "fixed", "form"}:
                        baseXsdAttrType = "string"
                elif elt.namespaceURI == "http://xbrl.org/2006/xbrldi":
                    if attrTag == "dimension":
                        baseXsdAttrType = "QName"
                elif qn in predefinedAttributeTypes:
                    baseXsdAttrType, facets = predefinedAttributeTypes[qn]
            validateValue(modelXbrl, elt, attrTag, baseXsdAttrType, attrValue, facets=facets)
        # if no attributes assigned above, there won't be an xAttributes, if so assign a shared dict to save memory
        try:
            elt.xAttributes
        except AttributeError:
            elt.xAttributes = xAttributesSharedEmptyDict

        if type is not None:
            if attrQname is None:
                missingAttributes = type.requiredAttributeQnames - presentAttributes - elt.slottedAttributesNames
                if missingAttributes:
                    modelXbrl.error("xmlSchema:attributesRequired",
                        _("Element %(element)s type %(typeName)s missing required attributes: %(attributes)s"),
                        modelObject=elt,
                        element=qnElt,
                        typeName=baseXsdType,
                        attributes=','.join(str(a) for a in missingAttributes))
                extraAttributes = presentAttributes - definedAttributes.keys() - XbrlConst.builtinAttributes
                if extraAttributes:
                    attributeWildcards = type.attributeWildcards
                    extraAttributes -= set(a
                                           for a in extraAttributes
                                           if validateAnyWildcard(qnElt, a, attributeWildcards))
                    if isIxFact:
                        extraAttributes -= XbrlConst.ixAttributes
                    if extraAttributes:
                        modelXbrl.error("xmlSchema:attributesExtraneous",
                            _("Element %(element)s type %(typeName)s extraneous attributes: %(attributes)s"),
                            modelObject=elt,
                            element=qnElt,
                            typeName=baseXsdType,
                            attributes=','.join(str(a) for a in extraAttributes))
                # add default attribute values
                for attrQname in (type.defaultAttributeQnames - presentAttributes):
                    modelAttr = type.attributes[attrQname]
                    validateValue(modelXbrl, elt, attrQname.clarkNotation, modelAttr.baseXsdType, modelAttr.default, facets=modelAttr.facets)
            if recurse:
                global validateElementSequence, modelGroupCompositorTitle
                if validateElementSequence is None:
                    from arelle.XmlValidateParticles import validateElementSequence, modelGroupCompositorTitle
                assert validateElementSequence is not None
                assert modelGroupCompositorTitle is not None
                try:
                    #childElts = list(elt) # uses __iter__ for inline facts
                    childElts = [e for e in elt if isinstance(e, ModelObject)]
                    if isNil:
                        if childElts or elt.text:
                            modelXbrl.error("xmlSchema:nilElementHasContent",
                                _("Element %(element)s is nil but has contents"),
                                modelObject=elt,
                                element=qnElt)
                    else:
                        errResult = validateElementSequence(modelXbrl, type, childElts, ixFacts, setTargetModelXbrl)
                        if errResult is not None and errResult[2]:
                            iElt, occured, errDesc, errArgs = errResult
                            errElt1 = childElts[iElt] if iElt < len(childElts) else elt
                            errArgs["modelObject"] = errElt1
                            errArgs["element"] = errElt1.qname
                            errArgs["parentElement"] = elt.qname
                            if "compositor" in errArgs:  # compositor is an object, provide friendly string
                                errArgs["compositor"] = modelGroupCompositorTitle(errArgs["compositor"])
                            modelXbrl.error(*errDesc,**errArgs)

                            # when error is in an xbrli element, check any further unvalidated children
                            if qnElt.namespaceURI == XbrlConst.xbrli and iElt < len(childElts):
                                for childElt in childElts[iElt:]:
                                    if (getattr(childElt,"xValid", UNVALIDATED) == UNVALIDATED):
                                        validate(modelXbrl, childElt, ixFacts=ixFacts, setTargetModelXbrl=setTargetModelXbrl)
                    recurse = False # cancel child element validation below, recursion was within validateElementSequence
                except AttributeError as ex:
                    raise ex
                    #pass  # HF Why is this here????
    if recurse: # if there is no complex or simple type (such as xbrli:measure) then this code is used
        for child in (cast('ModelFact', elt).modelTupleFacts if ixFacts and isIxFact else elt):
            if isinstance(child, ModelObject):
                validate(modelXbrl, child, recurse, attrQname, ixFacts, setTargetModelXbrl)

def validateValue(
    modelXbrl: ModelXbrl | None,
    elt: ModelObject,
    attrTag: str | None,
    baseXsdType: str | None,
    value: str,
    isNillable: bool = False,
    isNil: bool = False,
    facets: dict[str, Any] | None = None,
) -> None:
    sValue: TypeSValue
    xValue: TypeXValue

    if baseXsdType:
        try:
            '''
            if (len(value) == 0 and attrTag is None and not isNillable and
                baseXsdType not in ("anyType", "string", "normalizedString", "token", "NMTOKEN", "anyURI", "noContent")):
                raise ValueError("missing value for not nillable element")
            '''
            xValid = VALID
            whitespaceReplace = (baseXsdType == "normalizedString")
            whitespaceCollapse = (not whitespaceReplace and baseXsdType != "string")
            isList = baseXsdType in {"IDREFS", "ENTITIES", "NMTOKENS"}
            if isList:
                baseXsdType = baseXsdType[:-1] # remove plural
                if facets:
                    if "minLength" not in facets:
                        facets = facets.copy()
                        facets["minLength"] = 1
                else:
                    facets = {"minLength": 1}
            pattern = baseXsdTypePatterns.get(baseXsdType)
            if facets:
                if "pattern" in facets:
                    pattern = facets["pattern"]
                    # note multiple patterns are or'ed togetner, which isn't yet implemented!
                if "whiteSpace" in facets:
                    whitespaceReplace, whitespaceCollapse = {"preserve":(False,False), "replace":(True,False), "collapse":(False,True)}[facets["whiteSpace"]]
            if whitespaceReplace:
                value = normalizeWhitespacePattern.sub(' ', value) # replace tab, line feed, return with space
            elif whitespaceCollapse:
                value = ' '.join(value.split())
            if baseXsdType == "noContent":
                if len(value) > 0 and not entirelyWhitespacePattern.match(value): # only xml schema pattern whitespaces removed
                    raise ValueError("value content not permitted")
                # note that sValue and xValue are not innerText but only text elements on specific element (or attribute)
                xValue = sValue = None
                xValid = VALID_NO_CONTENT # notify others that element may contain subelements (for stringValue needs)
            elif not value and isNil and isNillable: # rest of types get None if nil/empty value
                xValue = sValue = None
            else:
                if pattern is not None:
                    if ((isList and any(pattern.match(v) is None for v in value.split())) or
                        (not isList and pattern.match(value) is None)):
                        raise ValueError("pattern facet " + facets["pattern"].pattern if facets and "pattern" in facets else "pattern mismatch")
                if facets:
                    if "enumeration" in facets and value not in facets["enumeration"]:
                        raise ValueError("{0} is not in {1}".format(value, facets["enumeration"].keys()))
                    if "length" in facets and len(value) != facets["length"]:
                        raise ValueError("length {0}, expected {1}".format(len(value), facets["length"]))
                    if "minLength" in facets and len(value) < facets["minLength"]:
                        raise ValueError("length {0}, minLength {1}".format(len(value), facets["minLength"]))
                    if "maxLength" in facets and len(value) > facets["maxLength"]:
                        raise ValueError("length {0}, maxLength {1}".format(len(value), facets["maxLength"]))
                if baseXsdType in {"string", "normalizedString", "language", "languageOrEmpty", "token", "NMTOKEN","Name","NCName","IDREF","ENTITY"}:
                    xValue = sValue = value
                elif baseXsdType == "ID":
                    xValue = sValue = value
                    xValid = VALID_ID
                elif baseXsdType == "anyURI":
                    if value:  # allow empty strings to be valid anyURIs
                        if UrlUtil.isValidUriReference(value) is None:
                            raise ValueError("IETF RFC 2396 4.3 syntax")
                    # encode PSVI xValue similarly to Xerces and other implementations
                    xValue = anyURI(UrlUtil.anyUriQuoteForPSVI(value))
                    sValue = value
                elif baseXsdType in ("decimal", "float", "double", "XBRLI_NONZERODECIMAL"):
                    if baseXsdType in ("decimal", "XBRLI_NONZERODECIMAL"):
                        if decimalPattern.match(value) is None:
                            raise ValueError("lexical pattern mismatch")
                        xValue = Decimal(value)
                        sValue = float(value) # s-value uses Number (float) representation
                        if sValue == 0 and baseXsdType == "XBRLI_NONZERODECIMAL":
                            raise ValueError("zero is not allowed")
                    else:
                        if floatPattern.match(value) is None:
                            raise ValueError("lexical pattern mismatch")
                        xValue = sValue = float(value)
                    if facets:
                        if "totalDigits" in facets and len(value.replace(".","")) > facets["totalDigits"]:
                            raise ValueError("totalDigits facet {0}".format(facets["totalDigits"]))
                        if "fractionDigits" in facets and ( '.' in value and
                            len(value[value.index('.') + 1:]) > facets["fractionDigits"]):
                            raise ValueError("fraction digits facet {0}".format(facets["fractionDigits"]))
                        if "maxInclusive" in facets and xValue > facets["maxInclusive"]:
                            raise ValueError(" > maxInclusive {0}".format(facets["maxInclusive"]))
                        if "maxExclusive" in facets and xValue >= facets["maxExclusive"]:
                            raise ValueError(" >= maxInclusive {0}".format(facets["maxExclusive"]))
                        if "minInclusive" in facets and xValue < facets["minInclusive"]:
                            raise ValueError(" < minInclusive {0}".format(facets["minInclusive"]))
                        if "minExclusive" in facets and xValue <= facets["minExclusive"]:
                            raise ValueError(" <= minExclusive {0}".format(facets["minExclusive"]))
                elif baseXsdType in {"integer",
                                     "nonPositiveInteger","negativeInteger","nonNegativeInteger","positiveInteger",
                                     "long","unsignedLong",
                                     "int","unsignedInt",
                                     "short","unsignedShort",
                                     "byte","unsignedByte"}:
                    xValue = sValue = int(value)
                    if ((baseXsdType in {"nonNegativeInteger","unsignedLong","unsignedInt"}
                         and xValue < 0) or
                        (baseXsdType == "nonPositiveInteger" and xValue > 0) or
                        (baseXsdType == "positiveInteger" and xValue <= 0) or
                        (baseXsdType == "byte" and not -128 <= xValue < 127) or
                        (baseXsdType == "unsignedByte" and not 0 <= xValue < 255) or
                        (baseXsdType == "short" and not -32768 <= xValue < 32767) or
                        (baseXsdType == "unsignedShort" and not 0 <= xValue < 65535) or
                        (baseXsdType == "positiveInteger" and xValue <= 0)):
                        raise ValueError("{0} is not {1}".format(value, baseXsdType))
                    if facets:
                        if "totalDigits" in facets and len(value.replace(".","")) > facets["totalDigits"]:
                            raise ValueError("totalDigits facet {0}".format(facets["totalDigits"]))
                        if "fractionDigits" in facets and ( '.' in value and
                            len(value[value.index('.') + 1:]) > facets["fractionDigits"]):
                            raise ValueError("fraction digits facet {0}".format(facets["fractionDigits"]))
                        if "maxInclusive" in facets and xValue > facets["maxInclusive"]:
                            raise ValueError(" > maxInclusive {0}".format(facets["maxInclusive"]))
                        if "maxExclusive" in facets and xValue >= facets["maxExclusive"]:
                            raise ValueError(" >= maxInclusive {0}".format(facets["maxExclusive"]))
                        if "minInclusive" in facets and xValue < facets["minInclusive"]:
                            raise ValueError(" < minInclusive {0}".format(facets["minInclusive"]))
                        if "minExclusive" in facets and xValue <= facets["minExclusive"]:
                            raise ValueError(" <= minExclusive {0}".format(facets["minExclusive"]))
                elif baseXsdType == "boolean":
                    if value in ("true", "1"):
                        xValue = sValue = True
                    elif value in ("false", "0"):
                        xValue = sValue = False
                    else: raise ValueError
                elif baseXsdType == "QName":
                    xValue = qnameEltPfxName(elt, value, prefixException=ValueError)
                    #xValue = qname(elt, value, castException=ValueError, prefixException=ValueError)
                    sValue = value
                    ''' not sure here, how are explicitDimensions validated, but bad units not?
                    if xValue.namespaceURI in modelXbrl.namespaceDocs:
                        if (xValue not in modelXbrl.qnameConcepts and
                            xValue not in modelXbrl.qnameTypes and
                            xValue not in modelXbrl.qnameAttributes and
                            xValue not in modelXbrl.qnameAttributeGroups):
                            raise ValueError("qname not defined " + str(xValue))
                    '''
                elif baseXsdType == "enumerationHrefs":
                    xValue = [qnameHref(href) for href in value.split()]
                    sValue = value
                elif baseXsdType == "enumerationQNames":
                    xValue = [qnameEltPfxName(elt, qn, prefixException=ValueError) for qn in value.split()]
                    sValue = value
                elif baseXsdType in ("XBRLI_DECIMALSUNION", "XBRLI_PRECISIONUNION"):
                    xValue = sValue = value if value == "INF" else int(value)
                elif baseXsdType == "xsd-pattern":
                    # for facet compiling
                    try:
                        sValue = value
                        if value in xmlSchemaPatterns:
                            xValue = xmlSchemaPatterns[value]
                        else:
                            xValue = XsdPattern().compile(value)
                    except Exception as err:
                        raise ValueError(err)
                elif baseXsdType == "fraction":
                    numeratorStr, denominatorStr = elt.fractionValue  # type: ignore[attr-defined]
                    if numeratorStr == INVALIDixVALUE or denominatorStr == INVALIDixVALUE:
                        sValue = xValue = INVALIDixVALUE
                        xValid = INVALID
                    else:
                        sValue = value
                        numeratorNum = float(numeratorStr)
                        denominatorNum = float(denominatorStr)
                        if numeratorNum.is_integer() and denominatorNum.is_integer():
                            xValue = Fraction(int(numeratorNum), int(denominatorNum))
                        else:
                            xValue = Fraction(numeratorNum / denominatorNum)
                else:
                    if baseXsdType in lexicalPatterns:
                        match = lexicalPatterns[baseXsdType].match(value)
                        if match is None:
                            raise ValueError("lexical pattern mismatch")
                        if baseXsdType == "XBRLI_DATEUNION":
                            xValue = dateTime(value, type=DATEUNION, castException=ValueError)
                            sValue = value
                        elif baseXsdType == "dateTime":
                            xValue = dateTime(value, type=DATETIME, castException=ValueError)
                            sValue = value
                        elif baseXsdType == "date":
                            xValue = dateTime(value, type=DATE, castException=ValueError)
                            sValue = value
                        elif baseXsdType == "time":
                            xValue = time(value, castException=ValueError)
                            sValue = value
                        elif baseXsdType == "gMonthDay":
                            month, day, zSign, zHrMin, zHr, zMin = match.groups()
                            if int(day) > {2:29, 4:30, 6:30, 9:30, 11:30, 1:31, 3:31, 5:31, 7:31, 8:31, 10:31, 12:31}[int(month)]:
                                raise ValueError("invalid day {0} for month {1}".format(day, month))
                            xValue = gMonthDay(month, day)
                        elif baseXsdType == "gYearMonth":
                            year, month, zSign, zHrMin, zHr, zMin = match.groups()
                            xValue = gYearMonth(year, month)
                        elif baseXsdType == "gYear":
                            year, zSign, zHrMin, zHr, zMin = match.groups()
                            xValue = gYear(year)
                        elif baseXsdType == "gMonth":
                            month, zSign, zHrMin, zHr, zMin = match.groups()
                            xValue = gMonth(month)
                        elif baseXsdType == "gDay":
                            day, zSign, zHrMin, zHr, zMin = match.groups()
                            xValue = gDay(day)
                        elif baseXsdType == "duration":
                            xValue = isoDuration(value)
                        else:
                            xValue = value
                    else: # no lexical pattern, forget compiling value
                        xValue = value
                    sValue = value
        except (ValueError, InvalidOperation) as err:
            elt.xValueError = err
            errElt: str | QName
            if ModelInlineValueObject is not None and isinstance(elt, ModelInlineValueObject):
                errElt = "{0} fact {1}".format(elt.elementQname, elt.qname)
            else:
                errElt = elt.elementQname
            assert modelXbrl is not None
            if attrTag:
                modelXbrl.error("xmlSchema:valueError",
                    _("Element %(element)s attribute %(attribute)s type %(typeName)s value error: %(value)s, %(error)s"),
                    modelObject=elt,
                    element=errElt,
                    attribute=XmlUtil.clarkNotationToPrefixedName(elt,attrTag,isAttribute=True),
                    typeName=baseXsdType,
                    value=strTruncate(value, 30),
                    error=err)
            else:
                modelXbrl.error("xmlSchema:valueError",
                    _("Element %(element)s type %(typeName)s value error: %(value)s, %(error)s"),
                    modelObject=elt,
                    element=errElt,
                    typeName=baseXsdType,
                    value=strTruncate(value, 30),
                    error=err)
            xValue = None
            sValue = value
            xValid = INVALID
    else:
        xValue = sValue = None
        xValid = UNKNOWN
    if attrTag:
        try:  # dynamically allocate attributes (otherwise given shared empty set)
            xAttributes = elt.xAttributes
        except AttributeError:
            elt.xAttributes = xAttributes = {}
        xAttributes[attrTag] = ModelAttribute(elt, attrTag, xValid, xValue, sValue, value)
    else:
        elt.xValid = xValid
        elt.xValue = xValue
        elt.sValue = sValue

def validateFacet(typeElt: ModelType, facetElt: ModelObject) -> TypeXValue | None:
    facetName = facetElt.localName
    value = facetElt.get("value")
    if facetName in ("length", "minLength", "maxLength", "totalDigits", "fractionDigits"):
        baseXsdType = "integer"
        facets = None
    elif facetName in ("minInclusive", "maxInclusive", "minExclusive", "maxExclusive"):
        baseXsdType = typeElt.baseXsdType
        facets = None
    elif facetName == "whiteSpace":
        baseXsdType = "string"
        facets = {"enumeration": {"replace","preserve","collapse"}}
    elif facetName == "pattern":
        baseXsdType = "xsd-pattern"
        facets = None
    else:
        baseXsdType = "string"
        facets = None
    assert value is not None
    validateValue(typeElt.modelXbrl, facetElt, None, baseXsdType, value, facets=facets)
    if facetElt.xValid == VALID:
        return facetElt.xValue
    return None

def validateAnyWildcard(qnElt: QName, qnAttr: QName, attributeWildcards: list[ModelAny]) -> bool:
    # note wildcard is a set of possibly multiple values from inherited attribute groups
    for attributeWildcard in attributeWildcards:
        if attributeWildcard.allowsNamespace(qnAttr.namespaceURI):  # type: ignore[no-untyped-call]
            return True
    return False

class lxmlSchemaResolver(etree.Resolver):
    def __init__(self, cntlr: Cntlr, modelXbrl: ModelXbrl | None = None) -> None:
        super(lxmlSchemaResolver, self).__init__()
        self.cntlr = cntlr
        self.modelXbrl = modelXbrl

    def resolve(self, url: str | None, id: str, context: Any) -> Any: #  type: ignore[override]
        _url = url
        if self.modelXbrl is None or not self.modelXbrl.fileSource.isInArchive(url):
            url = self.cntlr.webCache.getfilename(url)
        if url: # may be None if file doesn't exist
            if self.modelXbrl is not None: # use fileSource
                #fh = self.modelXbrl.fileSource.file(url,binary=True)[0]
                #return self.resolve_file(fh, context, base_url=_url, close=True)
                with self.modelXbrl.fileSource.file(url)[0] as fh:
                    xml = fh.read()
                if xml:
                    return self.resolve_string(xml, context, base_url=_url)
            else: # probably no active modelXbrl yet, such as when loading packages, use url
                return self.resolve_filename(url, context)  # type: ignore[attr-defined]
        return self.resolve_empty(context)  # type: ignore[attr-defined]

def lxmlResolvingParser(cntlr: Cntlr, modelXbrl: ModelXbrl | None = None) -> etree.XMLParser:
    parser = etree.XMLParser(resolve_entities=False)
    resolver = lxmlSchemaResolver(cntlr, modelXbrl)
    parser.resolvers.add(resolver)
    return parser

def lxmlSchemaValidate(modelDocument: ModelDocument, extraSchema : str | None = None) -> None:
    # lxml schema-validate modelDocument
    if modelDocument is None:
        return
    modelXbrl = modelDocument.modelXbrl
    cntlr = modelXbrl.modelManager.cntlr
    ns = modelDocument.xmlRootElement.qname.namespaceURI
    if ns:
        try:
            if ns in modelXbrl.namespaceDocs:
                xsdTree = modelXbrl.namespaceDocs[ns][0].xmlRootElement.getroottree()
            else:
                xsdTree = url = None

                if extraSchema:
                    url = extraSchema
                else:
                    for slElt in modelDocument.schemaLocationElements:
                        _sl = (slElt.get("{http://www.w3.org/2001/XMLSchema-instance}schemaLocation") or "").split()
                        for i in range(0, len(_sl), 2):
                            if _sl[i] == ns and i+1 < len(_sl):
                                url = cntlr.webCache.normalizeUrl(_sl[i+1], modelDocument.baseForElement(slElt))  # type: ignore[no-untyped-call]
                                break
                if url:
                    try:
                        xsdTree = etree.parse(url,parser=lxmlResolvingParser(cntlr, modelXbrl))
                    except (EnvironmentError, KeyError, UnicodeDecodeError) as err:
                        msgCode = "arelle.schemaFileError"
                        cntlr.addToLog(_("XML schema validation error: %(error)s"),
                                       messageArgs={"error": str(err)},
                                       messageCode=msgCode,
                                       file=modelDocument.basename,
                                       level=logging.INFO) # schemaLocation is just a hint
                        modelDocument.modelXbrl.errors.append(msgCode)
            if xsdTree is None:
                return # no schema to validate
            docTree = modelDocument.xmlRootElement.getroottree()
            etreeXMLSchema = etree.XMLSchema(xsdTree)
            etreeXMLSchema.assertValid(docTree)
        except etree.DocumentInvalid as err:
            nsmap = {
                key: val
                for key, val in docTree.getroot().nsmap.items()
                if key
            }
            for e in err.error_log:  # type: ignore[attr-defined]
                if not any(s in e.message for s in (": The QName value", "is not a valid value of the atomic type 'xs:QName'")):
                    # do newer lxml validations have QName whitespace collapsing issue?
                    userFriendlyElementPath = ''
                    errorElements = docTree.xpath(e.path, namespaces=nsmap)
                    if len(errorElements) == 1:
                        userFriendlyElementPath = docTree.getelementpath(errorElements[0])
                        for prefix, namespace in docTree.getroot().nsmap.items():
                            replacementText = f"{prefix}:" if prefix else ''
                            userFriendlyElementPath = userFriendlyElementPath.replace(f"{{{namespace}}}", replacementText)
                    msgCode = f"lxml.{e.type_name}"
                    cntlr.addToLog(_("XML file syntax error %(error)s, line %(sourceLine)s, path '%(path)s', xpath '%(xpath)s'"),
                                   messageArgs={"error": e.message,
                                                "path": userFriendlyElementPath,
                                                "xpath": e.path,
                                                "sourceLine": e.line},
                                   messageCode=msgCode,
                                   file=modelDocument.basename,
                                   level=logging.ERROR)
                    modelDocument.modelXbrl.errors.append(msgCode)
        except etree.XMLSyntaxError as err:
            msgCode = "lxml.schemaError"
            cntlr.addToLog(_("XML file syntax error %(error)s"),
                           messageArgs={"error": str(err)},
                           messageCode=msgCode,
                           file=modelDocument.basename,
                           level=logging.ERROR)
            modelDocument.modelXbrl.errors.append(msgCode)

class XsdPattern():
    # shim class for python wrapper of xsd pattern
    def compile(self, p: str) -> XsdPattern:
        self.xsdPattern = p
        if r"\i" in p or r"\c" in p:
            p = p.replace(r"[\i-[:]]", iNameChar).replace(r"\i", iNameChar) \
                 .replace(r"[\c-[:]]", cMinusCNameChar).replace(r"\c", cNameChar)
        self.pyPattern = re_compile(p + "$") # must match whole string
        return self

    def match(self, string: str) -> Match[str] | None:
        return self.pyPattern.match(string)

    @property
    def pattern(self) -> str:
        return self.xsdPattern

    def __repr__(self) -> str:
        return self.xsdPattern<|MERGE_RESOLUTION|>--- conflicted
+++ resolved
@@ -115,13 +115,9 @@
     recurse: bool = True,
     attrQname: QName | None = None,
     ixFacts: bool = False,
-<<<<<<< HEAD
+    setTargetModelXbrl: bool = False, # when true also revalidate previously validated elements
     elementDeclarationType: ModelConcept | None = None,
 )  -> None:
-=======
-    setTargetModelXbrl: bool = False, # when true also revalidate previously validated elements
-) -> None:
->>>>>>> 49303203
     global ModelInlineValueObject, ixMsgCode
     if ModelInlineValueObject is None:
         from arelle.ModelInstanceObject import ModelInlineValueObject
