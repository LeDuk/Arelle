# -*- coding: utf-8 -*-
'''
Created on Oct 17, 2010

@author: Mark V Systems Limited

This is a collective work.
Original work (c) Copyright 2010 Mark V Systems Limited, All rights reserved.
Subsequent validations and enhancements created by staff of the U.S. Securities and Exchange Commission.
Data and content created by government employees within the scope of their employment are not subject
to domestic copyright protection. 17 U.S.C. 105.
Implementation of DQC rules invokes https://xbrl.us/dqc-license and https://xbrl.us/dqc-patent

'''
import re, datetime, decimal, json, unicodedata, holidays, fnmatch
from math import isnan, pow
from collections import defaultdict, OrderedDict
from pytz import timezone
from arelle import (ModelDocument, ModelValue, ModelRelationshipSet,
                    XmlUtil, XbrlConst, ValidateFilingText)
from arelle.ModelValue import qname, QName, dateUnionEqual
from arelle.ValidateXbrlCalcs import insignificantDigits
from arelle.ModelObject import ModelObject
from arelle.ModelInstanceObject import ModelFact, ModelInlineFact, ModelInlineFootnote
from arelle.ModelDtsObject import ModelConcept, ModelResource
from arelle.ModelXbrl import NONDEFAULT
from arelle.PluginManager import pluginClassMethods
from arelle.PrototypeDtsObject import LinkPrototype, LocPrototype, ArcPrototype
from arelle.PythonUtil import pyNamedObject, strTruncate, flattenSequence, flattenToSet, OrderedSet
from arelle.UrlUtil import isHttpUrl
from arelle.ValidateXbrlCalcs import inferredDecimals, rangeValue, roundValue, ONE
from arelle.XmlValidate import VALID
from .DTS import checkFilingDTS
from .Consts import submissionTypesAllowingWellKnownSeasonedIssuer, \
                    submissionTypesNotRequiringPeriodEndDate, \
                    submissionTypesAllowingEntityInvCompanyType, docTypesRequiringEntityFilerCategory, \
                    submissionTypesAllowingAcceleratedFilerStatus, submissionTypesAllowingShellCompanyFlag, \
                    submissionTypesAllowingEdgarSmallBusinessFlag, submissionTypesAllowingEmergingGrowthCompanyFlag, \
                    submissionTypesAllowingExTransitionPeriodFlag, submissionTypesAllowingSeriesClasses, \
                    submissionTypesExemptFromRoleOrder, docTypesExemptFromRoleOrder, \
                    submissionTypesAllowingPeriodOfReport, docTypesRequiringPeriodOfReport, \
                    docTypesRequiringEntityWellKnownSeasonedIssuer, invCompanyTypesAllowingSeriesClasses, \
                    submissionTypesAllowingVoluntaryFilerFlag, docTypesNotAllowingInlineXBRL, \
                    docTypesRequiringRrSchema, docTypesNotAllowingIfrs, \
                    untransformableTypes, rrUntransformableEltsPattern, \
                    docTypes20F, hideableNamespacesPattern, linkbaseValidations

from .Dimensions import checkFilingDimensions
from .PreCalAlignment import checkCalcsTreeWalk
from .Util import conflictClassFromNamespace, abbreviatedNamespace, NOYEAR, WITHYEARandWILD, loadDeprecatedConceptDates, \
                    loadCustomAxesReplacements, loadNonNegativeFacts, loadDeiValidations, loadOtherStandardTaxonomies, \
                    loadUgtRelQnames, loadDqcRules, factBindings, leastDecimals, axisMemQnames, memChildQnames, \
                    loadTaxonomyCompatibility, loadIxTransformRegistries

MIN_DOC_PER_END_DATE = ModelValue.dateTime("1980-01-01", type=ModelValue.DATE)
MAX_DOC_PER_END_DATE = ModelValue.dateTime("2050-12-31", type=ModelValue.DATE)
ONE_DAY = datetime.timedelta(days=1)
EMPTY_DICT = {}
EMPTY_SET = set()
EMPTY_LIST = []

def sevMessageArgValue(x):
    if isinstance(x, bool):
        return ("false", "true")[x]
    return str(x)

def logMsg(msg):
    return re.sub(r"{(\w+)}", r"%(\1)s", msg) # replace {...} args with %(...)s args for modelXbrl.log functionality

def validateFiling(val, modelXbrl, isEFM=False, isGFM=False):
    if not modelXbrl.modelDocument or not hasattr(modelXbrl.modelDocument, "xmlDocument"): # not parsed
        return

    datePattern = re.compile(r"([12][0-9]{3})-([01][0-9])-([0-3][0-9])")
    GFMcontextDatePattern = re.compile(r"^[12][0-9]{3}-[01][0-9]-[0-3][0-9]$")
    # note \u20zc = euro, \u00a3 = pound, \u00a5 = yen
    signOrCurrencyPattern = re.compile("^(-)[0-9]+|[^eE](-)[0-9]+|(\\()[0-9].*(\\))|([$\u20ac\u00a3\00a5])")
    instanceFileNamePattern = re.compile(r"^(\w+)-([12][0-9]{3}[01][0-9][0-3][0-9]).xml$")
    htmlFileNamePattern = re.compile(r"([a-zA-Z0-9][._a-zA-Z0-9-]*)\.htm$")
    linkroleDefinitionStatementSheet = re.compile(r"[^-]+-\s+Statement\s+-\s+.*", # no restriction to type of statement
                                                  re.IGNORECASE)
    efmCIKpattern = re.compile(r"^[0-9]{10}$")
    instantPreferredLabelRolePattern = re.compile(r".*[pP]eriod(Start|End)")
    embeddingCommandPattern = re.compile(r"[^~]*~\s*()[^~]*~")
    styleIxHiddenPattern = re.compile(r"(.*[^\w]|^)-sec-ix-hidden\s*:\s*([\w.-]+).*")
    efmRoleDefinitionPattern = re.compile(r"([0-9]+) - (Statement|Disclosure|Schedule|Document) - (.+)")
    messageKeySectionPattern = re.compile(r"(.*[{]efmSection[}]|[a-z]{2}-[0-9]{4})(.*)")
<<<<<<< HEAD

=======
    secDomainPattern = re.compile(r"(fasb\.org|xbrl\.sec\.gov)")
    
>>>>>>> 63c17ee3
    val._isStandardUri = {}
    modelXbrl.modelManager.disclosureSystem.loadStandardTaxonomiesDict()


    datetimeNowAtSEC = ModelValue.dateTime(
        val.params.get("datetimeForTesting",
        datetime.datetime.now(tz=timezone("US/Eastern")).isoformat()[:19])) # re-strip time zone
    upcomingSECHolidays = holidays.US(state=None, years=[datetimeNowAtSEC.year, datetimeNowAtSEC.year+1])


    # note that some XFM tests are done by ValidateXbrl to prevent mulstiple node walks
    disclosureSystem = val.disclosureSystem
    val.disclosureSystemVersion = disclosureSystemVersion = disclosureSystem.version

    modelXbrl.modelManager.showStatus(_("validating {0}").format(disclosureSystem.name))

    val.modelXbrl.profileActivity()
    conceptsUsed = {} # key=concept object value=True if has presentation label
    labelsRelationshipSet = modelXbrl.relationshipSet(XbrlConst.conceptLabel)
    # genLabelsRelationshipSet = modelXbrl.relationshipSet(XbrlConst.elementLabel)
    # presentationRelationshipSet = modelXbrl.relationshipSet(XbrlConst.parentChild)
    referencesRelationshipSetWithProhibits = modelXbrl.relationshipSet(XbrlConst.conceptReference, includeProhibits=True)
    val.modelXbrl.profileActivity("... cache lbl, pre, ref relationships", minTimeToShow=1.0)

    validateInlineXbrlGFM = (modelXbrl.modelDocument.type == ModelDocument.Type.INLINEXBRL and
                             isGFM)
    validateEFMpragmatic = disclosureSystem.names and "efm-pragmatic" in disclosureSystem.names
    val.validateLoggingSemantic = validateLoggingSemantic = (
          modelXbrl.isLoggingEffectiveFor(level="WARNING-SEMANTIC") or
          modelXbrl.isLoggingEffectiveFor(level="ERROR-SEMANTIC"))

    if isEFM:
        for pluginXbrlMethod in pluginClassMethods("Validate.EFM.Start"):
            pluginXbrlMethod(val)

    if "EFM/Filing.py#validateFiling_start" in val.modelXbrl.arelleUnitTests:
        raise pyNamedObject(val.modelXbrl.arelleUnitTests["EFM/Filing.py#validateFiling_start"], "EFM/Filing.py#validateFiling_start")

    # instance checks
    val.fileNameBasePart = None # prevent testing on fileNameParts if not instance or invalid
    val.fileNameDate = None
    val.entityRegistrantName = None
    val.requiredContext = None
    documentType = None # needed for non-instance validation too
    submissionType = val.params.get("submissionType", "")
    requiredFactLang = disclosureSystem.defaultXmlLang.lower() if disclosureSystem.defaultXmlLang else disclosureSystem.defaultXmlLang
    hasSubmissionType = bool(submissionType)
    dqcRules = {}
    isInlineXbrl = modelXbrl.modelDocument.type in (ModelDocument.Type.INLINEXBRL, ModelDocument.Type.INLINEXBRLDOCUMENTSET)
    if isEFM:
        val.otherStandardTaxonomies = loadOtherStandardTaxonomies(modelXbrl, val)
        compatibleTaxonomies = loadTaxonomyCompatibility(modelXbrl)
    if modelXbrl.modelDocument.type == ModelDocument.Type.INSTANCE or isInlineXbrl:
        deprecatedConceptDates = {}
        deprecatedConceptFacts = defaultdict(list) # index by concept Qname, value is list of facts
        deprecatedConceptContexts = defaultdict(list) # index by contextID, value is list of concept QNames of deprecated dimensions, members

        if isEFM:
            loadDeprecatedConceptDates(val, deprecatedConceptDates)
            customAxesReplacements = loadCustomAxesReplacements(modelXbrl)
            deiValidations = loadDeiValidations(modelXbrl, isInlineXbrl)
            dqcRules = loadDqcRules(modelXbrl) # empty {} if no rules for filing
            ugtRels = loadUgtRelQnames(modelXbrl, dqcRules) # None if no rels applicable
            nonNegFacts = loadNonNegativeFacts(modelXbrl, dqcRules, ugtRels) # none if dqcRules are used after 2020
            ixTrRegistries = loadIxTransformRegistries(modelXbrl)


        # inline doc set has multiple instance names to check
        if modelXbrl.modelDocument.type == ModelDocument.Type.INLINEXBRLDOCUMENTSET:
            instanceNames = [ixDoc.basename
                             for ixDoc in modelXbrl.modelDocument.referencesDocument.keys()
                             if ixDoc.type == ModelDocument.Type.INLINEXBRL]
            xbrlInstRoots = modelXbrl.ixdsHtmlElements
        else: # single instance document to check is the entry point document
            instanceNames = [modelXbrl.modelDocument.basename]
            xbrlInstRoots = [modelXbrl.modelDocument.xmlDocument.getroot()]
        #6.3.3 filename check
        for instanceName in instanceNames:
            m = instanceFileNamePattern.match(instanceName)
            if isInlineXbrl:
                m = htmlFileNamePattern.match(instanceName)
                if m:
                    val.fileNameBasePart = None # html file name not necessarily parseable.
                    val.fileNameDatePart = None
                else:
                    modelXbrl.error(val.EFM60303,
                                    _('Invalid inline xbrl document in {base}.htm": %(filename)s'),
                                    modelObject=modelXbrl.modelDocument, filename=instanceName,
                                    messageCodes=("EFM.6.03.03",))
            elif m:
                val.fileNameBasePart = m.group(1)
                val.fileNameDatePart = m.group(2)
                if not val.fileNameBasePart:
                    modelXbrl.error((val.EFM60303, "GFM.1.01.01"),
                        _('Invalid instance document base name part (ticker or mnemonic name) in "{base}-{yyyymmdd}.xml": %(filename)s'),
                        modelObject=modelXbrl.modelDocument, filename=modelXbrl.modelDocument.basename,
                        messageCodes=("EFM.6.03.03", "EFM.6.23.01", "GFM.1.01.01"))
                else:
                    try:
                        val.fileNameDate = datetime.datetime.strptime(val.fileNameDatePart,"%Y%m%d").date()
                    except ValueError:
                        modelXbrl.error((val.EFM60303, "GFM.1.01.01"),
                            _('Invalid instance document base name part (date) in "{base}-{yyyymmdd}.xml": %(filename)s'),
                            modelObject=modelXbrl.modelDocument, filename=modelXbrl.modelDocument.basename,
                            messageCodes=("EFM.6.03.03", "EFM.6.23.01", "GFM.1.01.01"))
            else:
                modelXbrl.error((val.EFM60303, "GFM.1.01.01"),
                    _('Invalid instance document name, must match "{base}-{yyyymmdd}.xml": %(filename)s'),
                    modelObject=modelXbrl.modelDocument, filename=modelXbrl.modelDocument.basename,
                    messageCodes=("EFM.6.03.03", "EFM.6.23.01", "GFM.1.01.01"))

        #6.5.1 scheme, 6.5.2, 6.5.3 identifier
        entityIdentifierValue = None
        entityIdentifierValueElt = None
        if disclosureSystem.identifierValueName:   # omit if no checks
            for xbrlInstRoot in xbrlInstRoots: # check all inline docs in ix doc set
                for entityIdentifierElt in xbrlInstRoot.iterdescendants("{http://www.xbrl.org/2003/instance}identifier"):
                    if isinstance(entityIdentifierElt,ModelObject):
                        schemeAttr = entityIdentifierElt.get("scheme","")
                        entityIdentifier = XmlUtil.text(entityIdentifierElt)
                        if not disclosureSystem.identifierSchemePattern.match(schemeAttr):
                            try:
                                contextId = entityIdentifierElt.getparent().getparent().id
                            except AttributeError:
                                contextId = "not available"
                            modelXbrl.error(("EFM.6.05.01", "GFM.1.02.01"),
                                _("Your identifier for the CIK code, %(identifier)s, or scheme %(scheme)s, in context %(context)s, did not adhere "
                                  "to the standard naming convention of <identifier scheme='http://www.sec.gov/CIK'>xxxxxxxxxx</identifier>'.  "
                                  "Please recheck your submission and comply with the standard naming convention."),
                                edgarCode="cp-0501-Entity-Identifier-Scheme",
                                modelObject=entityIdentifierElt, scheme=schemeAttr,
                                context=contextId, identifier=entityIdentifier)
                        if not disclosureSystem.identifierValuePattern.match(entityIdentifier):
                            modelXbrl.error(("EFM.6.05.02", "GFM.1.02.02"),
                                _("Invalid entity identifier %(entityIdentifierName)s: %(entityIdentifer)s"),
                                modelObject=entityIdentifierElt,
                                entityIdentifierName=disclosureSystem.identifierValueName,
                                entityIdentifer=entityIdentifier)
                        if not entityIdentifierValue:
                            entityIdentifierValue = entityIdentifier
                            entityIdentifierValueElt = entityIdentifierElt
                            if isEFM and not efmCIKpattern.match(entityIdentifierValue):
                                val.modelXbrl.error("EFM.6.05.23.cikValue",
                                    _("The context identifier CIK %(entityIdentifier)s is not 10 digits, for required context(s).  "
                                      "Please include a correct context identifier CIK in the filing."),
                                    edgarCode="cp-0523-Non-Matching-Cik",
                                    modelObject=entityIdentifierElt, entityIdentifier=entityIdentifierValue)
                        elif entityIdentifier != entityIdentifierValue:
                            modelXbrl.error(("EFM.6.05.03", "GFM.1.02.03"),
                                _("The submission CIK, %(filerIdentifier)s does not match either the EntityCentralIndexKey, %(entityIdentifer)s, "
                                  "or context identifier CIK(s) %(entityIdentifer)s, %(entityIdentifer2)s, or is not 10 digits, for required context(s).  "
                                  "Please include a correct matching EntityCentralIndexKey and context identifier CIK(s) in the filing."),
                                edgarCode="cp-0523-Non-Matching-Cik",
                                modelObject=(entityIdentifierElt, entityIdentifierValueElt),
                                entityIdentifierName=disclosureSystem.identifierValueName,
                                entityIdentifer=entityIdentifierValue,
                                entityIdentifer2=entityIdentifier,
                                filerIdentifier=",".join(sorted(val.params["cikNameList"].keys()) if "cikNameList" in val.params else []))
            val.modelXbrl.profileActivity("... filer identifier checks", minTimeToShow=1.0)

        #6.5.7 duplicated contexts
        contexts = modelXbrl.contexts.values()
        contextIDs = set()
        contextsWithNonNilFacts = set()
        uniqueContextHashes = {}
        contextsWithDisallowedOCEs = []
        contextsWithDisallowedOCEcontent = []
        nonStandardTypedDimensions = defaultdict(set)
        nonStandardReplacableDimensions = defaultdict(set)
        for context in contexts:
            contextID = context.id
            contextIDs.add(contextID)
            h = context.contextDimAwareHash
            if h in uniqueContextHashes:
                if context.isEqualTo(uniqueContextHashes[h]):
                    modelXbrl.error(("EFM.6.05.07", "GFM.1.02.07"),
                        _("The instance document contained more than one context equivalent to %(context)s (%(context2)s).  "
                          "Please remove duplicate contexts from the instance."),
                        edgarCode="du-0507-Duplicate-Contexts",
                        modelObject=(context, uniqueContextHashes[h]), context=contextID, context2=uniqueContextHashes[h].id)
            else:
                uniqueContextHashes[h] = context

            #GFM no time in contexts
            if isGFM:
                for dateElt in XmlUtil.children(context, XbrlConst.xbrli, ("startDate", "endDate", "instant")):
                    dateText = XmlUtil.text(dateElt)
                    if not GFMcontextDatePattern.match(dateText):
                        modelXbrl.error("GFM.1.02.25",
                            _("Context id %(context)s %(elementName)s invalid content %(value)s"),
                            modelObject=dateElt, context=contextID,
                            elementName=dateElt.prefixedName, value=dateText)
            #6.5.4 scenario
            hasSegment = XmlUtil.hasChild(context, XbrlConst.xbrli, "segment")
            hasScenario = XmlUtil.hasChild(context, XbrlConst.xbrli, "scenario")
            notAllowed = None
            if disclosureSystem.contextElement == "segment" and hasScenario:
                notAllowed = _("Scenario")
            elif disclosureSystem.contextElement == "scenario" and hasSegment:
                notAllowed = _("Segment")
            elif disclosureSystem.contextElement == "either" and hasSegment and hasScenario:
                notAllowed = _("Both segment and scenario")
            elif disclosureSystem.contextElement == "none" and (hasSegment or hasScenario):
                notAllowed = _("Neither segment nor scenario")
            if notAllowed:
                if validateEFMpragmatic:
                    contextsWithDisallowedOCEs.append(context)
                else:
                    modelXbrl.error(("EFM.6.05.04", "GFM.1.02.04"),
                        _("There must be no contexts with %(elementName)s, but %(count)s was(were) found: %(context)s."),
                        edgarCode="cp-0504-No-Scenario",
                        modelObject=context, elementName=notAllowed, context=contextID, count=1)

            #6.5.5 segment only explicit dimensions
            for contextName in {"segment": ("{http://www.xbrl.org/2003/instance}segment",),
                                "scenario": ("{http://www.xbrl.org/2003/instance}scenario",),
                                "either": ("{http://www.xbrl.org/2003/instance}segment","{http://www.xbrl.org/2003/instance}scenario"),
                                "both": ("{http://www.xbrl.org/2003/instance}segment","{http://www.xbrl.org/2003/instance}scenario"),
                                "none": [], None:[]
                                }[disclosureSystem.contextElement]:
                for segScenElt in context.iterdescendants(contextName):
                    if isinstance(segScenElt,ModelObject):
                        _childTagNames = [child.prefixedName for child in segScenElt.iterchildren()
                                          if isinstance(child,ModelObject) and
                                             child.tag not in ("{http://xbrl.org/2006/xbrldi}explicitMember",
                                                               "{http://xbrl.org/2006/xbrldi}typedMember")]
                        childTags = ", ".join(_childTagNames)
                        if len(childTags) > 0:
                            if validateEFMpragmatic:
                                contextsWithDisallowedOCEcontent.append(context)
                            else:
                                modelXbrl.error(("EFM.6.05.05", "GFM.1.02.05"),
                                                _("There must be no %(elementName)s with non-explicitDimension content, but %(count)s was(were) found: %(content)s."),
                                                edgarCode="cp-0505-Segment-Child-Not-Explicit-Member",
                                                modelObject=context, context=contextID, content=childTags, count=len(_childTagNames),
                                                elementName=contextName.partition("}")[2].title())
            for dim in context.qnameDims.values():
                if isEFM and dim.dimension is not None and dim.dimensionQname.namespaceURI not in disclosureSystem.standardTaxonomiesDict:
                    if dim.isTyped:
                        nonStandardTypedDimensions[dim.dimensionQname].add(context)
                    if customAxesReplacements.customNamePatterns.match(dim.dimensionQname.localName):
                        nonStandardReplacableDimensions[dim.dimensionQname].add(context)
                for _qname in (dim.dimensionQname, dim.memberQname):
                    if _qname in deprecatedConceptDates: # none if typed and then won't be in deprecatedConceptDates
                        deprecatedConceptContexts[contextID].append(_qname)
            #6.5.38 period forever
            if context.isForeverPeriod:
                val.modelXbrl.error("EFM.6.05.38",
                    _("Context %(contextID)s uses period <xbrli:forever>. Please remove it and resubmit."),
                    edgarCode="du-0538-Context-Has-Period-Forever",
                    modelObject=context, contextID=contextID)
        if validateEFMpragmatic: # output combined count message
            if contextsWithDisallowedOCEs:
                modelXbrl.error(("EFM.6.05.04", "GFM.1.02.04"),
                    _("There must be no contexts with %(elementName)s, but %(count)s was(were) found: %(context)s."),
                    edgarCode="cp-0504-No-Scenario",
                    modelObject=contextsWithDisallowedOCEs, elementName=notAllowed,
                    count=len(contextsWithDisallowedOCEs), context=', '.join(c.id for c in contextsWithDisallowedOCEs))
            if contextsWithDisallowedOCEcontent:
                modelXbrl.error(("EFM.6.05.05", "GFM.1.02.05"),
                    _("There must be no %(elementName)s with non-explicitDimension content, but %(count)s was(were) found: %(context)s."),
                    edgarCode="cp-0505-Segment-Child-Not-Explicit-Member",
                    modelObject=contextsWithDisallowedOCEcontent, elementName=disclosureSystem.contextElement,
                    count=len(contextsWithDisallowedOCEcontent), context=', '.join(c.id for c in contextsWithDisallowedOCEcontent))
        if nonStandardTypedDimensions:
            val.modelXbrl.error("EFM.6.05.39",
                _("Typed dimensions must be defined in standard taxonomy schemas, contexts: %(contextIDs)s dimensions: %(dimensions)s."),
                modelObject=set.union(*nonStandardTypedDimensions.values()),
                edgarCode="cp-0539-Typed-Dimension-Not-Standard",
                contextIDs=", ".join(sorted(cntx.id for cntx in set.union(*nonStandardTypedDimensions.values()))),
                dimensions=", ".join(sorted(str(qn) for qn in nonStandardTypedDimensions.keys())))
        for qn, contexts in sorted(nonStandardReplacableDimensions.items(), key=lambda i:str(i[0])):
            try:
                replacableAxisMatch = customAxesReplacements.customNamePatterns.match(qn.localName)
                axis = [customAxesReplacements.standardAxes[k] for k,v in replacableAxisMatch.groupdict().items() if v is not None][0]
                if replacableAxisMatch and any(v is not None for v in replacableAxisMatch.groupdict().values()):
                    val.modelXbrl.warning("EFM.6.05.44.customAxis",
                        _("Contexts %(contextIDs)s use dimension %(dimension)s in namespace %(namespace)s but %(axis)s in %(taxonomy)s is preferred."),
                        edgarCode="dq-0544-Custom-Axis",
                        modelObject=contexts, dimension=qn.localName, namespace=qn.namespaceURI,
                        axis=axis.partition(":")[2], taxonomy=axis.partition(":")[0],
                        contextIDs=", ".join(sorted(c.id for c in contexts)))
            except (AttributeError, IndexError):
                pass # something wrong with match table
        del uniqueContextHashes, contextsWithDisallowedOCEs, contextsWithDisallowedOCEcontent, nonStandardTypedDimensions, nonStandardReplacableDimensions
        val.modelXbrl.profileActivity("... filer context checks", minTimeToShow=1.0)


        #fact items from standard context (no dimension)
        amendmentFlag = None
        amendmentFlagFact = None
        documentPeriodEndDate = None # date or None
        documentPeriodEndDateFact = None
        documentTypeFact = None
        documentTypeFactContextID = None
        deiItems = {}
        deiFacts = {}
        def hasDeiFact(deiName):
            return deiName in deiFacts and not deiFacts[deiName].isNil

        extractedCoverFacts = defaultdict(list) # key concept localname

        commonSharesItemsByStockClass = defaultdict(list)
        commonSharesClassMembers = None
        commonSharesClassAxisQName = None
        deiSharesClassMembers = set()

        # hasDefinedStockAxis = False
        hasCommonSharesOutstandingDimensionedFactWithDefaultStockClass = False
        # commonSharesClassUndefinedMembers = None
        # commonStockMeasurementDatetime = None

        deiNamespaceURI = None
        deiCheckLocalNames = {
            disclosureSystem.deiCurrentFiscalYearEndDateElement,
            disclosureSystem.deiDocumentFiscalYearFocusElement,
            "CurrentFiscalYearEndDate",
            "DocumentFiscalPeriodFocus",
            "EntityCommonStockSharesOutstanding",
            "EntityCurrentReportingStatus",
            "EntityEmergingGrowthCompany",
            "EntityExTransitionPeriod",
            "EntityFilerCategory",
            "EntityInvCompanyType",
            "EntityPublicFloat",
            "EntityRegistrantName",
            "EntityReportingCurrencyISOCode",
            "EntityShellCompany",
            "EntitySmallBusiness",
            "EntityVoluntaryFilers",
            "EntityWellKnownSeasonedIssuer"
             }
        #6.5.8 unused contexts
        #candidateRequiredContexts = set()
        for f in modelXbrl.facts:
            factContextID = f.contextID
            contextIDs.discard(factContextID)

            context = f.context
            factQname = f.qname # works for both inline and plain instances
            factElementName = factQname.localName
            if disclosureSystem.deiNamespacePattern is not None:
                factInDeiNamespace = disclosureSystem.deiNamespacePattern.match(factQname.namespaceURI)
                if factInDeiNamespace and deiNamespaceURI is None:
                    deiNamespaceURI = factQname.namespaceURI
                    deiADRmember = qname(deiNamespaceURI, "AdrMember")
            else:
                factInDeiNamespace = None
            # standard dei items from required context
            if context is not None and f.xValid >= VALID: # tests do not apply to tuples
                if not context.hasSegment and not context.hasScenario:
                    #required context
                    if factInDeiNamespace and (
                        not f.concept.type.isWgnStringFactType or f.xmlLang.lower() == requiredFactLang):
                        value = f.xValue
                        if factElementName == disclosureSystem.deiAmendmentFlagElement:
                            amendmentFlag = value
                            amendmentFlagFact = f
                        elif factElementName == disclosureSystem.deiDocumentPeriodEndDateElement:
                            documentPeriodEndDate = value
                            documentPeriodEndDateFact = f
                            # commonStockMeasurementDatetime = context.endDatetime
                            #if (context.isStartEndPeriod and context.startDatetime is not None and context.endDatetime is not None):
                            #    if context.endDatetime.time() == datetime.time(0): # midnight of subsequent day
                            #        if context.endDatetime - datetime.timedelta(1) == f.xValue:
                            #            candidateRequiredContexts.add(context)
                            #    elif context.endDatetime.date() == f.xValue: # not midnight, only day portion matches
                            #        candidateRequiredContexts.add(context)
                        elif factElementName == "DocumentType":
                            documentType = value
                            documentTypeFact = f
                            documentTypeFactContextID = factContextID
                            if not hasSubmissionType: # wch 18/aug/18
                                modelXbrl.info("info",_("Setting submissionType %(documentType)s"),documentType=documentType)
                                submissionType = documentType #wch 18/aug/18
                        elif factElementName == disclosureSystem.deiFilerIdentifierElement:
                            deiItems[factElementName] = value
                            deiFilerIdentifierFact = f
                        elif factElementName == disclosureSystem.deiFilerNameElement:
                            deiItems[factElementName] = value
                            deiFilerNameFact = f
                        elif factElementName in deiCheckLocalNames:
                            deiItems[factElementName] = value
                            deiFacts[factElementName] = f
                            if (val.requiredContext is None and context.isStartEndPeriod and
                                context.startDatetime is not None and context.endDatetime is not None):
                                val.requiredContext = context
                else:
                    # segment present
                    isEntityCommonStockSharesOutstanding = factElementName == "EntityCommonStockSharesOutstanding"
                    hasClassOfStockMember = False

                    # note all concepts used in explicit dimensions
                    for dimValue in context.qnameDims.values():
                        if dimValue.isExplicit:
                            dimConcept = dimValue.dimension
                            memConcept = dimValue.member
                            for dConcept in (dimConcept, memConcept):
                                if dConcept is not None:
                                    conceptsUsed[dConcept] = False
                            if (isEntityCommonStockSharesOutstanding and
                                dimConcept is not None and
                                dimConcept.name in ("StatementClassOfStockAxis", "ClassesOfShareCapitalAxis") and
                                dimConcept.modelDocument.targetNamespace in disclosureSystem.standardTaxonomiesDict):
                                commonSharesClassAxisQName = dimConcept.qname
                                commonSharesItemsByStockClass[memConcept.qname].append(f)
                                ''' per discussion with Dean R, remove use of LB defined members from this test
                                if commonSharesClassMembers is None:
                                    commonSharesClassMembers, hasDefinedStockAxis = val.getDimMembers(dimConcept)
                                if not hasDefinedStockAxis: # no def LB for stock axis, note observed members
                                    commonSharesClassMembers.add(memConcept.qname)
                                #following is replacement:'''
                                if commonSharesClassMembers is None:
                                    commonSharesClassMembers = set()
                                commonSharesClassMembers.add(memConcept.qname) # only note the actually used members, not any defined members
                                #end of replacement
                                hasClassOfStockMember = True
                            if factInDeiNamespace and dimConcept is not None and dimConcept.name in ("StatementClassOfStockAxis", "ClassesOfShareCapitalAxis") and memConcept is not None:
                                deiSharesClassMembers.add(memConcept.qname)

                    if isEntityCommonStockSharesOutstanding and not hasClassOfStockMember:
                        hasCommonSharesOutstandingDimensionedFactWithDefaultStockClass = True   # absent dimension, may be no def LB

                # 6.5.43 signs - applies to all facts having a context.
                if (isEFM and nonNegFacts and f.qname in nonNegFacts.concepts and f.isNumeric and not f.isNil and f.xValue < 0 and (
                    all(dim.isTyped or (
                        (dim.dimensionQname not in nonNegFacts.excludedAxesMembers or
                         ("*" not in nonNegFacts.excludedAxesMembers[dim.dimensionQname] and
                          dim.memberQname not in nonNegFacts.excludedAxesMembers[dim.dimensionQname])) and
                         dim.memberQname not in nonNegFacts.excludedMembers and
                         (nonNegFacts.excludedMemberNamesPattern is None or
                          not nonNegFacts.excludedMemberNamesPattern.search(dim.memberQname.localName)))
                        for dim in context.qnameDims.values()))):
                    modelXbrl.warning("EFM.6.05.43",
                        _("Concept %(element)s in %(taxonomy)s has a negative value %(value)s in context %(context)s.  Correct the sign, use a more appropriate concept, or change the context."),
                        edgarCode="dq-0543-Negative-Fact-Value",
                        modelObject=f, element=f.qname.localName, taxonomy=abbreviatedNamespace(f.qname.namespaceURI),
                        value=f.value, context=f.contextID)

                if not f.isNil:
                    contextsWithNonNilFacts.add(context)
                    if f.qname.localName in deiValidations["extraction-cover-tags"]:
                        extractedCoverFacts[f.qname.localName].append(f)

                if isEFM: # note that this is in the "if context is not None" region.  It does receive nil facts.
                    for pluginXbrlMethod in pluginClassMethods("Validate.EFM.Fact"):
                        pluginXbrlMethod(val, f)
            #6.5.17 facts with precision
            concept = f.concept
            if concept is not None:
                # note fact concepts used
                conceptsUsed[concept] = False

                if concept.isNumeric:
                    if f.precision is not None:
                        modelXbrl.error(("EFM.6.05.17", "GFM.1.02.16"),
                            _("Your filing contained elements using the precision attribute.  Please recheck your submission and replace "
                              "the precision attribute with the decimals attribute."),
                            edgarCode="fs-0517-Decimals-Not-Precision",
                            modelObject=f, fact=f.qname, contextID=factContextID, precision=f.precision)

                #6.5.25 domain items as facts
                if isEFM and concept.type is not None and concept.type.isDomainItemType:
                    modelXbrl.error("EFM.6.05.25",
                        _("The domain item %(fact)s cannot appear as a fact.  Please remove the fact from context %(contextID)s."),
                        edgarCode="du-0525-Domain-As-Fact",
                        modelObject=f, fact=f.qname, contextID=factContextID)

                if concept.qname in deprecatedConceptDates:
                    deprecatedConceptFacts[concept.qname].append(f)

                if concept.isEnumeration and not f.isNil:
                    for qnEnum in flattenSequence(f.xValue):
                        if qnEnum in deprecatedConceptDates:
                            deprecatedConceptFacts[qnEnum].append(f)

            if factContextID in deprecatedConceptContexts: # deprecated dimension and member qnames
                for _qname in deprecatedConceptContexts[factContextID]:
                    deprecatedConceptFacts[_qname].append(f)

            if validateInlineXbrlGFM:
                if f.localName == "nonFraction" or f.localName == "fraction":
                    syms = signOrCurrencyPattern.findall(f.text)
                    if syms:
                        modelXbrl.error(("EFM.N/A", "GFM.1.10.18"),
                            'ix-numeric Fact %(fact)s of context %(contextID)s has a sign or currency symbol "%(value)s" in "%(text)s"',
                            modelObject=f, fact=f.qname, contextID=factContextID,
                            value="".join(s for t in syms for s in t), text=f.text)

        val.entityRegistrantName = deiItems.get("EntityRegistrantName") # used for name check in 6.8.6

        # 6.05..23,24 check (after dei facts read)
        if not (isEFM and documentType == "L SDR"): # allow entityIdentifierValue == "0000000000" or any other CIK value
            if disclosureSystem.deiFilerIdentifierElement in deiItems:
                value = deiItems.get(disclosureSystem.deiFilerIdentifierElement)
                if entityIdentifierValue != value:
                    val.modelXbrl.error(("EFM.6.05.23", "GFM.3.02.02"),
                        _("The EntityCentralIndexKey, %(value)s, does not match the context identifier CIK %(entityIdentifier)s.  "
                          "Please include a correct matching EntityCentralIndexKey and context identifier CIK(s) in the filing."),
                        edgarCode="cp-0523-Non-Matching-Cik",
                        modelObject=deiFilerIdentifierFact, elementName=disclosureSystem.deiFilerIdentifierElement,
                        value=value, entityIdentifier=entityIdentifierValue)
                if "cikNameList" in val.params:
                    if value not in val.params["cikNameList"]:
                        val.modelXbrl.error(("EFM.6.05.23.submissionIdentifier", "GFM.3.02.02"),
                            _("The submission CIK, %(filerIdentifier)s does not match the EntityCentralIndexKey.  "
                              "Please include a correct matching EntityCentralIndexKey in the filing."),
                            edgarCode="cp-0523-Non-Matching-Cik",
                            modelObject=deiFilerIdentifierFact, elementName=disclosureSystem.deiFilerIdentifierElement,
                            value=value, filerIdentifier=",".join(sorted(val.params["cikNameList"].keys())))
                elif val.params.get("cik") and value != val.params["cik"]:
                    val.modelXbrl.error(("EFM.6.05.23.submissionIdentifier", "GFM.3.02.02"),
                        _("The submission CIK, %(filerIdentifier)s does not match the %(elementName)s.  "
                          "Please include a correct matching %(elementName)s in the filing."),
                        edgarCode="cp-0523-Non-Matching-Cik",
                        modelObject=deiFilerIdentifierFact, elementName=disclosureSystem.deiFilerIdentifierElement,
                        value=value, filerIdentifier=val.params["cik"])
            if disclosureSystem.deiFilerNameElement in deiItems:
                value = deiItems[disclosureSystem.deiFilerNameElement]
                if "cikNameList" in val.params and entityIdentifierValue in val.params["cikNameList"]:
                    prefix = val.params["cikNameList"][entityIdentifierValue]
                    if prefix is not None:
                        if ((isInlineXbrl and not re.match(cleanedCompanyName(prefix).replace("-", r"[\s-]?"),
                                                          cleanedCompanyName(value), flags=re.IGNORECASE)) or
                            (not isInlineXbrl and not value.casefold().startswith(prefix.casefold()))): # casefold needed for some non-en languages
                            val.modelXbrl.error(("EFM.6.05.24", "GFM.3.02.02"),
                                _("The Official Registrant name, %(prefix)s, does not match the value %(value)s in the Required Context.  "
                                  "Please correct dei:%(elementName)s."),
                                edgarCode="cp-0524-Registrant-Name-Mismatch",
                                modelObject=deiFilerNameFact, elementName=disclosureSystem.deiFilerNameElement,
                                prefix=prefix, value=value)

        if isEFM and disclosureSystem.deiNamespacePattern is not None and deiNamespaceURI is None:
            modelXbrl.error("EFM.6.05.20.deiFactsMissing",
                _("DEI facts are missing."),
                edgarCode="dq-{efmSection}-{tag}-Missing",
                modelObject=modelXbrl, subType=submissionType, efmSection="0520", severityVerb="must", tag="DEI-Facts", context="Required Context")

        val.modelXbrl.profileActivity("... filer fact checks", minTimeToShow=1.0)

        if len(contextIDs) > 0: # check if contextID is on any undefined facts
            for undefinedFact in modelXbrl.undefinedFacts:
                contextIDs.discard(undefinedFact.get("contextRef"))
            if len(contextIDs) > 0:
                modelXbrl.error(("EFM.6.05.08", "GFM.1.02.08"),
                                _("The instance document contained a context %(contextIDs)s that was not used in any fact. Please remove the context from the instance."),
                                edgarCode="du-0508-Unused-Context",
                                modelXbrl=modelXbrl, contextIDs=", ".join(str(c) for c in contextIDs))

        #6.5.9, .10 start-end durations
        if disclosureSystem.GFM or \
           disclosureSystemVersion[0] >= 27 or \
           documentType in {
                    '20-F', '40-F', '10-Q', '10-QT', '10-K', '10-KT', '10', 'N-CSR', 'N-CSRS', 'N-Q',
                    '20-F/A', '40-F/A', '10-Q/A', '10-QT/A', '10-K/A', '10-KT/A', '10/A', 'N-CSR/A', 'N-CSRS/A', 'N-Q/A'}:
            '''
            for c1 in contexts:
                if c1.isStartEndPeriod:
                    end1 = c1.endDatetime
                    start1 = c1.startDatetime
                    for c2 in contexts:
                        if c1 != c2 and c2.isStartEndPeriod:
                            duration = end1 - c2.startDatetime
                            if duration > datetime.timedelta(0) and duration <= datetime.timedelta(1):
                                modelXbrl.error(("EFM.6.05.09", "GFM.1.2.9"),
                                    _("Context {0} endDate and {1} startDate have a duration of one day; that is inconsistent with document type {2}."),
                                         c1.id, c2.id, documentType),
                                    "err", )
                        if isEFM and c1 != c2 and c2.isInstantPeriod:
                            duration = c2.endDatetime - start1
                            if duration > datetime.timedelta(0) and duration <= datetime.timedelta(1):
                                modelXbrl.error(
                                    _("Context {0} startDate and {1} end (instant) have a duration of one day; that is inconsistent with document type {2}."),
                                         c1.id, c2.id, documentType),
                                    "err", "EFM.6.05.10")
            '''
            durationCntxStartDatetimes = defaultdict(set)
            for cntx in contexts:
                if cntx.isStartEndPeriod and cntx.startDatetime is not None:
                    durationCntxStartDatetimes[cntx.startDatetime].add(cntx)
            probStartEndCntxsByEnd = defaultdict(set)
            startEndCntxsByEnd = defaultdict(set)
            probInstantCntxsByEnd = defaultdict(set)
            probCntxs = set()
            for cntx in contexts:
                end = cntx.endDatetime
                if end is not None:
                    if cntx.isStartEndPeriod:
                        thisStart = cntx.startDatetime
                        for otherStart, otherCntxs in durationCntxStartDatetimes.items():
                            duration = end - otherStart
                            if duration > datetime.timedelta(0) and duration <= datetime.timedelta(1):
                                if disclosureSystemVersion[0] < 27:
                                    probCntxs |= otherCntxs - {cntx}
                                elif thisStart is not None and end - thisStart > datetime.timedelta(1):
                                    for otherCntx in otherCntxs:
                                        if otherCntx is not cntx and otherCntx.endDatetime != end and otherStart != cntx.startDatetime:
                                            probCntxs.add(otherCntx)
                        if probCntxs:
                            probStartEndCntxsByEnd[end] |= probCntxs
                            startEndCntxsByEnd[end] |= {cntx}
                            probCntxs.clear()
                    if isEFM and cntx.isInstantPeriod:
                        for otherStart, otherCntxs in durationCntxStartDatetimes.items():
                            duration = end - otherStart
                            if duration > datetime.timedelta(0) and duration <= datetime.timedelta(1):
                                probCntxs |= otherCntxs
                        if probCntxs:
                            probInstantCntxsByEnd[end] |= ( probCntxs | {cntx} )
                            probCntxs.clear()
            del probCntxs
            for end, probCntxs in probStartEndCntxsByEnd.items():
                endCntxs = startEndCntxsByEnd[end]
                modelXbrl.error(("EFM.6.05.09", "GFM.1.2.9"),
                    _("Context %(endContexts)s endDate and %(startContexts)s startDate have a duration of one day; that is inconsistent "
                      "with document type %(documentType)s."),
                    edgarCode="fs-0509-Start-And-End-Dates-Not-Distinct-Inconsistent-With-Document-Type",
                    modelObject=probCntxs, endDate=XmlUtil.dateunionValue(end, subtractOneDay=True),
                    endContexts=', '.join(sorted(c.id for c in endCntxs)),
                    startContexts=', '.join(sorted(c.id for c in probCntxs)),
                    documentType=documentType)
            if disclosureSystemVersion[0] < 27:
                for end, probCntxs in probInstantCntxsByEnd.items():
                    modelXbrl.error("EFM.6.05.10",
                        _("Contexts %(contexts)s have an overlap of one day; that is inconsistent with document type %(documentType)s."),
                        edgarCode="fs-0510-Start-And-Instant-Dates-Not-Distinct-Inconsistent-With-Document-Type",
                        modelObject=probCntxs, endDate=XmlUtil.dateunionValue(end, subtractOneDay=True),
                        contexts=', '.join(sorted(c.id for c in probCntxs)),
                        documentType=documentType)
            del probStartEndCntxsByEnd, startEndCntxsByEnd, probInstantCntxsByEnd
            del durationCntxStartDatetimes
            val.modelXbrl.profileActivity("... filer instant-duration checks", minTimeToShow=1.0)

        #6.5.19 required context
        #for c in sorted(candidateRequiredContexts, key=lambda c: (c.endDatetime, c.endDatetime-c.startDatetime), reverse=True):
        #    val.requiredContext = c
        #    break # longest duration is first

        # pre-16.1 code to accept any duration period as start-end (per WH/HF e-mails 2016-03-13)
        if val.requiredContext is None: # possibly there is no document period end date with matching context
            for c in contexts:
                if c.isStartEndPeriod and not c.hasSegment and c.startDatetime is not None and c.endDatetime is not None:
                    val.requiredContext = c
                    break

        if val.requiredContext is None:
            modelXbrl.error(("EFM.6.05.19", "GFM.1.02.18"),
                _("Required context (no segment) not found for document type %(documentType)s."),
                edgarCode="cp-0519-Required-Context",
                modelObject=modelXbrl, documentType=documentType)

        #6.5.11 equivalent units
        uniqueUnitHashes = {}
        for unit in val.modelXbrl.units.values():
            h = unit.hash
            if h in uniqueUnitHashes:
                if unit.isEqualTo(uniqueUnitHashes[h]):
                    modelXbrl.error(("EFM.6.05.11", "GFM.1.02.10"),
                        _("There is more than one unit equivalent to %(unitID)s (%(unitID2)s).  Please remove all but one and resubmit."),
                        edgarCode="du-0511-Duplicate-Units",
                        modelObject=(unit, uniqueUnitHashes[h]), unitID=unit.id, unitID2=uniqueUnitHashes[h].id)
            else:
                uniqueUnitHashes[h] = unit
            if isEFM:  # 6.5.38
                for measureElt in unit.iterdescendants(tag="{http://www.xbrl.org/2003/instance}measure"):
                    if isinstance(measureElt.xValue, ModelValue.QName) and len(measureElt.xValue.localName) > 65:
                        l = len(measureElt.xValue.localName.encode("utf-8"))
                        if l > 200:
                            modelXbrl.error("EFM.6.05.36",
                                _("Unit %(unitID)s contains a measure element whose local-name in UTF-8, length %(length)s, has more than 200 bytes:  %(measure)s.  Shorten the measure name."),
                                edgarCode="du-0536-Name-Length-Limit",
                                modelObject=measureElt, unitID=unit.id, measure=measureElt.xValue.localName, length=l)
        del uniqueUnitHashes

        # 6.5.42 deprecated concepts
        if deprecatedConceptFacts:
            for conceptQn, facts in sorted(deprecatedConceptFacts.items(), key=lambda i:[0]):
                date = deprecatedConceptDates[conceptQn]
                version1 = abbreviatedNamespace(conceptQn.namespaceURI)
                modelXbrl.warning("EFM.6.05.42",
                    _("Concept %(element)s in %(version1)s used in %(count)s facts was deprecated in %(version2)s as of %(date)s and should not be used."),
                    edgarCode="dq-0542-Deprecated-Concept",
                    modelObject=facts, element=conceptQn.localName, count=len(facts), date=date,
                    version1=version1, version2=version1[:-4]+date[0:4])

        del deprecatedConceptContexts, deprecatedConceptFacts, deprecatedConceptDates, nonNegFacts
        val.modelXbrl.profileActivity("... filer unit checks", minTimeToShow=1.0)


        # EFM.6.05.14, GFM.1.02.13 xml:lang tests, as of v-17, full default lang is compared
        #if val.validateEFM:
        #    factLangStartsWith = disclosureSystem.defaultXmlLang[:2]
        #else:
        #    factLangStartsWith = disclosureSystem.defaultXmlLang

        #6.5.12 equivalent facts
        factsForLang = {}
        factForConceptContextUnitHash = defaultdict(list)
        keysNotDefaultLang = {}
        for f1 in modelXbrl.facts:
            if f1.context is not None and f1.concept is not None and f1.concept.type is not None and getattr(f1,"xValid", 0) >= VALID:
                # build keys table for 6.5.14
                if not f1.isNil:
                    langTestKey = "{0},{1},{2}".format(f1.qname, f1.contextID, f1.unitID)
                    factsForLang.setdefault(langTestKey, []).append(f1)
                    lang = f1.xmlLang
                    if lang and lang.lower() != requiredFactLang: # not lang.startswith(factLangStartsWith):
                        keysNotDefaultLang[langTestKey] = f1

                    # 6.5.37 test (insignificant digits due to rounding)
                    if f1.isNumeric and f1.decimals and f1.decimals != "INF":
                        try:
                            insignificance = insignificantDigits(f1.xValue, decimals=f1.decimals)
                            if insignificance: # if not None, returns (truncatedDigits, insiginficantDigits)
                                modelXbrl.error(("EFM.6.05.37", "GFM.1.02.26"),
                                    _("Fact %(fact)s of context %(contextID)s decimals %(decimals)s value %(value)s has insignificant digits %(insignificantDigits)s.  "
                                      "Please correct the fact value and resubmit."),
                                    edgarCode="du-0537-Nonzero-Digits-Truncated",
                                    modelObject=f1, fact=f1.qname, contextID=f1.contextID, decimals=f1.decimals,
                                    value=f1.xValue, truncatedDigits=insignificance[0], insignificantDigits=insignificance[1])
                        except (ValueError,TypeError):
                            modelXbrl.error(("EFM.6.05.37", "GFM.1.02.26"),
                                _("Fact %(fact)s of context %(contextID)s decimals %(decimals)s value %(value)s causes a Value Error exception.  "
                                  "Please correct the fact value and resubmit."),
                                edgarCode="du-0537-Nonzero-Digits-Truncated",
                                modelObject=f1, fact=f1.qname, contextID=f1.contextID, decimals=f1.decimals, value=f1.value)
                # 6.5.12 test
                factForConceptContextUnitHash[f1.conceptContextUnitHash].append(f1)
        # 6.5.12 test
        aspectEqualFacts = defaultdict(list)
        decVals = {}
        for hashEquivalentFacts in factForConceptContextUnitHash.values():
            if len(hashEquivalentFacts) > 1:
                for f in hashEquivalentFacts:
                    aspectEqualFacts[(f.qname,f.contextID,f.unitID,
                                      f.xmlLang.lower() if f.concept.type.isWgnStringFactType else None)].append(f)
                for fList in aspectEqualFacts.values():
                    f0 = fList[0]
                    if f0.concept.isNumeric:
                        if any(f.isNil for f in fList):
                            _inConsistent = not all(f.isNil for f in fList)
                        else: # not all have same decimals
                            _d = inferredDecimals(f0)
                            _v = f0.xValue
                            _inConsistent = isnan(_v) # NaN is incomparable, always makes dups inconsistent
                            decVals[_d] = _v
                            aMax, bMin = rangeValue(_v, _d)
                            for f in fList[1:]:
                                _d = inferredDecimals(f)
                                _v = f.xValue
                                if isnan(_v):
                                    _inConsistent = True
                                    break
                                if _d in decVals:
                                    _inConsistent |= _v != decVals[_d]
                                else:
                                    decVals[_d] = _v
                                a, b = rangeValue(_v, _d)
                                if a > aMax: aMax = a
                                if b < bMin: bMin = b
                            if not _inConsistent:
                                _inConsistent = (bMin < aMax)
                            decVals.clear()
                    else:
                        _inConsistent = any(not f.isVEqualTo(f0) for f in fList[1:])
                    if _inConsistent:
                        modelXbrl.error(("EFM.6.05.12", "GFM.1.02.11"),
                            "The instance document contained an element, %(fact)s that was used more than once in contexts equivalent to %(contextID)s: values %(values)s.  "
                            "Please ensure there are no duplicate combinations of concept and context in the instance.",
                            edgarCode="du-0512-Duplicate-Facts",
                            modelObject=fList, fact=f0.qname, contextID=f0.contextID, values=", ".join(strTruncate(f.value, 128) for f in fList))
                aspectEqualFacts.clear()
        del factForConceptContextUnitHash, aspectEqualFacts
        val.modelXbrl.profileActivity("... filer fact checks", minTimeToShow=1.0)

        #6.5.14 facts without english text
        for keyNotDefaultLang, factNotDefaultLang in keysNotDefaultLang.items():
            anyDefaultLangFact = False
            for fact in factsForLang[keyNotDefaultLang]:
                if fact.xmlLang.lower() == requiredFactLang: #.startswith(factLangStartsWith):
                    anyDefaultLangFact = True
                    break
            if not anyDefaultLangFact:
                val.modelXbrl.error(("EFM.6.05.14", "GFM.1.02.13"),
                    _("Element %(fact)s in context %(contextID)s has text with xml:lang other than '%(lang2)s' (%(lang)s) without matching English text.  "
                      "Please provide a fact with xml:lang equal to '%(lang2)s'."),
                    edgarCode="du-0514-English-Text-Missing",
                    modelObject=factNotDefaultLang, fact=factNotDefaultLang.qname, contextID=factNotDefaultLang.contextID,
                    lang=factNotDefaultLang.xmlLang, lang2=disclosureSystem.defaultXmlLang) # report lexical format default lang

        #label validations
        if not labelsRelationshipSet:
            val.modelXbrl.error(("EFM.6.10.01.missingLabelLinkbase", "GFM.1.05.01"),
                _("A label linkbase is required but was not found"),
                modelXbrl=modelXbrl)
        elif disclosureSystem.defaultXmlLang:  # cannot check if no defaultXmlLang specified
            for concept in conceptsUsed.keys():
                checkConceptLabels(val, modelXbrl, labelsRelationshipSet, disclosureSystem, concept)


        #6.5.15 facts with xml in text blocks
        ValidateFilingText.validateTextBlockFacts(modelXbrl)

        isDei2018orLater = any(doc.targetNamespace.startswith("http://xbrl.sec.gov/dei/") and doc.targetNamespace >= "http://xbrl.sec.gov/dei/2018"
                               for doc in modelXbrl.urlDocs.values() if doc.targetNamespace)

        isRR = any(doc.targetNamespace.startswith("http://xbrl.sec.gov/rr/")
                   for doc in modelXbrl.urlDocs.values() if doc.targetNamespace)

         # seriesId 6.5.41
        if submissionType in submissionTypesAllowingSeriesClasses and deiItems.get("EntityInvCompanyType") in invCompanyTypesAllowingSeriesClasses:
            legalEntityAxis = modelXbrl.nameConcepts.get("LegalEntityAxis",())
            if len(legalEntityAxis) > 0:
                legalEntityAxisQname = legalEntityAxis[0].qname
                if legalEntityAxisQname.namespaceURI.startswith("http://xbrl.sec.gov/dei/"):
                    legalEntityAxisRelationshipSet = modelXbrl.modelXbrl.relationshipSet("XBRL-dimensions")
                    if val.params.get("rptIncludeAllSeriesFlag") in (True, "Yes", "yes", "Y", "y"):
                        seriesIds = val.params.get("newClass2.seriesIds", ())
                    else:
                        seriesIds = val.params.get("rptSeriesClassInfo.seriesIds", ())
                    for seriesId in sorted(set(seriesIds)): # series Ids are a hierarchy and need to be de-duplicated and ordered
                        seriesIdMemberName = seriesId + "Member"
                        seriesIdMember = None
                        for c in modelXbrl.nameConcepts.get(seriesIdMemberName, ()):
                            if c.type.isDomainItemType:
                                seriesIdMember = c
                                break
                        if seriesIdMember is None:
                            xsds = [doc for url, doc in modelXbrl.urlDocs.items()  # all filer schemas
                                    if doc.type == ModelDocument.Type.SCHEMA and
                                    url not in disclosureSystem.standardTaxonomiesDict]
                            modelXbrl.warning("EFM.6.05.41.seriesIdMemberNotDeclared",
                                _("Submission type %(subType)s should have %(seriesIdMember)s declared as a domainItemType element."),
                                edgarCode="dq-0541-Series-Id-Member-Not-Declared",
                                modelObject=xsds, seriesIdMember=seriesIdMemberName, subType=submissionType)
                        elif not legalEntityAxisRelationshipSet.isRelated(legalEntityAxis[0],"descendant", seriesIdMember):
                            defLBs = [doc for url, doc in modelXbrl.urlDocs.items()  # all filer def LBs
                                      if doc.type == ModelDocument.Type.LINKBASE and
                                      url not in disclosureSystem.standardTaxonomiesDict and
                                      url.endswith("_def.xml")]
                            modelXbrl.warning("EFM.6.05.41.seriesIdMemberNotAxisMember",
                                _("Submission type %(subType)s should have %(seriesIdMember)s as a member of the Legal Entity Axis."),
                                edgarCode="dq-0541-Series-Id-Member-Not-Axis-Member",
                                modelObject=[seriesIdMember, defLBs], seriesIdMember=seriesIdMemberName, subType=submissionType)
                        elif not any(cntx.hasDimension(legalEntityAxisQname) and seriesIdMember == cntx.qnameDims[legalEntityAxisQname].member
                                     for cntx in contextsWithNonNilFacts):
                            modelXbrl.warning("EFM.6.05.41.seriesIdMemberNotInContext",
                                _("Submission type %(subType)s should have a context with %(seriesIdMember)s as a member of the Legal Entity Axis."),
                                edgarCode="dq-0541-Series-Id-Member-Not-In-Context",
                                modelObject=(modelXbrl,seriesIdMember), seriesIdMember=seriesIdMemberName, subType=submissionType)
        val.modelXbrl.profileActivity("... filer label and text checks", minTimeToShow=1.0)

        if isEFM:
            if val.params.get("exhibitType") and documentType is not None:
                _exhibitType = val.params["exhibitType"]
                if (documentType in ("SD", "SD/A")) != (_exhibitType == "EX-2.01"):
                    modelXbrl.error({"EX-100":"EFM.6.23.04",
                                     "EX-101":"EFM.6.23.04",
                                     "EX-99.K SDR.INS":"EFM.6.23.04",
                                     "EX-99.L SDR.INS":"EFM.6.23.04",
                                     "EX-2.01":"EFM.6.23.05"}.get(_exhibitType,"EX-101"),
                        #edgarCode
                        _("The value for dei:DocumentType, %(documentType)s, is not allowed for %(exhibitType)s attachments."),
                        modelObject=documentTypeFact, contextID=documentTypeFactContextID, documentType=documentType, exhibitType=_exhibitType,
                        messageCodes=("EFM.6.23.04", "EFM.6.23.04", "EFM.6.23.05"))
                elif (((documentType == "K SDR") != (_exhibitType in ("EX-99.K SDR", "EX-99.K SDR.INS"))) or
                      ((documentType == "L SDR") != (_exhibitType in ("EX-99.L SDR", "EX-99.L SDR.INS")))):
                    modelXbrl.error("EFM.6.05.20.exhibitDocumentType",
                        _("The value for dei:DocumentType, '%(documentType)s' is not allowed for %(exhibitType)s attachments."),
                        modelObject=documentTypeFact, contextID=documentTypeFactContextID, documentType=documentType, exhibitType=_exhibitType)

            # Table driven validations
            def sevMessage(sev, messageKey=None, **kwargs):
                logArgs = kwargs.copy()
                validation = deiValidations["validations"][sev["validation"]]
                severity = kwargs.get("severity", validation["severity"]).upper()
                if severity == "WARNINGIFPRAGMATICELSEERROR":
                    severity = "WARNING" if validateEFMpragmatic else "ERROR"
                if messageKey is None:
                    messageKey = validation[kwargs.get("validationMessage", "message")]
                if messageKey is None:
                    return # not a m
                if "severityVerb" not in logArgs:
                    logArgs["severityVerb"] = (validation.get("severityVerb") or
                                               {"WARNING":"should","ERROR":"must"}[severity])
                if "efmSection" not in logArgs:
                    logArgs["efmSection"] = sev.get("efm")
                efm = logArgs["efmSection"].split(".")
                logArgs["efmSection"] = "{}{}".format(efm[1].zfill(2), efm[2].zfill(2))
                logArgs["edgarCode"] = messageKey # edgar code is the un-expanded key for message with {...}'s
                logArgs["arelleCode"] = "EFM.{}.{}.{}".format(efm[0], efm[1].zfill(2), efm[2].zfill(2))
                try:
                    keyAfterSection = messageKeySectionPattern.match(messageKey).group(2)
                    arelleCode = "{arelleCode}.".format(**logArgs) + keyAfterSection.format(**logArgs) \
                                  .replace(",", "").replace(".","").replace(" ","") # replace commas in names embedded in message code portion
                except KeyError as err:
                    modelXbrl.error("arelle:loadDeiValidations",
                                    _("Missing field %(field)s from messageKey %(messageKey)s, validation %(validation)s."),
                                    field=err, messageKey=messageKey, validation=sev)
                    return
                arelleCodeSections = arelleCode.split("-")
                if len(arelleCodeSections) > 1 and arelleCodeSections[1]:
                    arelleCodeSections[1] = arelleCodeSections[1][0].lower() + arelleCodeSections[1][1:] # start with lowercase
                arelleCode = "".join(arelleCodeSections)
                axisKey = sev.get("axis","")
                axesValidations = deiValidations["axis-validations"][axisKey]
                logArgs["axis"] = " or ".join(axesValidations["axes"])
                logArgs["member"] = " or ".join(axesValidations["members"])
                if "context" in logArgs:
                    pass # custom content for context argument
                elif not axisKey:
                    logArgs["context"] = "Required Context"
                elif axisKey == "c":
                    if not commonSharesClassMembers or len(commonSharesClassMembers) == 1:
                        logArgs["context"] = "Required Context (one class of stock axis)"
                    else:
                        logArgs["context"] = "context corresponding to the Required Context with at least one of {}".format(
                            logArgs["axis"])
                else:
                    logArgs["context"] = "context with {} and {}".format(
                            logArgs["axis"], logArgs["member"])
                if "modelObject" in logArgs and "contextID" not in logArgs:
                    modelObjects = logArgs["modelObject"]
                    for f in modelObjects if isinstance(modelObjects, (tuple, set, list)) else (modelObjects,):
                        if isinstance(f, ModelFact):
                            logArgs["contextID"] = f.contextID
                            break
                if logArgs.get("modelObject") is None: # no modelObject, default to the entry document
                    logArgs["modelObject"] = modelXbrl
                if "value" in logArgs:
                    v = logArgs["value"]
                    if isinstance(v, list):
                        if len(v) == 1:
                            logArgs["value"] = sevMessageArgValue(v[0])
                        else:
                            logArgs["value"] = "one of {}".format(", ".join(sevMessageArgValue(_v) for _v in v))
                if "subType" in logArgs: # provide item 5.03 friendly format for submission type
                    logArgs["subType"] = logArgs["subType"].replace("+5.03", " (with item 5.03)")
                message = deiValidations["messages"][messageKey]
                modelXbrl.log(severity, arelleCode, logMsg(message), **logArgs)

            sevs = deiValidations["sub-type-element-validations"]
            deiCAxes = deiValidations["axis-validations"]["c"]["axes"]
            # Its possible that extension concepts could have prefixes that match `cef` or `vip`
            # and EFM.6.5.55 or EFM.6.5.56 validations so we exclude all extension namespaces by
            # filtering out prefix namespace combos where the namespace matches known SEC domains.
            deiDefaultPrefixedNamespaces = {
                prefix: namespace for prefix, namespace in deiValidations["prefixed-namespaces"].items() if secDomainPattern.search(namespace)
            }
            # called with sev, returns iterator of sev facts for names and axes matching
            # called with sev and name, returns single fact for name matching axesMembers (if any)
            def sevFacts(sev=None, name=None, otherFact=None, requiredContext=False, axisKey=None, deduplicate=False):
                if deduplicate:
                    previouslyYieldedFacts = set()
                    def notdup(f):
                        dedupKey = (f.qname, f.context.contextDimAwareHash, f.xmlLang if f.isMultiLanguage else None)
                        if dedupKey not in previouslyYieldedFacts:
                            previouslyYieldedFacts.add(dedupKey)
                            return True
                        return False
                if isinstance(sev, int):
                    sev = sevs[sev] # convert index to sev object
                if isinstance(name, list):
                    names = name
                elif name:
                    names = (name,)
                else:
                    names = sev.get("xbrl-names", ())
                langPattern = sev.get("langPattern")
                if axisKey is None:
                    axisKey = sev.get("axis","")
                axesValidations = deiValidations["axis-validations"][axisKey]
                axes = axesValidations["axes"]
                members = axesValidations["members"]

                for name in names:
                    for f in modelXbrl.factsByQname.get(qname(name, deiDefaultPrefixedNamespaces), EMPTY_SET):
                        if langPattern is not None and not langPattern.match(f.xmlLang):
                            continue
                        context = f.context
                        if context is not None and f.xValid >= VALID and not f.isNil:
                            if otherFact is not None:
                                if context.isEqualTo(otherFact.context):
                                    if not deduplicate or notdup(f):
                                        yield f
                            elif requiredContext and documentType:
                                if ((context.isInstantPeriod and not context.qnameDims) or
                                    (context.isStartEndPeriod and context.isEqualTo(documentTypeFact.context))):
                                    if not deduplicate or notdup(f):
                                        yield f
                            elif not context.qnameDims and (not axes or axisKey == "c"):
                                if not deduplicate or notdup(f):
                                    yield f
                            elif context.qnameDims: # has dimensions
                                excludesAxes = "!not!" in axes
                                hasDimMatch = False
                                for dim in context.qnameDims.values():
                                    if dim.dimensionQname.localName in axes:
                                        if (not members or
                                            dim.memberQname.localName in members):
                                            hasDimMatch = True
                                            if not deduplicate or notdup(f):
                                                if not excludesAxes:
                                                    yield f
                                            break
                                if excludesAxes and not hasDimMatch:
                                    yield f

            # return first of matching facts or None
            def sevFact(sev=None, name=None, otherFact=None, requiredContext=False):
                if isinstance(name, list):
                    for _name in name:
                        f = sevFact(sev, _name, otherFact, requiredContext)
                        if f is not None:
                            return f
                else:
                    for f in sevFacts(sev, name, otherFact, requiredContext):
                        return f
                return None

            def isADR(f):
                return f is not None and f.context is not None and (
                    any(d.dimensionQname.localName in deiValidations["axis-validations"]["c"]["axes"]
                        and d.memberQname == deiADRmember
                        for d in f.context.qnameDims.values()))

            unexpectedDeiNameEfmSects = defaultdict(set) # name and sev(s)
            expectedDeiNames = defaultdict(set)
            coverVisibleQNames = {}  # true if error, false if warning when not visible
            unexpectedEloParams = set()
            expectedEloParams = set()
            storeDbObjectFacts = defaultdict(dict)
            eloValueFactNames = set(n for sev in sevs if "store-db-name" in sev for n in sev.get("xbrl-names", ())) # fact names producing elo values
            missingReqInlineTag = False
            reportDate = val.params.get("periodOfReport")
            if reportDate:
                reportDate = "{2}-{0}-{1}".format(*str(reportDate   ).split('-')) # mm-dd-yyyy
            elif documentPeriodEndDate:
                reportDate = str(documentPeriodEndDate)
            elif val.requiredContext is not None:
                reportDate = str(XmlUtil.dateunionValue(val.requiredContext.endDatetime, subtractOneDay=True))
            for sevIndex, sev in enumerate(sevs):
                subTypes = sev.get("subTypeSet", EMPTY_SET) # compiled set of sub-types
                subTypesPattern = sev.get("subTypesPattern")
                names = sev.get("xbrl-names", ())
                eloName = sev.get("elo-name")
                storeDbName = sev.get("store-db-name")
                storeDbObject = sev.get("store-db-object")
                efmSection = sev.get("efm")
                validation = sev.get("validation")
                checkAfter = sev.get("check-after")
                axisKey = sev.get("axis","")
                value = sev.get("value")
                isCoverVisible = {"cover":False, "COVER":True, "dei": None, None: None
                                  }[sev.get("dei/cover")]
                referenceTag = sev.get("references")
                referenceValue = sev.get("reference-value")
                if checkAfter and reportDate and checkAfter >= reportDate:
                    continue
                subFormTypesCheck = {submissionType, "{}§{}".format(submissionType, documentType)}
                if (subTypes != "all"
                    and (subFormTypesCheck.isdisjoint(subTypes) ^ ("!not!" in subTypes))
                    and (not subTypesPattern or not subTypesPattern.match(submissionType))):
                    if validation is not None: # don't process name for sev's which only store-db-field
                        for name in names:
                            if name.endswith(":*") and validation == "(supported-taxonomy)": # taxonomy-prefix filter
                                txPrefix = name[:-2]
                                ns = deiDefaultPrefixedNamespaces.get(txPrefix)
                                if ns:
                                    unexpectedFacts = set()
                                    for qn, facts in modelXbrl.factsByQname.items():
                                        if qn.namespaceURI == ns:
                                            unexpectedFacts |= facts
                                    if unexpectedFacts:
                                        sevMessage(sev, subType=submissionType, modelObject=unexpectedFacts, taxonomy=txPrefix)
                            if sevFact(sev, name) is not None:
                                unexpectedDeiNameEfmSects[name,axisKey].add(sevIndex)
                        if eloName:
                            unexpectedEloParams.add(eloName)
                    continue
                # name is expected for this form
                if validation is not None: # don't process name for sev's which only store-db-field
                    for name in names:
                        expectedDeiNames[name,axisKey].add(sevIndex)
                        if isCoverVisible is not None:
                            coverVisibleQNames[qname(name, deiDefaultPrefixedNamespaces)] = isCoverVisible
                # last validation for unexpected items which were not bound to a validation for submission form type
                if validation in ("(blank)", "(blank-error)"):
                    includeNames = sev.get("include-xbrl-names")
                    excludeNames = sev.get("exclude-xbrl-names")
                    for nameAxisKey, sevIndices in unexpectedDeiNameEfmSects.items():
                        efmSection = sevs[sorted(sevIndices)[0]].get("efm") # use first section
                        if nameAxisKey not in expectedDeiNames:
                            name, axisKey = nameAxisKey
                            if (includeNames is None or name in includeNames) and (excludeNames is None or name not in excludeNames):
                                sevMessage(sev, subType=submissionType, efmSection=efmSection, tag=name,
                                                modelObject=[f for i in sevIndices for f in sevFacts(i, name)],
                                                typeOfContext="Required Context")
                elif validation == "(elo-unexpected)":
                    for eloName in sorted(unexpectedEloParams - expectedEloParams):
                        if eloName in val.params:
                            sevMessage(sev, subType=submissionType, efmSection="6.5.40",
                                       modelObject=modelXbrl, headerTag=eloName, value=val.params[eloName])
                elif validation == "(earliest-taxonomy)":
                    for et in sev.get("earliest-taxonomies", ()):
                        txPrefix = et.partition("/")[0]
                        ns = deiDefaultPrefixedNamespaces.get(txPrefix)
                        if ns:
                            foundVersion = abbreviatedNamespace(ns)
                            if foundVersion and foundVersion < et:
                                sevMessage(sev, subType=submissionType, modelObject=modelXbrl, taxonomy=txPrefix, earliestVersion=et)
                elif validation == "taxonomy-version-required":
                    if len(names) != value:
                        et = sev["earliest-taxonomy"]
                        sevMessage(sev, subType=submissionType, efmSection=efmSection, taxonomy=et.partition('/')[0], earliestTaxonomy=et)
                elif validation == "taxonomy-url-required-in-dts":
                    if not any(fnmatch.fnmatch(url, value) for url in modelXbrl.urlDocs.keys()):
                        sevMessage(sev, subType=submissionType, efmSection=efmSection, taxonomy=value, docType=documentType)
                # type-specific validations
                elif len(names) == 0:
                    pass # no name entries if all dei names of this validation weren't in the loaded dei taxonomy (i.e., pre 2019)
                elif validation == "tf3": # exactly one of names should have value if inline or if noninline and any present
                    numFactWithValue = numFactsNotValue = 0
                    for name in names:
                        f = sevFact(sev, name) # these all are required context
                        if f is not None:
                            if f.xValue == value[0]: # first value is exclusive fact, second is other facts
                                numFactWithValue += 1
                            elif f.xValue == value[1]:
                                numFactsNotValue += 1
                    if (isInlineXbrl or numFactWithValue or numFactsNotValue) and (numFactWithValue != 1 or numFactsNotValue != 2):
                        sevMessage(sev, subType=submissionType,
                                        modelObject=sevFacts(sev), tags=", ".join(names), value=value[0], otherValue=value[1])
                elif validation in ("ws", "wv"): # only one of names should have value
                    numFactWithValue = 0
                    for name in names:
                        f = sevFact(sev, name) # these all are required context
                        if f is not None:
                            if f.xValue in value: # List of values which may be Yes, true, etc...
                                numFactWithValue += 1
                    if numFactWithValue > 1:
                        sevMessage(sev, subType=submissionType,
                                        modelObject=sevFacts(sev), tags=", ".join(names), value=value)
                elif validation in ("o2", "o3"): # at least one present
                    f2 = None
                    numFacts = 0
                    if referenceTag:
                        f2 = sevFact(sev, referenceTag) # f and dependent fact are in same context
                        if f2 is None:
                            numFacts = 999 # block following message because no dependent (e.g., addressLine1)
                    for name in names:
                        f = sevFact(sev, name, f2)
                        if f is not None:
                            f2 = f # align next fact to this context
                            numFacts += 1
                    if numFacts == 0:
                        sevMessage(sev, subType=submissionType, modelObject=sevFacts(sev), tags=", ".join(names))
                elif validation == "op": # all or neither must have a value
                    if 0 < sum(sevFact(sev, name) is not None for name in names) < len(names): # default context for all
                        sevMessage(sev, subType=submissionType, modelObject=sevFacts(sev), tags=", ".join(names))
                elif validation == "et1": # "og":
                    ogfacts = set()
                    for fr in sevFacts(sev, referenceTag, deduplicate=True):
                        if fr.xValue == referenceValue:
                            numOgFacts = 0
                            for f in sevFacts(sev, names, fr):
                                ogfacts.add(f)
                                numOgFacts += 1
                            if numOgFacts == 0:
                                sevMessage(sev, subType=submissionType, modelObject=fr, tag=names[0], value=referenceValue, otherTag=referenceTag, contextID=fr.contextID)
                                if any(name in eloValueFactNames for name in names):
                                    missingReqInlineTag = True
                    # find any facts without a referenceTag fact = value, note these are warning severity
                    for f in sevFacts(sev, names, deduplicate=True):
                        if f not in ogfacts:
                            fr = sevFact(sev, referenceTag, f)
                            if (fr is None or fr.xValue != referenceValue):
                                sevMessage(sev, severity="warning", subType=submissionType, modelObject=f, tag=names[0], value=referenceValue, otherTag=referenceTag, contextID=f.contextID)
                    del ogfacts # dereference
                elif validation == "f2":
                    f = sevFact(sev, referenceTag) # f and dependent fact are in same context
                    if f is not None and not any(sevFact(sev, name, f) is not None for name in names):
                        sevMessage(sev, subType=submissionType, modelObject=f, tag=referenceTag, otherTags=", ".join(names))
                elif validation in ("ol1", "ol2"):
                    for name in names:
                        f = sevFact(sev, name) # referenced fact must be same context as this fact
                        if f is not None and sevFact(sev, referenceTag, f) is None:
                            sevMessage(sev, subType=submissionType, modelObject=sevFacts(sev), tag=name, otherTag=referenceTag, contextID=f.contextID)
                elif validation == "oph":
                    f = sevFact(sev, referenceTag)
                    for name in names:
                        if f is None:
                            f2 = sevFact(sev, name)
                        if ((f is not None and sevFact(sev, name, f) is None) or
                            (f is None and f2 is not None and sevFact(sev, referenceTag, f2) is None)):
                            sevMessage(sev, subType=submissionType, modelObject=f, tag=name, otherTag=referenceTag,
                                       contextID=f.contextID if f is not None else f2.contextID)
                elif validation in ("a", "sr", "oth", "tb", "n2e"): #, "et1"):
                    for name in names:
                        f = sevFact(sev, name)
                        fr = sevFact(sev, referenceTag, f) # dependent fact is of context of f or for "c" inherited context (less disaggregatedd)
                        if ((fr is not None and ((f is not None and fr.xValue != referenceValue) or
                                                 (f is None and fr.xValue == referenceValue))) or
                            (fr is None and f is not None)):
                            sevMessage(sev, subType=submissionType, modelObject=sevFacts(sev), tag=name, otherTag=referenceTag, value=referenceValue,
                                       contextID=f.contextID if f is not None else fr.contextID if fr is not None else "N/A")
                elif validation in ("n2e",):
                    for name in names:
                        f = sevFact(sev, name)
                        if f is not None and f.xValue == referenceValue:
                            fr = sevFact(sev, referenceTag, f) # dependent fact is of context of f or for "c" inherited context (less disaggregatedd)
                            if ((fr is not None and fr.xValue != referenceValue) or
                                fr is None):
                                sevMessage(sev, subType=submissionType, modelObject=sevFacts(sev), tag=name, otherTag=referenceTag, value=referenceValue,
                                           contextID=f.contextID if f is not None else fr.contextID if fr is not None else "N/A")
                elif validation == "ra":
                    fr = sevFact(sev, referenceTag)
                    for name in names:
                        f = sevFact(sev, name, fr)
                        if fr is not None and fr.xValue in referenceValue and f is None:
                            sevMessage(sev, subType=submissionType, modelObject=sevFacts(sev), tag=referenceTag, otherTag=name, value=fr.xValue, contextID=fr.contextID)
                elif validation == "t":
                    frs = [f for f in sevFacts(sev, referenceTag)] # all reference facts from generator
                    for name in names:
                        for f in sevFacts(sev, name):
                            fr = sevFact(sev, referenceTag, f) # dependent fact is of context of f or for "c" inherited context (less disaggregated)
                            if fr is not None:
                                frs.remove(fr) # this referenced object has been covered by a referencing fact
                            if ((fr is not None and f is None) or
                                (fr is None and f is not None)):
                                sevMessage(sev, subType=submissionType, modelObject=(f,fr), tag=name, otherTag=referenceTag)
                    for fr in frs:
                        for name in names:
                            if sevFact(sev, name, fr) is None: # no corresponding fact to an unreferenced reference fact
                                sevMessage(sev, subType=submissionType, modelObject=fr, tag=referenceTag, otherTag=name)
                elif validation == "te":
                    tefacts = set()
                    for fr in sevFacts(sev, referenceTag, deduplicate=True):
                        flist = [f for f in sevFacts(sev, names, fr, deduplicate=True)] # just 1 name for te
                        tefacts.update(flist)
                        #revision of 2019-07-16, no warning if no trading symbol (it's now "may" exist)
                        #if len(flist) < 1 and (fr.qname.localName == "TradingSymbol"):
                        #    sevMessage(sev, subType=submissionType, modelObject=[fr]+flist, tag=fr.qname.localName, otherTag=names[0],
                        #               validationMessage="message-missing-exchange")
                    # find any facts without a securities12b
                    for f in sevFacts(sev, names, deduplicate=True): # just 1 name for te
                        if f not in tefacts:
                            if sevFact(sev, referenceTag, f) is None:
                                sevMessage(sev, subType=submissionType, modelObject=f, tag=names[0], otherTags=", ".join(referenceTag), severityVerb="may")
                    del tefacts # dereference
                elif validation in ("ot1", "n2bn1"):
                    for i, name1 in enumerate(names):
                        for fr in sevFacts(sev, name1, deduplicate=True):
                            flist = [sevFact(sev, name2, fr) for name2 in names[i+1:]]
                            if sum(f is not None for f in flist) > 0:
                                sevMessage(sev, subType=submissionType, modelObject=[fr]+flist, tags=", ".join(names))
                elif validation == "t1":
                    t1facts = set()
                    for fr in sevFacts(sev, referenceTag, deduplicate=True):
                        flist = [f for f in sevFacts(sev, names, fr, deduplicate=True)]
                        t1facts.update(flist)
                        if len(flist) > 1: # note that reference tag is a list here
                            sevMessage(sev, subType=submissionType, modelObject=[fr]+flist, tags=", ".join(names), otherTags=", ".join(referenceTag),
                                       severityVerb="may")
                        """
                        if isADR(fr):
                            f = sevFact(sev, "TradingSymbol", fr)
                            if f is not None and sevFact(sev, "SecurityExchangeName", fr) is None:
                                sevMessage(sev, subType=submissionType, modelObject=f,
                                           tag="TradingSymbol", otherTag="SecurityExchangeName", contextID=f.contextID,
                                           validationMessage="message-ADR-no-exchange")
                        """
                    # find any facts without a securities12b
                    for f in sevFacts(sev, names, deduplicate=True):
                        if f not in t1facts:
                            if sevFact(sev, referenceTag, f) is None: # note that reference tag is a list here
                                sevMessage(sev, subType=submissionType, modelObject=f, tags=", ".join(names), otherTags=", ".join(referenceTag), severityVerb="may")
                    del t1facts # dereference
                elif validation in ("de", "de5pm"):
                    t = datetimeNowAtSEC
                    if validation == "de5pm" and (17,31) <= (t.hour, t.minute) <= (23,0):
                        while True: # add 1 day until on a business day
                            t += datetime.timedelta(1)
                            if t.weekday() < 5 and t not in upcomingSECHolidays: # break when not holiday and not weekend
                                break
                    for f in sevFacts(sev, names, deduplicate=True):
                        if not (MIN_DOC_PER_END_DATE <= f.xValue <= t): # f.xValue is a date only, not a date-time
                            sevMessage(sev, subType=submissionType, modelObject=f, tag=name,
                                       value="between 1980-01-01 and {}".format(t.date().isoformat()))
                elif validation == "e503" and "itemsList" in val.params: # don't validate if no itemList (e.g. stand alone)
                    e503facts = set()
                    for f in sevFacts(sev, names, deduplicate=True):
                        e503facts.add(f)
                        if "5.03" not in val.params["itemsList"]:
                            sevMessage(sev, subType=submissionType, modelObject=f, tag=name, headerTag="5.03")
                    if "5.03" in val.params["itemsList"] and not e503facts: # missing a required fact
                        sevMessage(sev, subType=submissionType, modelObject=modelXbrl, tag=names[0], headerTag="5.03")
                elif validation == "503-header-field":
                    if "5.03" not in val.params.get("itemsList",()):
                        eloName = None # cancel validation "elo-name": "submissionHeader.fyEnd"
                elif validation == "sb":
                    _fileNum = val.params.get("entity.repFileNum", "")
                    for f in sevFacts(sev):
                        if f.xValue and (_fileNum.startswith("811-") or _fileNum.startswith("814-")):
                            sevMessage(sev, subType=submissionType, modelObject=f, tag=f.qname.localName, otherTag="entity file number",
                                       value="not starting with 811- or 814-", contextID=f.contextID)
                elif validation in ("x", "xv", "r", "y", "n"):
                    for name in names:
                        f = sevFact(sev, name, requiredContext=not axisKey) # required context match only
                        if f is None or (((f.xValue not in value) ^ ("!not!" in value)) if isinstance(value, (set,list))
                                         else (value is not None and f.xValue != value)):
                            sevMessage(sev, subType=submissionType, modelObject=f, efmSection=efmSection, tag=name, value=value)
                        if f is None and name in eloValueFactNames:
                            missingReqInlineTag = True
                elif validation  == "not-in-future":
                    for name in names:
                        for f in sevFacts(sev, name):
                            if documentType and f.context.endDatetime > documentTypeFact.context.endDatetime:
                                sevMessage(sev, subType=submissionType, modelObject=f, efmSection=efmSection, tag=name, context="context " + f.contextID)

                elif validation in ("ru", "ou"):
                    foundNonUS = None # false means found a us state, true means found a non-us state
                    for name in names:
                        f = sevFact(sev, name)
                        if f is not None:
                            foundNonUS = f.xValue not in value # value is set
                    if foundNonUS == True or (validation == "ru" and foundNonUS is None):
                        sevMessage(sev, subType=submissionType, modelObject=f, efmSection=efmSection, tag=name, value="U.S. state codes")
                elif validation in ("o", "ov"):
                    for name in names:
                        f = sevFact(sev, name)
                        if f is not None and (((f.xValue not in value) ^ ("!not!" in value)) if isinstance(value, (set,list))
                                              else (value is not None and f.xValue != value)):
                            sevMessage(sev, subType=submissionType, modelObject=f, efmSection=efmSection, tag=name, value=value)
                elif validation == "security-axis":
                    for name in names:
                        facts = tuple(f for f in sevFacts(sev, name, deduplicate=True))
                        hasNonDimContext = any((not f.context.qnameDims) for f in facts)
                        hasADRmember = any(isADR(f) for f in facts)
                        if (len(facts) == 1 and not hasNonDimContext and not hasADRmember) or (len(facts) > 1 and hasNonDimContext):
                            sevMessage(sev, subType=submissionType, modelObject=facts, tag=name,
                                       contextIDs=", ".join(sorted(f.contextID for f in facts)))
                elif validation in ("md", "n2c"):
                    mdfacts = defaultdict(set)
                    for f in sevFacts(sev, names, deduplicate=True):
                        if f is not None and (value is None or (
                                              ((f.xValue not in value) ^ ("!not!" in value)) if isinstance(value, (set,list))
                                              else (value is not None and f.xValue != value))):
                            mdfacts[f.context.contextDimAwareHash].add(f)
                    for mdfactset in mdfacts.values():
                        if len(mdfactset) != (1 if validation == "n2c" else len(names)):
                            sevMessage(sev, subType=submissionType, modelObject=mdfactset, tags=", ".join(names))
                    del mdfacts # dereference
                elif validation == "md-unexpected":
                    for f in sevFacts(sev, names, deduplicate=True):
                        sevMessage(sev, subType=submissionType, modelObject=f, tag=f.qname.localName, context=f.contextID)
                elif validation == "n2bn2":
                    for f in sevFacts(sev):
                        if not f.xValue.startswith("814-"):
                            sevMessage(sev, subType=submissionType, modelObject=f, tag=f.qname.localName,
                                       value="a value starting with 814-", contextID=f.contextID)
                elif validation == "n2d":
                    for name in names:
                        f = sevFact(sev, name)
                        fr = sevFact(sev, referenceTag, f)
                        if fr is None and f is not None:
                            sevMessage(sev, subType=submissionType, modelObject=sevFacts(sev), tag=name, otherTag=referenceTag, value=fr.xValue, contextID=fr.contextID)
                if eloName:
                    expectedEloParams.add(eloName)
                    for name in names:
                        f = sevFact(sev, name)
                        if f is not None and eloName in val.params and not deiParamEqual(name, f.xValue, val.params[eloName]):
                            sevMessage(sev, messageKey=sev.get("elo-match-message", "dq-0540-{tag}-Value"),
                                       subType=submissionType, modelObject=f, efmSection="6.5.40",
                                       tag=name, value=str(f.xValue), headerTag=eloName, valueOfHeaderTag=val.params[eloName])

                if storeDbName:
                    f = sevFact(sev, names)
                    if f is not None:
                        storeDbObjectFacts[storeDbObject][storeDbName] = eloValueOfFact(names[0], f.xValue)
                    elif storeDbName not in storeDbObjectFacts:
                        storeDbObjectFacts[storeDbObject][storeDbName] = None


            del unexpectedDeiNameEfmSects, expectedDeiNames # dereference

            if documentType in ("SD", "SD/A"): # SD documentType
                val.modelXbrl.profileActivity("... filer required facts checks (other than SD)", minTimeToShow=1.0)
                rxdNs = None # find RXD schema
                rxdDoc = None
                hasRxdPre = hasRxdDef = False
                for rxdLoc in disclosureSystem.familyHrefs["RXD"]:
                    rxdUri = rxdLoc.href
                    if rxdUri in modelXbrl.urlDocs:
                        if rxdUri.endswith(".xsd") and rxdLoc.elements == "1":
                            if rxdNs is None:
                                rxdDoc = modelXbrl.urlDocs[rxdUri]
                                rxdNs = rxdDoc.targetNamespace
                            else:
                                modelXbrl.error("EFM.6.23.10",
                                    _("The DTS of $(instance) must use only one version of the RXD schema."),
                                    edgarCode="rxd-2310-RXD-Version-Value",
                                    modelObject=(rxdDoc, modelXbrl.urlDocs[rxdUri]), instance=instanceName)
                        elif "/rxd-pre-" in rxdUri:
                            hasRxdPre = True
                        elif "/rxd-def-" in rxdUri:
                            hasRxdDef = True
                if not hasRxdPre:
                    modelXbrl.error("EFM.6.23.08",
                        _("The DTS of %(instance)s must use a standard presentation linkbase from Family RXD in edgartaxonomies.xml."),
                        edgarCode="rxd-2308-RXD-Presentation-Existence",
                        modelObject=modelXbrl, instance=instanceName)
                if not hasRxdDef:
                    modelXbrl.error("EFM.6.23.09",
                        _("The DTS of %(instance)s must use a standard definition linkbase from Family RXD in edgartaxonomies.xml."),
                        edgarCode="rxd-2309-RXD-Definition-Existence",
                        modelObject=modelXbrl, instance=instanceName)
                countryNs = None
                deiNS = None
                for url, doc in modelXbrl.urlDocs.items():
                    if doc.type == ModelDocument.Type.SCHEMA:
                        if url.startswith("http://xbrl.sec.gov/country/"):
                            if countryNs is None:
                                countryNs = doc.targetNamespace
                            else:
                                modelXbrl.error("EFM.6.23.11",
                                    _("The DTS of %(instance)s must use only one version of the COUNTRY schema."),
                                    edgarCode="rxd-2311-Country-Version-Value",
                                    modelObject=(doc
                                                 for url,doc in modelXbrl.urlDocs.items()
                                                 if url.startswith("http://xbrl.sec.gov/country/")), instance=instanceName)
                        if disclosureSystem.deiNamespacePattern.match(doc.targetNamespace):
                            deiNS = doc.targetNamespace

                if rxdNs:
                    qn = qname(rxdNs, "AmendmentNumber")
                    if amendmentFlag == True and (
                                qn not in modelXbrl.factsByQname or not any(
                                       f.context is not None and not f.context.hasSegment
                                       for f in modelXbrl.factsByQname[qn])):
                        modelXbrl.error("EFM.6.23.06",
                            _("The value for dei:DocumentType, %(documentType)s, requires a value for rxd:AmendmentNumber in the Required Context."),
                            edgarCode="rxd-2306-Amendment-Number-Existence",
                            modelObject=modelXbrl, documentType=documentType)
                else:
                    modelXbrl.error("EFM.6.23.07",
                        _("The DTS of %(instance)s must use a standard schema from Family SD in edgartaxonomies.xml."),
                        edgarCode="rxd-2307-RXD-Schema-Existence",
                        modelObject=modelXbrl, instance=instanceName)
                class Rxd(): # fake class of rxd qnames based on discovered rxd namespace
                    def __init__(self):
                        for name in ("CountryAxis", "GovernmentAxis", "PaymentTypeAxis", "ProjectAxis","PmtAxis",
                                    "AllGovernmentsMember", "AllProjectsMember","BusinessSegmentAxis", "EntityDomain",
                                    "A", "Cm", "Co", "Cu", "D", "Gv", "E", "K", "Km", "P", "Payments", "Pr", "Sm"):
                            setattr(self, name, qname(rxdNs, "rxd:" + name))

                rxd = Rxd()
                f1 = deiFacts.get(disclosureSystem.deiCurrentFiscalYearEndDateElement)
                if f1 is not None and documentPeriodEndDateFact is not None and f1.xValid >= VALID and documentPeriodEndDateFact.xValid >= VALID:
                    d = ModelValue.dateunionDate(documentPeriodEndDateFact.xValue)# is an end date, convert back to a start date without midnight part
                    if f1.xValue.month != d.month or f1.xValue.day != d.day:
                        modelXbrl.error("EFM.6.23.26",
                            _("The financial period %(reportingPeriod)s does not match the fiscal year end %(fyEndDate)s."),
                            edgarCode="rxd-2326-Fiscal-Year-End-Date-Value",
                            modelObject=(f1,documentPeriodEndDateFact), fyEndDate=f1.value, reportingPeriod=documentPeriodEndDateFact.value)
                if (documentPeriodEndDateFact is not None and documentPeriodEndDateFact.xValid >= VALID and
                    not any(f2.xValue == documentPeriodEndDateFact.xValue
                            for f2 in modelXbrl.factsByQname[rxd.D]
                            if f2.xValid >= VALID)):
                    modelXbrl.error("EFM.6.23.27",
                        _("The financial period %(reportingPeriod)s does not match rxd:D in any facts."),
                        edgarCode="rxd-2327-Payment-Financial-Period-Existence",
                        modelObject=documentPeriodEndDateFact, reportingPeriod=documentPeriodEndDateFact.value)
                for url,doc in modelXbrl.urlDocs.items():
                    if (url not in disclosureSystem.standardTaxonomiesDict and
                        doc.inDTS and # ignore EdgarRenderer-loaded non-DTS schemas
                        doc.type == ModelDocument.Type.SCHEMA):
                        for concept in XmlUtil.children(doc.xmlRootElement, XbrlConst.xsd, "element"):
                            name = concept.name
                            if not concept.isAbstract and not concept.isTextBlock:
                                modelXbrl.error("EFM.6.23.12",
                                    _("%(schemaName)s contained a non-abstract declaration for %(name)s that is not a Text Block.  "
                                      "Use a standard element or change the type to Text Block."),
                                    edgarCode="rxd-2312-Custom-Element-Value",
                                    modelObject=concept, schemaName=doc.basename, name=concept.name, concept=concept.qname)
                            elif name.endswith("Table") or name.endswith("Axis") or name.endswith("Domain"):
                                modelXbrl.error("EFM.6.23.13",
                                    _("%(schemaName)s contained a declaration for %(name)s that is not allowed.  "
                                      "Use dimensions from a standard schema instead."),
                                    edgarCode="rxd-2313-Custom-Dimension-Existence",
                                    modelObject=concept, schemaName=doc.basename, name=concept.name, concept=concept.qname)
                val.modelXbrl.profileActivity("... SD checks 6-13, 26-27", minTimeToShow=1.0)
                dimDefRelSet = modelXbrl.relationshipSet(XbrlConst.dimensionDefault)
                dimDomRelSet = modelXbrl.relationshipSet(XbrlConst.dimensionDomain)
                hypDimRelSet = modelXbrl.relationshipSet(XbrlConst.hypercubeDimension)
                hasHypRelSet = modelXbrl.relationshipSet(XbrlConst.all)
                for rel in dimDomRelSet.modelRelationships:
                    if (isinstance(rel.fromModelObject, ModelConcept) and isinstance(rel.toModelObject, ModelConcept) and
                        not dimDefRelSet.isRelated(rel.fromModelObject, "child", rel.toModelObject)):
                        modelXbrl.error("EFM.6.23.14",
                            _("In %(linkbaseName)s the target of the dimension-domain relationship in role %(linkrole)s from "
                              "%(source)s to %(target)s must be the default member of %(source)s."),
                            edgarCode="rxd-2314-Dimension-Domain-Relationship-Existence",
                            modelObject=(rel, rel.fromModelObject, rel.toModelObject),
                            linkbaseName=rel.modelDocument.basename, linkrole=rel.linkrole,
                            source=rel.fromModelObject.qname, target=rel.toModelObject.qname)
                domMemRelSet = modelXbrl.relationshipSet(XbrlConst.domainMember)
                memDim = {}
                def checkMemMultDims(memRel, dimRel, elt, ELR, visited):
                    if elt not in visited:
                        visited.add(elt)
                        for rel in domMemRelSet.toModelObject(elt):
                            if rel.consecutiveLinkrole == ELR and isinstance(rel.fromModelObject, ModelConcept):
                                checkMemMultDims(memRel, None, rel.fromModelObject, rel.linkrole, visited)
                        for rel in dimDomRelSet.toModelObject(elt):
                            if rel.consecutiveLinkrole == ELR:
                                dim = rel.fromModelObject
                                mem = memRel.toModelObject
                                if isinstance(dim, ModelConcept) and isinstance(mem, ModelConcept):
                                    if dim.qname == rxd.PaymentTypeAxis and not mem.modelDocument.targetNamespace.startswith("http://xbrl.sec.gov/rxd/"):
                                        modelXbrl.error("EFM.6.23.17",
                                            _("The member %(member)s of dimension rxd:PaymentTypeAxis in link role %(linkrole)s must be a QName "
                                              "with namespace that begins with 'http://xbrl.sec.gov/rxd/'."),
                                            edgarCode="rxd-2317-Payment-Type-Dimension-Value",
                                            modelObject=(rel, memRel, dim, mem), member=mem.qname, linkrole=rel.linkrole)
                                    if dim.qname == rxd.CountryAxis and not mem.modelDocument.targetNamespace.startswith("http://xbrl.sec.gov/country/"):
                                        modelXbrl.error("EFM.6.23.18",
                                            _("The member %(member)s of dimension rxd:CountryAxisAxis in link role %(linkrole)s must be a QName with namespace "
                                              "that begins with 'http://xbrl.sec.gov/country/'."),
                                            edgarCode="rxd-2318-Country-Dimension-Member-Value",
                                            modelObject=(rel, memRel, dim, mem), member=mem.qname, linkrole=rel.linkrole)
                                    checkMemMultDims(memRel, rel, rel.fromModelObject, rel.linkrole, visited)
                        for rel in hypDimRelSet.toModelObject(elt):
                            if rel.consecutiveLinkrole == ELR and isinstance(rel.fromModelObject, ModelConcept):
                                checkMemMultDims(memRel, dimRel, rel.fromModelObject, rel.linkrole, visited)
                        for rel in hasHypRelSet.toModelObject(elt):
                            if rel.consecutiveLinkrole == ELR and isinstance(rel.fromModelObject, ModelConcept):
                                linkrole = rel.linkrole
                                mem = memRel.toModelObject
                                if (mem,linkrole) not in memDim:
                                    memDim[mem,linkrole] = (dimRel, memRel)
                                else:
                                    otherDimRel, otherMemRel = memDim[mem,linkrole]
                                    modelXbrl.error("EFM.6.23.16",
                                        _("Member element %(member)s appears in more than one axis: %(dimension1)s and %(dimension2)s.  "
                                          "Use distinct members for the Project, Country, Government, Legal Entity, Business Segment and Payment Type axes."),
                                        edgarCode="rxd-2316-Member-Multiple-Axis-Existence",
                                        modelObject=(dimRel, otherDimRel, memRel, otherMemRel, dimRel.fromModelObject, otherDimRel.fromModelObject),
                                        member=mem.qname, dimension1=dimRel.fromModelObject.qname, linkrole1=linkrole,
                                        dimension2=otherDimRel.fromModelObject.qname, linkrole2=otherDimRel.linkrole)
                        visited.discard(elt)
                for rel in domMemRelSet.modelRelationships:
                    if isinstance(rel.fromModelObject, ModelConcept) and isinstance(rel.toModelObject, ModelConcept):
                        for rel2 in modelXbrl.relationshipSet(XbrlConst.domainMember, rel.consecutiveLinkrole).fromModelObject(rel.toModelObject):
                            if isinstance(rel2.fromModelObject, ModelConcept) and isinstance(rel2.toModelObject, ModelConcept):
                                modelXbrl.error("EFM.6.23.15",
                                    _("The domain-member relationship in %(linkrole)s from %(source)s to %(target)s is consecutive with domain-member relationship in %(linkrole2)s to %(target2)s."),
                                    edgarCode="rxd-2315-Consecutive-Domain-Member-Relationships-Existence",
                                    modelObject=(rel, rel.fromModelObject, rel.toModelObject),
                                    linkrole=rel.linkrole, linkrole2=rel2.linkrole,
                                    source=rel.fromModelObject.qname, target=rel.toModelObject.qname, target2=rel2.toModelObject.qname)
                        checkMemMultDims(rel, None, rel.fromModelObject, rel.linkrole, set())
                val.modelXbrl.profileActivity("... SD checks 14-18", minTimeToShow=1.0)
                qnDeiEntityDomain = qname(deiNS, "dei:EntityDomain")
                for relSet, dom, priItem, errCode in ((domMemRelSet, rxd.AllProjectsMember, rxd.Pr, "EFM.6.23.30"),
                                                      (domMemRelSet, rxd.AllGovernmentsMember, rxd.Gv, "EFM.6.23.31"),
                                                      (dimDomRelSet, rxd.BusinessSegmentAxis, rxd.Sm, "EFM.6.23.33"),
                                                      (domMemRelSet, qnDeiEntityDomain, rxd.E, "EFM.6.23.34")):
                    for f in modelXbrl.factsByQname[priItem]:
                        if (not f.isNil and f.xValid >= VALID and
                            not relSet.isRelated(dom, "descendant", f.xValue, isDRS=True)):
                            modelXbrl.error(errCode,
                                _("The %(fact)s %(value)s in context %(context)s is not a %(domain)s."),
                                modelObject=f, fact=priItem, value=f.xValue, context=f.context.id, domain=dom,
                                messageCodes=("EFM.6.23.30", "EFM.6.23.31", "EFM.6.23.33", "EFM.6.23.34"))
                val.modelXbrl.profileActivity("... SD checks 30, 31, 33, 34", minTimeToShow=1.0)
                cntxEqualFacts = defaultdict(list)
                for f in modelXbrl.facts:
                    if f.context is not None:
                        cntxEqualFacts[f.context.contextDimAwareHash].append(f)
                val.modelXbrl.profileActivity("... SD prepare facts by context", minTimeToShow=1.0)

                qnCurrencyMeasure = XbrlConst.qnIsoCurrency(deiItems.get("EntityReportingCurrencyISOCode"))
                currencyMeasures = ([qnCurrencyMeasure],[])
                qnAllCountriesDomain = qname(countryNs, "country:AllCountriesDomain")
                for cntxFacts in cntxEqualFacts.values():
                    qnameFacts = dict((f.qname,f) for f in cntxFacts)
                    context = cntxFacts[0].context
                    contextDims = cntxFacts[0].context.qnameDims
                    # required priItem values based on context dimension
                    for dim, priItem, errCode in ((rxd.PmtAxis, rxd.P, "EFM.6.23.20"),
                                                  (rxd.GovernmentAxis, rxd.Payments, "EFM.6.23.22")):
                        if context.hasDimension(dim) and (priItem not in qnameFacts or qnameFacts[priItem].isNil):
                            modelXbrl.error(errCode,
                                _("The Context %(context)s has dimension %(dimension)s member %(member)s but is missing required fact %(fact)s"),
                                modelObject=context, context=context.id, dimension=dim, member=context.dimMemberQname(dim), fact=priItem,
                                messageCodes=("EFM.6.23.20", "EFM.6.23.22"))
                    if (rxd.Co in qnameFacts and not qnameFacts[rxd.Co].isNil and
                        not domMemRelSet.isRelated(qnAllCountriesDomain, "descendant", qnameFacts[rxd.Co].xValue, isDRS=True)):
                        modelXbrl.error("EFM.6.23.44",
                            _("The value of rxd:Co in context %(context)s, %(value)s, is not in the domain of rxd:CountryAxis. "
                              "Change the value of rxd:Co or add it %(value)s to the Country Axis."),
                            edgarCode="rxd-2344-Country-Value",
                            modelObject=f, context=context.id, value=qnameFacts[rxd.Co].value)
                    # required present facts based on other present fact
                    for qnF, fNilOk, qnG, gNilOk, errCode in ((rxd.A, True, rxd.Cu, False, "EFM.6.23.24"),
                                                              (rxd.A, True, rxd.D, False, "EFM.6.23.25"),
                                                              (rxd.A, False, rxd.Gv, False, "EFM.6.23.28"),
                                                              (rxd.A, False, rxd.Co, False, "EFM.6.23.29"),
                                                              (rxd.Km, False, rxd.K, False, "EFM.6.23.35"),
                                                              (rxd.K, False, rxd.Km, False, "EFM.6.23.35"),
                                                              (rxd.Cm, False, rxd.Cu, False, "EFM.6.23.39"),
                                                              (rxd.K, False, rxd.A, False, "EFM.6.23.42"),
                                                              (rxd.Pr, False, rxd.A, False, "EFM.6.23.43")):
                        if (qnF in qnameFacts and (fNilOk or not qnameFacts[qnF].isNil) and
                            (qnG not in qnameFacts or (not gNilOk and qnameFacts[qnG].isNil))):
                            modelXbrl.error(errCode,
                                _("The Context %(context)s has a %(fact1)s and is missing required %(fact2NotNil)sfact %(fact2)s"),
                                modelObject=qnameFacts[qnF], context=context.id, fact1=qnF, fact2=qnG, fact2NotNil="" if gNilOk else "non-nil ",
                                messageCodes=("EFM.6.23.24", "EFM.6.23.25", "EFM.6.23.28", "EFM.6.23.29", "EFM.6.23.35",
                                              "EFM.6.23.35", "EFM.6.23.39", "EFM.6.23.42", "EFM.6.23.43"))
                    for f in cntxFacts:
                        if (not context.hasDimension(rxd.PmtAxis) and f.isNumeric and
                            f.unit is not None and f.unit.measures != currencyMeasures):
                            modelXbrl.error("EFM.6.23.37",
                                _("An %(fact)s fact in context %(context)s has unit %(unit)s not matching the dei:EntityReportingCurrencyISOCode %(currency)s."),
                                edgarCode="rxd-2337-Payment-Unit-Value",
                                modelObject=f, fact=f.qname, context=context.id, unit=f.unit.value, currency=qnCurrencyMeasure)

                    if (rxd.A in qnameFacts and not qnameFacts[rxd.A].isNil and
                        rxd.Cm in qnameFacts and not qnameFacts[rxd.Cm].isNil and
                        qnameFacts[rxd.A].unit is not None and qnameFacts[rxd.A].unit.measures == currencyMeasures):
                        modelXbrl.error("EFM.6.23.38",
                            _("A value cannot be given for rxd:Cm in context %(context)s because the payment is in the reporting currency %(currency)s."),
                            edgarCode="rxd-2338-Conversion-Method-Value",
                            modelObject=(qnameFacts[rxd.A],qnameFacts[rxd.Cm]), context=context.id, currency=qnCurrencyMeasure)
                    if (rxd.A in qnameFacts and
                        rxd.Cu in qnameFacts and not qnameFacts[rxd.Cu].isNil and
                        qnameFacts[rxd.A].unit is not None and qnameFacts[rxd.A].unit.measures != ([XbrlConst.qnIsoCurrency(qnameFacts[rxd.Cu].xValue)],[])):
                        modelXbrl.error("EFM.6.23.41",
                            _("The unit %(unit)s of rxd:A in context %(context)s is not consistent with the value %(currency)s of rxd:Cu.  "
                              "Change one or the other to match."),
                            edgarCode="rxd-2341-Amount-Currency-Existence",
                            modelObject=(qnameFacts[rxd.A],qnameFacts[rxd.Cu]), context=context.id, unit=qnameFacts[rxd.A].unit.value, currency=qnameFacts[rxd.Cu].value)

                    if (context.hasDimension(rxd.ProjectAxis) and
                        not any(f.xValue == m
                                for m in (contextDims[rxd.ProjectAxis].memberQname,)
                                for f in modelXbrl.factsByQname[rxd.Pr]
                                if f.context is not None)):
                        modelXbrl.error("EFM.6.23.19",
                            _("A payment for each project axis member is required.  Provide a value for element rxd:Pr with value %(dimension)s in context %(context)s."),
                            edgarCode="rxd-2319-Project-Payment-Amount-Existence",
                            modelObject=context, context=context.id, dimension=rxd.GovernmentAxis)
                    if (context.hasDimension(rxd.GovernmentAxis) and
                        not any(f.xValue == m and f.context.hasDimension(rxd.PmtAxis)
                                for m in (contextDims[rxd.GovernmentAxis].memberQname,)
                                for f in modelXbrl.factsByQname[rxd.Gv]
                                if f.context is not None)):
                        modelXbrl.error("EFM.6.23.21",
                            _("A payment amount for each government is required.  Provide a value for element rxd:Gv with value %(member)s."),
                            edgarCode="rxd-2321-Government-Payment-Amount-Existence",
                            modelObject=context, context=context.id, dimension=rxd.GovernmentAxis, member=context.dimMemberQname(rxd.GovernmentAxis))
                    if rxd.P in qnameFacts and not any(f.context is not None and not f.context.hasSegment
                                                       for f in modelXbrl.factsByQname.get(qnameFacts[rxd.P].xValue,())):
                        modelXbrl.error("EFM.6.23.23",
                            _("Payment type %(paymentType)s was reported in context %(context)s but there is no fact with element %(paymentType)s in the Required Context."),
                            edgarCode="rxd-2323-Category-Total-Existence",
                            modelObject=context, context=context.id, paymentType=qnameFacts[rxd.P].xValue)
                    if not context.hasDimension(rxd.PmtAxis) and rxd.A in qnameFacts and not qnameFacts[rxd.A].isNil:
                        modelXbrl.error("EFM.6.23.40",
                            _("There is a fact with element rxd:A in context %(context)s not defining its payment number on axis rxd:PmtAxis."),
                            edgarCode="rxd-2340-Amount-Line-Existence",
                            modelObject=(context, qnameFacts[rxd.A]), context=context.id)
                val.modelXbrl.profileActivity("... SD by context for 19-25, 28-29, 35, 37-39, 40-44", minTimeToShow=1.0)
                for f in modelXbrl.factsByQname[rxd.D]:
                    if not f.isNil and f.xValid >= VALID and f.xValue + datetime.timedelta(1) != f.context.endDatetime: # date needs to be midnite to compare to datetime
                        modelXbrl.error("EFM.6.23.32",
                            _("The value of rxd:D in context %(context)s, %(value)s, is not equal to %(endDate)s.  Change the context end date or the value."),
                            edgarCode="rxd-2332-Date-Value",
                            modelObject=f, value=f.xValue, context=f.context.id, endDate=XmlUtil.dateunionValue(f.context.endDatetime, subtractOneDay=True))
                val.modelXbrl.profileActivity("... SD checks 32 (last SD check)", minTimeToShow=1.0)
                # deference object references no longer needed
                del rxdDoc, cntxEqualFacts
                # dereference compatibly with 2.7 (as these may be used in nested contexts above
                hasHypRelSet = hypDimRelSet = dimDefRelSet = domMemRelSet = dimDomRelSet = None
                memDim.clear()
            else: # non-SD documentType
                pass # no non=SD tests yet
        elif disclosureSystem.GFM:
            for deiItem in (
                    disclosureSystem.deiCurrentFiscalYearEndDateElement,
                    disclosureSystem.deiDocumentFiscalYearFocusElement,
                    disclosureSystem.deiFilerNameElement):
                if deiItem not in deiItems or deiItems[deiItem] == "":
                    modelXbrl.error("GFM.3.02.01",
                        _("dei:%(elementName)s was not found in the required context"),
                        modelXbrl=modelXbrl, elementName=deiItem)
        if documentType not in ("SD", "SD/A"):
            val.modelXbrl.profileActivity("... filer required facts checks", minTimeToShow=1.0)

        # log extracted facts
        if isInlineXbrl and (extractedCoverFacts or storeDbObjectFacts):
            if storeDbObjectFacts.get("eloValuesFromFacts"):
                storeDbObjectFacts["eloValuesFromFacts"]["missingReqInlineTag"] = ["no", "yes"][missingReqInlineTag]
            contextualFactNameSets = (("Security12bTitle", "TradingSymbol"), ("Security12gTitle", "TradingSymbol"))
            exchangeFactName = "SecurityExchangeName"
            exchangeAxisQN = qname(deiNamespaceURI, "EntityListingsExchangeAxis")
            hasADR = False
            cEqualCoverFacts = defaultdict(dict)
            # find c-equivalent Title, Registration and Symbols
            for name, facts in extractedCoverFacts.items():
                for f in facts:
                    cEqualCoverFacts[f.context.contextDimAwareHash][name] = f
                    if not hasADR and any(d.dimensionQname.localName in deiCAxes
                                          and d.memberQname == deiADRmember
                                          for d in f.context.qnameDims.values()):
                        hasADR = True
            hasOTC = not hasADR and not extractedCoverFacts.get(exchangeFactName, ())
            # organize by "record" of in hierarchical order of extractionCoverTagNames
            coverFactRecords = set()
            def addCoverFactRecord(facts):
                nameValuePairs = []
                for f in facts:
                    if isinstance(f, tuple):
                        nameValuePairs.append(f)
                    elif f is not None:
                        nameValuePairs.append( (f.qname.localName, f.xValue) )
                coverFactRecords.add(tuple(sorted(nameValuePairs)))

            if hasOTC:
                for contextualFactNames in contextualFactNameSets:
                    for cEqualFacts in cEqualCoverFacts.values():
                        if contextualFactNames == cEqualFacts.keys(): # context has all OTC facts
                            addCoverFactRecord(list(cEqualFacts.values()) + [(exchangeFactName,None)])
            else:
                for contextualFactNames in contextualFactNameSets:
                    for cEqualFacts in cEqualCoverFacts.values():
                        if set(contextualFactNames) <= cEqualFacts.keys(): # context has all OTC facts
                            cntx = cEqualFacts[contextualFactNames[0]].context # can be any fact's context as they're all same context
                            classOfStockDim = None
                            for d in cntx.qnameDims.values():
                                if d.dimensionQname.localName in deiCAxes:
                                    classOfStockDim = d
                                    break
                            if hasADR and (d is None or d.memberQname != deiADRmember):
                                continue
                            rec = [cEqualFacts[name] for name in contextualFactNames]
                            if exchangeFactName in cEqualFacts:
                                rec.append(cEqualFacts[exchangeFactName])
                                addCoverFactRecord(rec)
                            else:
                                for f in extractedCoverFacts[exchangeFactName]:
                                    fdims = f.context.qnameDims
                                    addThisExchFact = False
                                    if exchangeAxisQN in cntx.qnameDims:
                                        if cntx.qnameDims[exchangeAxisQN].isEqualTo(fdims.get(exchangeAxisQN)):
                                            addThisExchFact = True
                                    elif classOfStockDim is not None and classOfStockDim.dimensionQname in fdims:
                                        if classOfStockDim.isEqualTo(fdims[classOfStockDim.dimensionQname]):
                                            addThisExchFact = True
                                    # may need better disaggregation control
                                    else:
                                        addThisExchFact = True
                                    if addThisExchFact:
                                        rec.append(f)
                                        # override any inherited facts with exch c-equal facts
                                        exchCEqualFacts = cEqualCoverFacts[f.context.contextDimAwareHash]
                                        for name in contextualFactNames:
                                            if name in exchCEqualFacts:
                                                rec.append(f)
                                        addCoverFactRecord(rec)
            jsonParam = OrderedDict()
            jsonParam["coverFacts"] = [dict(keyval for keyval in rec) for rec in sorted(coverFactRecords)]
            for _objName, _objFacts in sorted(storeDbObjectFacts.items(), key=lambda i:i[0]):
                jsonParam[_objName] = _objFacts
            modelXbrl.log("INFO-RESULT",
                          "EFM.coverFacts",
                          "Extracted cover facts returned as json parameter",
                          modelXbrl=modelXbrl,
                          json=json.dumps(jsonParam))

        #6.5.27 footnote elements, etc
        footnoteLinkNbr = 0
        if isInlineXbrl and isEFM:
            _linkEltIter = (linkPrototype
                            for linkKey, links in modelXbrl.baseSets.items()
                            for linkPrototype in links
                            if linkPrototype.modelDocument.type in (ModelDocument.Type.INLINEXBRL, ModelDocument.Type.INLINEXBRLDOCUMENTSET)
                            and linkKey[1] and linkKey[2] and linkKey[3]  # fully specified roles
                            and linkKey[0] != "XBRL-footnotes")
        else:
            _linkEltIter = xbrlInstRoots[0].iterdescendants(tag="{http://www.xbrl.org/2003/linkbase}footnoteLink")
        for footnoteLinkElt in _linkEltIter:
            if isinstance(footnoteLinkElt, (ModelObject,LinkPrototype)):
                footnoteLinkNbr += 1

                linkrole = footnoteLinkElt.get("{http://www.w3.org/1999/xlink}role")
                if linkrole != XbrlConst.defaultLinkRole:
                    modelXbrl.error(("EFM.6.05.28.linkrole", "GFM.1.02.20"),
                        _("FootnoteLink %(footnoteLinkNumber)s has disallowed role %(linkrole)s"),
                        modelObject=footnoteLinkElt, footnoteLinkNumber=footnoteLinkNbr, linkrole=linkrole)

                # find modelLink of this footnoteLink
                # modelLink = modelXbrl.baseSetModelLink(footnoteLinkElt)
                relationshipSet = modelXbrl.relationshipSet("XBRL-footnotes", linkrole)
                #if (modelLink is None) or (not relationshipSet):
                #    continue    # had no child elements to parse
                locNbr = 0
                arcNbr = 0
                for child in footnoteLinkElt:
                    if isinstance(child,(ModelObject,LocPrototype,ArcPrototype)):
                        xlinkType = child.get("{http://www.w3.org/1999/xlink}type")
                        if (not isinstance(child,ModelInlineFootnote) and
                            (child.namespaceURI != XbrlConst.link or
                             xlinkType not in ("locator", "resource", "arc") or
                             child.localName not in ("loc", "footnote", "footnoteArc"))):
                                modelXbrl.error(("EFM.6.05.27", "GFM.1.02.19"),
                                    _("Footnote link %(footnoteLinkNumber)s has a child element %(elementName)s that is not allowed.  Please remove it."),
                                    edgarCode="du-0527-Footnote-Substitution-Group",
                                    modelObject=child, footnoteLinkNumber=footnoteLinkNbr, elementName=child.prefixedName)
                        elif xlinkType == "locator":
                            locNbr += 1
                            locrole = child.get("{http://www.w3.org/1999/xlink}role")
                            if locrole is not None and (disclosureSystem.GFM or \
                                                        not disclosureSystem.uriAuthorityValid(locrole)):
                                modelXbrl.error(("EFM.6.05.29", "GFM.1.02.21"),
                                    _("Footnote locator %(xlinkLabel)s has a custom role, %(role)s that is not allowed.  Please replace it with the default footnote role."),
                                    edgarCode="du-0529-Footnote-Custom-Loc-Role",
                                    modelObject=child, footnoteLinkNumber=footnoteLinkNbr,
                                    xlinkLabel=child.xlinkLabel,
                                    locNumber=locNbr, role=locrole)
                            href = child.get("{http://www.w3.org/1999/xlink}href")
                            if not href.startswith("#"):
                                modelXbrl.error(("EFM.6.05.32", "GFM.1.02.23"),
                                    _("Footnote %(locLabel)s refers to a location, %(locHref)s, that does not begin with '#' so that any change to the file name would render the XBRL invalid."),
                                    edgarCode="du-0532-Footnote-Locator-Portable",
                                    modelObject=child, footnoteLinkNumber=footnoteLinkNbr, locNumber=locNbr, locHref=href,
                                    locLabel=child.get("{http://www.w3.org/1999/xlink}label"))
                            #else:
                            #    label = child.get("{http://www.w3.org/1999/xlink}label")
                        elif xlinkType == "arc":
                            arcNbr += 1
                            arcrole = child.get("{http://www.w3.org/1999/xlink}arcrole")
                            if (isEFM and not disclosureSystem.uriAuthorityValid(arcrole)) or \
                               (disclosureSystem.GFM  and arcrole != XbrlConst.factFootnote and arcrole != XbrlConst.factExplanatoryFact):
                                modelXbrl.error(("EFM.6.05.30", "GFM.1.02.22"),
                                    _("Footnote relationship %(arcToLabel)s has a custom arc role %(arcrole)s that is not allowed.  "
                                      "Please replace it with the default (fact-footnote) arcrole."),
                                    edgarCode="du-0530-Footnote-Custom-Arcrole",
                                    modelObject=child, footnoteLinkNumber=footnoteLinkNbr, arcNumber=arcNbr,
                                    arcToLabel=child.get("{http://www.w3.org/1999/xlink}to"),
                                    arcrole=arcrole)
                        elif xlinkType == "resource" or isinstance(child,ModelInlineFootnote): # footnote
                            footnoterole = child.role if isinstance(child,ModelInlineFootnote) else child.get("{http://www.w3.org/1999/xlink}role")
                            if footnoterole == "":
                                modelXbrl.error(("EFM.6.05.28.missingRole", "GFM.1.2.20"),
                                    _("Footnote %(xlinkLabel)s is missing a role. Please provide the default footnote role."),
                                    edgarCode="du-0528-Footnote-Role-Missing",
                                    modelObject=child, xlinkLabel=getattr(child, "xlinkLabel", None))
                            elif (isEFM and not disclosureSystem.uriAuthorityValid(footnoterole)) or \
                                 (disclosureSystem.GFM  and footnoterole != XbrlConst.footnote):
                                modelXbrl.error(("EFM.6.05.28", "GFM.1.2.20"),
                                    _("Footnote %(xlinkLabel)s has a role %(role)s that is not allowed. "
                                      "Please replace it with the default footnote role."),
                                    edgarCode="du-0528-Footnote-Custom-Footnote-Role",
                                    modelObject=child, xlinkLabel=getattr(child, "xlinkLabel", None),
                                    role=footnoterole)
                            if isEFM and not isInlineXbrl: # inline content was validated before and needs continuations assembly
                                ValidateFilingText.validateFootnote(modelXbrl, child)
                            # find modelResource for this element
                            foundFact = False
                            if XmlUtil.text(child) != "" and not isInlineXbrl:
                                if relationshipSet:
                                    for relationship in relationshipSet.toModelObject(child):
                                        if isinstance(relationship.fromModelObject, ModelFact):
                                            foundFact = True
                                            break
                                if not foundFact:
                                    modelXbrl.error(("EFM.6.05.33", "GFM.1.02.24"),
                                        _("The footnote with label %(footnoteLabel)s and text '%(text)s' is not connected to any fact.  "
                                          "Please remove the footnote, or link it to a fact."),
                                        edgarCode="cp-0533-Dangling-Footnote",
                                        modelObject=child, footnoteLinkNumber=footnoteLinkNbr,
                                        footnoteLabel=getattr(child, "xlinkLabel", None),
                                        text=XmlUtil.text(child)[:100])
        val.modelXbrl.profileActivity("... filer rfootnotes checks", minTimeToShow=1.0)

    # entry point schema checks
    elif modelXbrl.modelDocument.type == ModelDocument.Type.SCHEMA:
        pass

    # inline-only checks
    if isInlineXbrl and isEFM:
        hiddenEltIds = {}
        presentedHiddenEltIds = defaultdict(list)
        eligibleForTransformHiddenFacts = []
        requiredToDisplayFacts = []
        requiredToDisplayFactIds = {}
        for ixdsHtmlRootElt in modelXbrl.ixdsHtmlElements: # ix root elements
            ixdsHtmlTree = ixdsHtmlRootElt.getroottree()
            if ixdsHtmlRootElt.tag in ("html", "xhtml") or (
                    isinstance(ixdsHtmlRootElt, ModelObject) and not ixdsHtmlRootElt.namespaceURI):
                modelXbrl.error("EFM.5.02.05.xhtmlNamespaceMissing",
                    _("InlineXBRL root element <%(element)s> MUST be html and have the xhtml namespace."),
                    modelObject=ixdsHtmlRootElt, element=ixdsHtmlRootElt.tag)
            nsRequiredPrefixes = {"http://www.w3.org/1999/xhtml": "xhtml",
                                  "http://www.xbrl.org/2013/inlineXBRL": "ix",
                                  "http://www.xbrl.org/inlineXBRL/transformation/2015-02-26": "ixt",
                                  "http://www.sec.gov/inlineXBRL/transformation/2015-08-31": "ixt-sec"}
            for prefix, ns in ((None, "http://www.w3.org/1999/xhtml"),
                               ("ix", "http://www.xbrl.org/2013/inlineXBRL")):
                for _prefix, _ns in ixdsHtmlRootElt.nsmap.items():
                    if _ns == ns and _prefix != prefix:
                        modelXbrl.error("EFM.5.02.05.standardNamespacePrefix",
                            _("The prefix %(submittedPrefix)s must be replaced by %(recommendedPrefix)s for standard namespace %(namespace)s."),
                            edgarCode="ix-0502-Standard-Namespace-Prefix",
                            modelObject=ixdsHtmlRootElt, submittedPrefix=_prefix, recommendedPrefix=prefix, namespace=ns)
            ixNStag = ixdsHtmlRootElt.modelDocument.ixNStag
            ixTags = set(ixNStag + ln for ln in ("nonNumeric", "nonFraction", "references", "relationship"))
            unsupportedTrFacts = []
            unsupportedTrNamespaces = set()
            unsupportedNamespacePrefixes = defaultdict(set)
            for tag in ixTags:
                for ixElt in ixdsHtmlRootElt.iterdescendants(tag=tag):
                    if isinstance(ixElt,ModelObject):
                        if ixElt.get("target"):
                            modelXbrl.error("EFM.5.02.05.targetDisallowed",
                                _("Inline element %(localName)s has disallowed target attribute '%(target)s'."),
                                modelObject=ixElt, localName=ixElt.elementQname, target=ixElt.get("target"))
                        if isinstance(ixElt, ModelInlineFact):
                            format = ixElt.format
                            if format:
                                if format.namespaceURI not in ixTrRegistries:
                                    unsupportedTrNamespaces.add(format.namespaceURI)
                                    unsupportedTrFacts.append(ixElt)
                                elif format.prefix != ixTrRegistries[format.namespaceURI]:
                                    unsupportedNamespacePrefixes[(format.prefix,format.namespaceURI)].add(ixElt)
            if unsupportedTrFacts:
                modelXbrl.error("EFM.5.02.05.12.unupportedTransformationRegistry",
                    _("Inline elements have disallowed transformation registries %(unsupportedRegistries)s."),
                    edgarCode="ix-0512-Unsupported-Transformation-Registry",
                    modelObject=unsupportedTrFacts, unsupportedRegistries=", ".join(sorted(unsupportedTrNamespaces)))
            for (pfx,ns),facts in unsupportedNamespacePrefixes.items():
                modelXbrl.error("EFM.5.02.05.standardNamespacePrefix",
                    _("The prefix %(submittedPrefix)s must be replaced by %(recommendedPrefix)s for standard namespace %(namespace)s."),
                    edgarCode="ix-0502-Standard-Namespace-Prefix",
                    modelObject=facts, submittedPrefix=pfx, recommendedPrefix=ixTrRegistries[ns], namespace=ns)

            del unsupportedTrFacts, unsupportedTrNamespaces, unsupportedNamespacePrefixes
            for ixElt in ixdsHtmlRootElt.iterdescendants(tag=ixNStag+"tuple"):
                if isinstance(ixElt,ModelObject):
                    modelXbrl.error("EFM.5.02.05.tupleDisallowed",
                        _("Inline tuple %(qname)s is disallowed."),
                        modelObject=ixElt, qname=ixElt.qname)
            for ixElt in ixdsHtmlRootElt.iterdescendants(tag=ixNStag+"fraction"):
                if isinstance(ixElt,ModelObject):
                    modelXbrl.error("EFM.5.02.05.fractionDisallowed",
                        _("Inline fraction %(qname)s is disallowed."),
                        modelObject=ixElt, qname=ixElt.qname)
            if ixdsHtmlRootElt.getroottree().docinfo.doctype:
                modelXbrl.error("EFM.5.02.05.doctypeDisallowed",
                    _("Inline HTML %(doctype)s is disallowed."),
                    modelObject=ixdsHtmlRootElt, doctype=modelXbrl.modelDocument.xmlDocument.docinfo.doctype)

            for ixHiddenElt in ixdsHtmlRootElt.iterdescendants(tag=ixNStag + "hidden"):
                for tag in (ixNStag + "nonNumeric", ixNStag+"nonFraction"):
                    for ixElt in ixHiddenElt.iterdescendants(tag=tag):
                        if (getattr(ixElt, "xValid", 0) >= VALID and # may not be validated
                            (ixElt.qname in coverVisibleQNames
                             or not hideableNamespacesPattern.match(ixElt.qname.namespaceURI)) and
                            (not isRR or not rrUntransformableEltsPattern.match(ixElt.qname.localName)
                                      or abbreviatedNamespace(ixElt.qname.namespaceURI, NOYEAR) != "rr")):
                            if (ixElt.concept.baseXsdType not in untransformableTypes and
                                not ixElt.isNil):
                                eligibleForTransformHiddenFacts.append(ixElt)
                            elif ixElt.id is None:
                                requiredToDisplayFacts.append(ixElt)
                        if ixElt.id:
                            hiddenEltIds[ixElt.id] = ixElt
        if eligibleForTransformHiddenFacts:
            modelXbrl.warning("EFM.5.02.05.14.hidden-fact-eligible-for-transform",
                _("%(countEligible)s fact(s) appearing in ix:hidden were eligible for transformation: %(elements)s"),
                edgarCode="ix-0514-Hidden-Fact-Eligible-For-Transform",
                modelObject=eligibleForTransformHiddenFacts,
                countEligible=len(eligibleForTransformHiddenFacts),
                elements=", ".join(sorted(set(str(f.qname) for f in eligibleForTransformHiddenFacts))))
        for ixdsHtmlRootElt in modelXbrl.ixdsHtmlElements:
            for ixElt in ixdsHtmlRootElt.getroottree().iterfind("//{http://www.w3.org/1999/xhtml}*[@style]"):
                hiddenFactRefMatch = styleIxHiddenPattern.match(ixElt.get("style",""))
                if hiddenFactRefMatch:
                    hiddenFactRef = hiddenFactRefMatch.group(2)
                    if hiddenFactRef not in hiddenEltIds:
                        modelXbrl.error("EFM.5.02.05.14.hidden-fact-not-found",
                            _("The value of the -sec-ix-hidden style property, %(id)s, does not correspond to the id of any hidden fact."),
                            edgarCode="ix-0514-Hidden-Fact-Not-Found",
                            modelObject=ixElt, id=hiddenFactRef)
                    else:
                        presentedHiddenEltIds[hiddenFactRef].append(ixElt)
        for hiddenFactRef, ixElts in presentedHiddenEltIds.items():
            if len(ixElts) > 1 and hiddenFactRef in hiddenEltIds:
                fact = hiddenEltIds[hiddenFactRef]
                modelXbrl.warning("EFM.5.02.05.14.hidden-fact-multiple-references",
                    _("Fact %(element)s, id %(id)s, is referenced from %(countReferences)s elements."),
                    edgarCode="ix-0514-Hidden-Fact-Multiple-References",
                    modelObject=ixElts + [fact], id=hiddenFactRef, element=fact.qname, countReferences=len(ixElts))
        for hiddenEltId, ixElt in hiddenEltIds.items():
            if (hiddenEltId not in presentedHiddenEltIds and
                getattr(ixElt, "xValid", 0) >= VALID and # may not be validated
                (ixElt.qname in coverVisibleQNames
                 or not ixElt.qname.namespaceURI.startswith("http://xbrl.sec.gov/dei/")) and
                (ixElt.concept.baseXsdType in untransformableTypes or ixElt.isNil)):
                requiredToDisplayFacts.append(ixElt)
        undisplayedCoverFacts = dict((f, coverVisibleQNames[f.qname])
                                 for f in requiredToDisplayFacts
                                 if f.qname in coverVisibleQNames)
        for f in undisplayedCoverFacts:
            requiredToDisplayFacts.remove(f)
        if requiredToDisplayFacts:
            modelXbrl.warning("EFM.5.02.05.14.hidden-fact-not-referenced",
                _("%(countUnreferenced)s fact(s) appearing in ix:hidden were not referenced by any -sec-ix-hidden style property: %(elements)s"),
                edgarCode="ix-0514-Hidden-Fact-Not-Referenced",
                modelObject=requiredToDisplayFacts,
                countUnreferenced=len(requiredToDisplayFacts),
                elements=", ".join(sorted(set(str(f.qname) for f in requiredToDisplayFacts))))
        if undisplayedCoverFacts:
            for level, err, verb in (("WARNING", False, "should"), ("ERROR", True, "MUST")):
                facts = [f for f, _err in undisplayedCoverFacts.items() if _err == err]
                if facts:
                    modelXbrl.log(level, "EFM.6.05.45.cover-page-fact-not-visible",
                        _("Submission type %(subType)s has %(countUnreferenced)s cover page fact(s) in ix:hidden that %(verb)s be visible or referenced by an -sec-ix-hidden style property: %(elements)s"),
                        edgarCode="dq-0545-Cover-Page-Fact-Not-Visible",
                        modelObject=facts, subType=submissionType, countUnreferenced=len(facts), verb=verb,
                        elements=", ".join(sorted(set(f.qname.localName for f in facts))))
                del facts
        del eligibleForTransformHiddenFacts, hiddenEltIds, presentedHiddenEltIds, requiredToDisplayFacts, undisplayedCoverFacts
    # all-labels and references checks
    defaultLangStandardLabels = {}
    for concept in modelXbrl.qnameConcepts.values():
        # conceptHasDefaultLangStandardLabel = False
        for modelLabelRel in labelsRelationshipSet.fromModelObject(concept):
            if modelLabelRel.modelDocument.inDTS: # ignore documentation labels added by EdgarRenderer not in DTS
                modelLabel = modelLabelRel.toModelObject
                role = modelLabel.role
                text = modelLabel.text
                lang = modelLabel.xmlLang
                if role == XbrlConst.documentationLabel:
                    if concept.modelDocument.targetNamespace in disclosureSystem.standardTaxonomiesDict:
                        modelXbrl.error(("EFM.6.10.05", "GFM.1.05.05"),
                            _("Your filing attempted to add a new definition, '%(text)s', to an existing concept in the standard taxonomy, %(concept)s.  Please remove this definition."),
                            edgarCode="cp-1005-Custom-Documentation-Standard-Element",
                            modelObject=modelLabel, concept=concept.qname, text=text)
                elif text and lang and disclosureSystem.defaultXmlLang and lang.startswith(disclosureSystem.defaultXmlLang):
                    if role == XbrlConst.standardLabel:
                        if text in defaultLangStandardLabels:
                            concept2, modelLabel2 = defaultLangStandardLabels[text]
                            modelXbrl.error(("EFM.6.10.04", "GFM.1.05.04"),
                                _("More than one element has %(text)s as its English standard label (%(concept)s and %(concept2)s).  "
                                  "Please change or remove all but one label."),
                                edgarCode="du-1004-English-Standard-Labels-Duplicated",
                                modelObject=(concept, modelLabel, concept2, modelLabel2),
                                concept=concept.qname,
                                concept2=concept2.qname,
                                lang=disclosureSystem.defaultLanguage, text=text[:80])
                        else:
                            defaultLangStandardLabels[text] = (concept, modelLabel)
                        # conceptHasDefaultLangStandardLabel = True
                    if len(text) > 511:
                        modelXbrl.error(("EFM.6.10.06", "GFM.1.05.06"),
                            _("Element %(concept)s, label length %(length)s, has more than 511 characters or contains a left-angle-bracket character in the label for role %(role)s. "
                              "Please correct the label."),
                            edgarCode="rq-1006-Label-Disallowed",
                            modelObject=modelLabel, concept=concept.qname, role=role, length=len(text), text=text[:80])
                    match = modelXbrl.modelManager.disclosureSystem.labelCheckPattern.search(text)
                    if match:
                        modelXbrl.error(("EFM.6.10.06", "GFM.1.05.07"),
                            'Label for concept %(concept)s role %(role)s has disallowed characters: "%(text)s"',
                            modelObject=modelLabel, concept=concept.qname, role=role, text=match.group())
                if (text is not None and len(text) > 0 and
                    modelXbrl.modelManager.disclosureSystem.labelTrimPattern and
                   (modelXbrl.modelManager.disclosureSystem.labelTrimPattern.match(text[0]) or \
                    modelXbrl.modelManager.disclosureSystem.labelTrimPattern.match(text[-1]))):
                    modelXbrl.error(("EFM.6.10.08", "GFM.1.05.08"),
                        _("The label %(text)s of element %(concept)s has leading or trailing white space in role %(role)s for lang %(lang)s.  Please remove it."),
                        edgarCode="du-1008-Label-Not-Trimmed",
                        modelObject=modelLabel, concept=concept.qname, role=role, lang=lang, text=text)
        for modelRefRel in referencesRelationshipSetWithProhibits.fromModelObject(concept):
            if modelRefRel.modelDocument.inDTS: # ignore references added by EdgarRenderer that are not in DTS
                modelReference = modelRefRel.toModelObject
                text = XmlUtil.innerText(modelReference)
                #6.18.1 no reference to company extension concepts
                if (concept.modelDocument.targetNamespace not in disclosureSystem.standardTaxonomiesDict and
                    concept.modelDocument.targetNamespace not in val.otherStandardTaxonomies):
                    modelXbrl.error(("EFM.6.18.01", "GFM.1.9.1"),
                        _("Your filing provides a reference, '%(xml)s', for an custom concept in extension taxonomy, %(concept)s.  "
                          "Please remove this reference."),
                        edgarCode="cp-1801-Custom-Element-Has-Reference",
                        modelObject=modelReference, concept=concept.qname, text=text, xml=XmlUtil.xmlstring(modelReference, stripXmlns=True, contentsOnly=True))
                elif isEFM and not isStandardUri(val, modelRefRel.modelDocument.uri) and concept.modelDocument.targetNamespace not in val.otherStandardTaxonomies:
                    #6.18.2 no extension to add or remove references to standard concepts
                    modelXbrl.error(("EFM.6.18.02"),
                        _("Your filing attempted to add a new reference, '%(xml)s', to an existing concept in the standard taxonomy, %(concept)s.  "
                          "Please remove this reference."),
                        edgarCode="cp-1802-Standard-Element-Has-Reference",
                        modelObject=modelReference, concept=concept.qname, text=text, xml=XmlUtil.xmlstring(modelReference, stripXmlns=True, contentsOnly=True))

    # role types checks
    # 6.7.10 only one role type declaration in DTS
    for roleURI, modelRoleTypes in modelXbrl.roleTypes.items():
        countInDTS = sum(1 for m in modelRoleTypes if m.modelDocument.inDTS)
        if countInDTS > 1:
            modelXbrl.error(("EFM.6.07.10", "GFM.1.03.10"),
                _("Role %(roleType)s was declared more than once (%(numberOfDeclarations)s times.).  "
                  "Please remove all but one declaration."),
                edgarCode="du-0710-Role-Type-Duplicates",
                modelObject=modelRoleTypes, roleType=roleURI, numberOfDeclarations=countInDTS)
    # 6.7.14 only one arcrole type declaration in DTS
    for arcroleURI, modelRoleTypes in modelXbrl.arcroleTypes.items():
        countInDTS = sum(1 for m in modelRoleTypes if m.modelDocument.inDTS)
        if countInDTS > 1:
            modelXbrl.error(("EFM.6.07.14", "GFM.1.03.16"),
                _("Relationship arc role %(arcroleType)s is declared more than once (%(numberOfDeclarations)s duplicates).  "
                  "Please remove all but one of them."),
                edgarCode="du-0714-Arcrole-Type-Duplicates",
                modelObject=modelRoleTypes, arcroleType=arcroleURI, numberOfDeclarations=countInDTS )


    val.modelXbrl.profileActivity("... filer concepts checks", minTimeToShow=1.0)

    del defaultLangStandardLabels #dereference

    # checks on all documents: instance, schema, instance
    val.hasExtensionSchema = False
    checkFilingDTS(val, modelXbrl.modelDocument, isEFM, isGFM, [])
    val.modelXbrl.profileActivity("... filer DTS checks", minTimeToShow=1.0)

    # checks for namespace clashes
    def elementsReferencingTxClass(txClass):
        return set(rd.referringModelObject
                   for t in flattenSequence(txClass)
                   for doc in modelXbrl.urlDocs.values()
                   for d, rd in doc.referencesDocument.items()
                   if t in abbreviatedNamespace(d.targetNamespace,WITHYEARandWILD))
    if isEFM:
        t = set(conflictClassFromNamespace(d.targetNamespace) for d in modelXbrl.urlDocs.values())
        t &= compatibleTaxonomies["checked-taxonomies"] # only consider checked taxonomy classes
        conflictClass = None
        for ti, ts in compatibleTaxonomies["compatible-classes"].items():
            if ti in t:
                conflictClasses = t - {ti} - ts
                if conflictClasses:
                    conflictClass = "-".join([ti] + sorted(conflictClasses))
                break # match found
        if not conflictClass: # look for same taxonomy class in multiple years
            for ti in t:
                tiClass = ti.partition('/')[0]
                if any(ts.startswith(tiClass) for ts in (t - {ti})):
                    conflictClasses = sorted(ts for ts in t if ts.startswith(tiClass))
                    conflictClass = "-".join(conflictClasses)
        if conflictClass:
            modelXbrl.error("EFM.6.22.03.incompatibleSchemas",
                _("References for conflicting standard taxonomies %(conflictClass)s are not allowed in same DTS %(namespaceConflicts)s"),
                edgarCode="cp-2203-Incompatible-Taxonomy-Versions", conflictClass=conflictClass,
                modelObject=elementsReferencingTxClass(conflictClasses), namespaceConflicts=", ".join(sorted(t)))
        if any(ti.startswith("rr/") for ti in t) and documentType not in docTypesRequiringRrSchema:
            modelXbrl.error("EFM.6.22.03.incompatibleTaxonomyDocumentType",
                _("Taxonomy class %(conflictClass)s may not be used with document type %(documentType)s"),
                modelObject=elementsReferencingTxClass("rr/*"), conflictClass="rr/*", documentType=documentType)
        if any(ti.startswith("ifrs/") for ti in t) and documentType in docTypesNotAllowingIfrs:
            modelXbrl.error("EFM.6.22.03.incompatibleTaxonomyDocumentType",
                _("Taxonomy class %(conflictClass)s may not be used with document type %(documentType)s"),
                modelObject=elementsReferencingTxClass("ifrs/*"), conflictClass="ifrs/*", documentType=documentType)
        if isInlineXbrl and documentType in docTypesNotAllowingInlineXBRL:
            modelXbrl.error("EFM.6.22.03.incompatibleInlineDocumentType",
                _("Inline XBRL may not be used with document type %(documentType)s"),
                modelObject=modelXbrl, conflictClass="inline XBRL", documentType=documentType)
        if documentType is not None and not val.hasExtensionSchema and documentType != "L SDR": # and disclosureSystemVersion[0] <= 58:
            modelXbrl.error("EFM.6.03.10",
                            _("%(documentType)s report is missing a extension schema file."),
                            edgarCode="cp-0310-Missing-Schema",
                            modelObject=modelXbrl, documentType=documentType)

        # 6.7.12: check link role orders
        if submissionType not in submissionTypesExemptFromRoleOrder and documentType not in docTypesExemptFromRoleOrder:
            seqDefRoleTypes = []
            for roleURI in modelXbrl.relationshipSet(XbrlConst.parentChild).linkRoleUris:
                for roleType in modelXbrl.roleTypes.get(roleURI,()):
                    match = efmRoleDefinitionPattern.match(roleType.definitionNotStripped)
                    if match and modelXbrl.relationshipSet(XbrlConst.parentChild, roleURI).modelRelationships:
                        seqDefRoleTypes.append((match.group(1), roleType))
            priorLevel = level = (0, None, None, None) # (sort order, level, description)
            for seq, roleType in sorted(seqDefRoleTypes, key=lambda s: s[0]): # sort on sequence only
                definition = roleType.definitionNotStripped
                if '- Document - ' in definition: level = (0, "0, Cover", definition, roleType)
                elif ' - Statement - ' in definition: level = (1, "1, Statement", definition, roleType)
                elif ' (Detail' in definition: level = (5, "4, Detail", definition, roleType)
                elif ' (Table' in definition: level = (4, "3, Table", definition, roleType)
                elif ' (Polic' in definition: level = (3, "2, Policy", definition, roleType)
                else: level = (2, "1, Note", definition, roleType)
                if priorLevel[1] is not None and level[0] < priorLevel[0]:
                    modelXbrl.warning("EFM.6.07.12.presentationBaseSetOrder",
                                      _("Role '%(descriptionX)s', a level %(levelX)s role, appears before '%(descriptionY)s', a level %(levelY)s role."),
                                        edgarCode="dq-0712-Presentation-Base-Set-Order",
                                        modelObject=(priorLevel[3], level[3]), descriptionX=priorLevel[2], levelX=priorLevel[1],
                                        descriptionY=level[2], levelY=level[1])
                priorLevel = level
            del seqDefRoleTypes, priorLevel, level # dereference

    conceptRelsUsedWithPreferredLabels = defaultdict(list)
    usedCalcsPresented = defaultdict(set) # pairs of concepts objectIds used in calc
    usedCalcFromTosELR = {}
    localPreferredLabels = defaultdict(set)
    drsELRs = set()

    # do calculation, then presentation, then other arcroles
    val.summationItemRelsSetAllELRs = modelXbrl.relationshipSet(XbrlConst.summationItem)
    for arcroleFilter in (XbrlConst.summationItem, XbrlConst.parentChild, "*"):
        for baseSetKey, baseSetModelLinks  in modelXbrl.baseSets.items():
            arcrole, ELR, linkqname, arcqname = baseSetKey
            if ELR and linkqname and arcqname and not arcrole.startswith("XBRL-"):
                # assure summationItem, then parentChild, then others
                if not (arcroleFilter == arcrole or
                        arcroleFilter == "*" and arcrole not in (XbrlConst.summationItem, XbrlConst.parentChild)):
                    continue
                ineffectiveArcs = ModelRelationshipSet.ineffectiveArcs(baseSetModelLinks, arcrole)
                #validate ineffective arcs
                for modelRel in ineffectiveArcs:
                    if isinstance(modelRel.fromModelObject, ModelObject) and isinstance(modelRel.toModelObject, ModelObject):
                        modelXbrl.error(("EFM.6.09.03", "GFM.1.04.03"),
                            _("The %(arcrole)s relationship from %(conceptFrom)s to %(conceptTo)s, link role %(linkroleDefinition)s, in the submission is ineffectual.  Please remove or correct the relationship."),
                            edgarCode="du-0903-Relationship-Ineffectual",
                            modelObject=modelRel, arc=modelRel.qname, arcrole=modelRel.arcrole,
                            linkrole=modelRel.linkrole, linkroleDefinition=modelXbrl.roleTypeDefinition(modelRel.linkrole),
                            conceptFrom=modelRel.fromModelObject.qname, conceptTo=modelRel.toModelObject.qname,
                            ineffectivity=modelRel.ineffectivity)
                if arcrole == XbrlConst.parentChild:
                    isStatementSheet = any(linkroleDefinitionStatementSheet.match(roleType.definition or '')
                                           for roleType in val.modelXbrl.roleTypes.get(ELR,()))
                    conceptsPresented = set()
                    # 6.12.2 check for distinct order attributes
                    parentChildRels = modelXbrl.relationshipSet(arcrole, ELR)
                    for relFrom, siblingRels in parentChildRels.fromModelObjects().items():
                        targetConceptPreferredLabels = defaultdict(dict)
                        orderRels = {}
                        firstRel = True
                        relFromUsed = True
                        for rel in siblingRels:
                            if firstRel:
                                firstRel = False
                                if relFrom in conceptsUsed:
                                    conceptsUsed[relFrom] = True # 6.12.3, has a pres relationship
                                    relFromUsed = True
                            relTo = rel.toModelObject
                            preferredLabel = rel.preferredLabel
                            if relTo in conceptsUsed:
                                conceptsUsed[relTo] = True # 6.12.3, has a pres relationship
                                if preferredLabel and preferredLabel != "":
                                    conceptRelsUsedWithPreferredLabels[relTo].append(rel)
                                # 6.12.5 distinct preferred labels in base set
                                preferredLabels = targetConceptPreferredLabels[relTo]
                                if preferredLabel in preferredLabels:
                                    if preferredLabel in preferredLabels:
                                        rel2, relTo2 = preferredLabels[preferredLabel]
                                    else:
                                        rel2 = relTo2 = None
                                    modelXbrl.error(("EFM.6.12.05", "GFM.1.06.05"),
                                        _("Relationships from %(fromConcept)s to %(concept)s in role %(linkroleDefinition)s do not have distinct values for "
                                          "the preferredLabel attribute, %(preferredLabel)s.  Change all but one value of preferredLabel."),
                                        edgarCode="rq-1205-Preferred-Label-Duplicates",
                                        modelObject=(rel, relTo, rel2, relTo2),
                                        concept=relTo.qname, fromConcept=rel.fromModelObject.qname,
                                        preferredLabel=preferredLabel, linkrole=rel.linkrole, linkroleDefinition=modelXbrl.roleTypeDefinition(rel.linkrole))
                                else:
                                    preferredLabels[preferredLabel] = (rel, relTo)
                                if relFromUsed:
                                    # 6.14.5
                                    conceptsPresented.add(relFrom.objectIndex)
                                    conceptsPresented.add(relTo.objectIndex)
                            order = rel.order
                            if order in orderRels and relTo is not None:
                                modelXbrl.error(("EFM.6.12.02", "GFM.1.06.02"),
                                    _("More than one presentation relationship in role %(linkroleDefinition)s has order value %(order)s, from concept %(conceptFrom)s.  "
                                      "Change all but one so they are distinct."),
                                    edgarCode="rq-1202-Presentation-Order-Duplicates",
                                    modelObject=(rel, orderRels[order]), conceptFrom=relFrom.qname, order=rel.arcElement.get("order"), linkrole=rel.linkrole,
                                    linkroleDefinition=modelXbrl.roleTypeDefinition(rel.linkrole), linkroleName=modelXbrl.roleTypeName(rel.linkrole),
                                    conceptTo=relTo.qname, conceptTo2=orderRels[order].toModelObject.qname)
                            else:
                                orderRels[order] = rel
                            if isinstance(relTo, ModelConcept):
                                if relTo.periodType == "duration" and instantPreferredLabelRolePattern.match(preferredLabel or ""):
                                    modelXbrl.warning("EFM.6.12.07",
                                        _("In \"%(linkrole)s\", element %(conceptTo)s has period type 'duration' but is given a preferred label %(preferredLabel)s "
                                          "when shown under parent %(conceptFrom)s.  The preferred label will be ignored."),
                                        modelObject=(rel, relTo), conceptTo=relTo.qname, conceptFrom=relFrom.qname, order=rel.arcElement.get("order"), linkrole=rel.linkrole, linkroleDefinition=modelXbrl.roleTypeDefinition(rel.linkrole),
                                        linkroleName=modelXbrl.roleTypeName(rel.linkrole),
                                        conceptTo2=orderRels[order].toModelObject.qname,
                                        preferredLabel=preferredLabel, preferredLabelValue=preferredLabel.rpartition("/")[2])
                                if (relTo.isExplicitDimension and not any(
                                    isinstance(_rel.toModelObject, ModelConcept) and _rel.toModelObject.type is not None and _rel.toModelObject.type.isDomainItemType
                                    for _rel in parentChildRels.fromModelObject(relTo))):
                                        modelXbrl.warning("EFM.6.12.08",
                                            _("In \"%(linkrole)s\" axis %(axis)s has no domain element children, which effectively filters out every fact."),
                                            modelObject=(relFrom,relTo), axis=relFrom.qname,
                                            linkrole=ELR, linkroleDefinition=modelXbrl.roleTypeDefinition(ELR), linkroleName=modelXbrl.roleTypeName(ELR))
                                if (relFrom.isExplicitDimension and not any(
                                    isinstance(_rel.toModelObject, ModelConcept) and _rel.toModelObject.type is not None and _rel.toModelObject.type.isDomainItemType
                                    for _rel in siblingRels)):
                                        modelXbrl.warning("EFM.6.12.08",
                                            _("In \"%(linkrole)s\" axis %(axis)s has no domain element children, which effectively filters out every fact."),
                                            modelObject=relFrom, axis=relFrom.qname,
                                            linkrole=ELR, linkroleDefinition=modelXbrl.roleTypeDefinition(ELR), linkroleName=modelXbrl.roleTypeName(ELR))
                        targetConceptPreferredLabels.clear()
                        orderRels.clear()
                    localPreferredLabels.clear() # clear for next relationship
                    for conceptPresented in conceptsPresented:
                        if conceptPresented in usedCalcsPresented:
                            usedCalcPairingsOfConcept = usedCalcsPresented[conceptPresented]
                            if len(usedCalcPairingsOfConcept & conceptsPresented) > 0:
                                usedCalcPairingsOfConcept -= conceptsPresented
                    # 6.15.02, 6.15.03 semantics checks for totals and calc arcs (by tree walk)
                    if validateLoggingSemantic:
                        for rootConcept in parentChildRels.rootConcepts:
                            checkCalcsTreeWalk(val, parentChildRels, rootConcept, isStatementSheet, False, conceptsUsed, set())
                    # 6.12.6
                    if len(parentChildRels.rootConcepts) > 1:
                        val.modelXbrl.warning("EFM.6.12.06",
                            _("Presentation relationship set role %(linkrole)s has multiple (%(numberRootConcepts)s) root nodes.  "
                              "XBRL allows unordered root nodes, but rendering requires ordering.  They will instead be ordered by their labels.  "
                              "To avoid undesirable ordering of axes and primary items across multiple root nodes, rearrange the presentation relationships to have only a single root node."),
                            modelObject=(rel,parentChildRels.rootConcepts), linkrole=ELR, linkroleDefinition=val.modelXbrl.roleTypeDefinition(ELR),
                            linkroleName=val.modelXbrl.roleTypeName(ELR),
                            numberRootConcepts=len(parentChildRels.rootConcepts))
                elif arcrole == XbrlConst.summationItem:
                    # 6.14.3 check for relation concept periods
                    fromRelationships = modelXbrl.relationshipSet(arcrole,ELR).fromModelObjects()
                    # allElrRelSet = modelXbrl.relationshipSet(arcrole)
                    for relFrom, rels in fromRelationships.items():
                        orderRels = {}
                        for rel in rels:
                            relTo = rel.toModelObject
                            # 6.14.03 must have matched period types across relationshp
                            if isinstance(relTo, ModelConcept) and relFrom.periodType != relTo.periodType:
                                val.modelXbrl.error(("EFM.6.14.03", "GFM.1.07.03"),
                                    "Element %(conceptFrom)s and element %(conceptTo)s have different period types, but there is a calculation relationship between them in role %(linkroleDefinition)s. "
                                    "Please recheck submission calculation links.",
                                    edgarCode="fs-1403-Calculation-Relationship-Has-Different-Period-Types",
                                    modelObject=rel, linkrole=rel.linkrole, conceptFrom=relFrom.qname, conceptTo=relTo.qname, linkroleDefinition=val.modelXbrl.roleTypeDefinition(ELR))
                            # 6.14.5 concepts used must have pres in same ext link
                            if relFrom in conceptsUsed and relTo in conceptsUsed:
                                fromObjId = relFrom.objectIndex
                                toObjId = relTo.objectIndex
                                if fromObjId < toObjId:
                                    usedCalcsPresented[fromObjId].add(toObjId)
                                else:
                                    usedCalcsPresented[toObjId].add(fromObjId)

                            order = rel.order
                            if order in orderRels and disclosureSystem.GFM:
                                val.modelXbrl.error(("EFM.N/A", "GFM.1.07.06"),
                                    _("Duplicate calculations relations from concept %(conceptFrom)s for order %(order)s in base set role %(linkrole)s to concept %(conceptTo)s and to concept %(conceptTo2)s"),
                                    modelObject=(rel, orderRels[order]), linkrole=rel.linkrole, conceptFrom=relFrom.qname, order=order,
                                    conceptTo=rel.toModelObject.qname, conceptTo2=orderRels[order].toModelObject.qname)
                            else:
                                orderRels[order] = rel
                        directedCycleRels = directedCycle(val, relFrom,relFrom,fromRelationships,{relFrom})
                        if directedCycleRels is not None:
                            val.modelXbrl.error(("EFM.6.14.04", "GFM.1.07.04"),
                                _("Element %(concept)s is summed into itself in calculation group %(linkroleDefinition)s.  Please recheck submission."),
                                edgarCode="fs-1404-Circular-Calculation",
                                modelObject=[relFrom] + directedCycleRels, linkrole=ELR, concept=relFrom.qname, linkroleDefinition=val.modelXbrl.roleTypeDefinition(ELR))
                        orderRels.clear()
                        # if relFrom used by fact and multiple calc networks from relFrom, test 6.15.04
                        if rels and relFrom in conceptsUsed:
                            relFromAndTos = (relFrom.objectIndex,) + tuple(sorted((rel.toModelObject.objectIndex
                                                                                   for rel in rels if isinstance(rel.toModelObject, ModelConcept))))
                            if relFromAndTos in usedCalcFromTosELR:
                                otherRels = usedCalcFromTosELR[relFromAndTos]
                                otherELR = otherRels[0].linkrole
                                val.modelXbrl.log("WARNING-SEMANTIC", ("EFM.6.15.04", "GFM.2.06.04"),
                                    _("Calculation relationships should have a same set of targets in %(linkrole)s and %(linkrole2)s starting from %(concept)s"),
                                    modelObject=[relFrom] + rels + otherRels, linkrole=ELR, linkrole2=otherELR, concept=relFrom.qname)
                            else:
                                usedCalcFromTosELR[relFromAndTos] = rels

                elif arcrole == XbrlConst.all or arcrole == XbrlConst.notAll:
                    drsELRs.add(ELR)

                elif arcrole == XbrlConst.dimensionDomain or arcrole == XbrlConst.dimensionDefault:
                    # 6.16.3 check domain targets in extension linkbases are domain items
                    fromRelationships = modelXbrl.relationshipSet(arcrole,ELR).fromModelObjects()
                    for relFrom, rels in fromRelationships.items():
                        for rel in rels:
                            relTo = rel.toModelObject

                            if not (isinstance(relTo, ModelConcept) and relTo.type is not None and relTo.type.isDomainItemType) and not isStandardUri(val, rel.modelDocument.uri):
                                val.modelXbrl.error(("EFM.6.16.03", "GFM.1.08.03"),
                                    _("There is a dimension-domain relationship from %(conceptFrom)s but its target element %(conceptTo)s is not a domain.  "
                                      "Please change the relationship or change the type of the target element."),
                                    edgarCode="du-1603-Dimension-Domain-Target-Mismatch",
                                    modelObject=(rel, relFrom, relTo), conceptFrom=relFrom.qname, conceptTo=(relTo.qname if relTo is not None else None), linkrole=rel.linkrole)


                # definition tests (GFM only, for now)
                if XbrlConst.isDefinitionOrXdtArcrole(arcrole) and disclosureSystem.GFM:
                    fromRelationships = modelXbrl.relationshipSet(arcrole,ELR).fromModelObjects()
                    for relFrom, rels in fromRelationships.items():
                        orderRels = {}
                        for rel in rels:
                            relTo = rel.toModelObject
                            order = rel.order
                            if order in orderRels and disclosureSystem.GFM:
                                val.modelXbrl.error("GFM.1.08.10",
                                    _("Duplicate definitions relations from concept %(conceptFrom)s for order %(order)s in base set role %(linkrole)s "
                                      "to concept %(conceptTo)s and to concept %(conceptTo2)s"),
                                    modelObject=(rel, relFrom, relTo), conceptFrom=relFrom.qname, order=order, linkrole=rel.linkrole,
                                    conceptTo=rel.toModelObject.qname, conceptTo2=orderRels[order].toModelObject.qname)
                            else:
                                orderRels[order] = rel
                            if (arcrole not in (XbrlConst.dimensionDomain, XbrlConst.domainMember) and
                                rel.get("{http://xbrl.org/2005/xbrldt}usable") == "false"):
                                val.modelXrl.error("GFM.1.08.11",
                                    _("Disallowed xbrldt:usable='false' attribute on %(arc)s relationship from concept %(conceptFrom)s in "
                                      "base set role %(linkrole)s to concept %(conceptTo)s"),
                                    modelObject=(rel, relFrom, relTo), arc=rel.qname, conceptFrom=relFrom.qname, linkrole=rel.linkrole, conceptTo=rel.toModelObject.qname)

    # 6.9.10 checks on custom arcs
    if isEFM:
        # find CEF or VIP
        for d in modelXbrl.urlDocs.values():
            ns = d.targetNamespace
            lbVal = linkbaseValidations.get(abbreviatedNamespace(d.targetNamespace, NOYEAR))
            if d.type == ModelDocument.Type.SCHEMA and lbVal:
                preSrcConcepts = [modelXbrl.qnameConcepts.get(qname(ns,c)) for c in lbVal.preSources]
                for rel in modelXbrl.relationshipSet(XbrlConst.parentChild).modelRelationships:
                    if not isStandardUri(val, rel.modelDocument.uri) and rel.modelDocument.targetNamespace not in val.otherStandardTaxonomies:
                        relFrom = rel.fromModelObject
                        relTo = rel.toModelObject
                        if relFrom is not None and relTo is not None:
                            relset = modelXbrl.relationshipSet(XbrlConst.parentChild, rel.linkrole)
                            roleMatch = lbVal.elrPre.match(rel.linkrole)
                            if ((roleMatch and relTo.qname.namespaceURI != ns and (
                                         not relTo.type.isDomainItemType or (lbVal.preSources and not
                                         any(relset.isRelated(c, "descendant", relTo) for c in preSrcConcepts))))
                                or
                                (not roleMatch and  (relFrom.qname.namespaceURI == ns or relTo.qname.namespaceURI == ns))):
                                modelXbrl.error(f"EFM.{lbVal.efmPre}.relationshipNotPermitted",
                                    _("The %(arcrole)s relationship from %(conceptFrom)s to %(conceptTo)s, link role %(linkroleDefinition)s, is not permitted."),
                                    edgarCode=f"du-{lbVal.efmPre[2:4]}{lbVal.efmPre[5:]}-Relationship-Not-Permitted",
                                    modelObject=(rel,relFrom,relTo), arc=rel.qname, arcrole=rel.arcrole,
                                    linkrole=rel.linkrole, linkroleDefinition=modelXbrl.roleTypeDefinition(rel.linkrole),
                                    conceptFrom=relFrom.qname, conceptTo=relTo.qname)
                for rel in modelXbrl.relationshipSet(XbrlConst.summationItem).modelRelationships:
                    if not isStandardUri(val, rel.modelDocument.uri) and rel.modelDocument.targetNamespace not in val.otherStandardTaxonomies:
                        relFrom = rel.fromModelObject
                        relTo = rel.toModelObject
                        if relFrom is not None and relTo is not None:
                            if relFrom.qname.namespaceURI == ns or relTo.qname.namespaceURI == ns:
                                modelXbrl.error(f"EFM.{lbVal.efmCal}.relationshipNotPermitted",
                                    _("The %(arcrole)s relationship from %(conceptFrom)s to %(conceptTo)s, link role %(linkroleDefinition)s, is not permitted."),
                                    edgarCode=f"du-{lbVal.efmCal[2:4]}{lbVal.efmCal[5:]}-Relationship-Not-Permitted",
                                    modelObject=(rel,relFrom,relTo), arc=rel.qname, arcrole=rel.arcrole,
                                    linkrole=rel.linkrole, linkroleDefinition=modelXbrl.roleTypeDefinition(rel.linkrole),
                                    conceptFrom=relFrom.qname, conceptTo=relTo.qname)
                for rel in modelXbrl.relationshipSet("XBRL-dimensions").modelRelationships:
                    if not isStandardUri(val, rel.modelDocument.uri) and rel.modelDocument.targetNamespace not in val.otherStandardTaxonomies:
                        relFrom = rel.fromModelObject
                        relTo = rel.toModelObject
                        if relFrom is not None and relTo is not None:
                            if ((relFrom.qname.namespaceURI == ns or relTo.qname.namespaceURI == ns)
                                and not (
                                  rel.arcrole == XbrlConst.domainMember and (
                                    (relFrom.qname.namespaceURI == ns and relTo.qname.namespaceURI == ns and lbVal.elrDefInNs.match(rel.linkrole))
                                    or
                                    (relFrom.qname.namespaceURI == ns and lbVal.elrDefExNs.match(rel.linkrole))
                                  ))):
                                modelXbrl.error(f"EFM.{lbVal.efmDef}.relationshipNotPermitted",
                                    _("The %(arcrole)s relationship from %(conceptFrom)s to %(conceptTo)s, link role %(linkroleDefinition)s, is not permitted."),
                                    edgarCode=f"du-{lbVal.efmDef[2:4]}{lbVal.efmDef[5:]}-Relationship-Not-Permitted",
                                    modelObject=(rel,relFrom,relTo), arc=rel.qname, arcrole=rel.arcrole,
                                    linkrole=rel.linkrole, linkroleDefinition=modelXbrl.roleTypeDefinition(rel.linkrole),
                                    conceptFrom=relFrom.qname, conceptTo=relTo.qname)


    del localPreferredLabels # dereference
    del usedCalcFromTosELR

    val.modelXbrl.profileActivity("... filer relationships checks", minTimeToShow=1.0)


    # checks on dimensions
    checkFilingDimensions(val, drsELRs)
    val.modelXbrl.profileActivity("... filer dimensions checks", minTimeToShow=1.0)

    for concept, hasPresentationRelationship in conceptsUsed.items():
        if not hasPresentationRelationship:
            val.modelXbrl.error(("EFM.6.12.03", "GFM.1.6.3"),
                _("Element %(concept)s is used in a fact or context in the instance, but is not in any presentation relationships.  "
                  "Add the element to at least one presentation group."),
                edgarCode="cp-1203-Element-Used-Not-Presented",
                modelObject=[concept] + list(modelXbrl.factsByQname[concept.qname]), concept=concept.qname)

    for fromIndx, toIndxs in usedCalcsPresented.items():
        for toIndx in toIndxs:
            fromModelObject = val.modelXbrl.modelObject(fromIndx)
            toModelObject = val.modelXbrl.modelObject(toIndx)
            calcRels = modelXbrl.relationshipSet(XbrlConst.summationItem) \
                                .fromToModelObjects(fromModelObject, toModelObject, checkBothDirections=True)
            fromFacts = val.modelXbrl.factsByQname[fromModelObject.qname]
            toFacts = val.modelXbrl.factsByQname[toModelObject.qname]
            fromFactContexts = set(f.context.contextNonDimAwareHash for f in fromFacts if f.context is not None)
            contextId = backupId = None # for EFM message
            for f in toFacts:
                if f.context is not None:
                    if f.context.contextNonDimAwareHash in fromFactContexts:
                        contextId = f.context.id
                        break
                    backupId = f.context.id
            if contextId is None:
                contextId = backupId
            val.modelXbrl.error(("EFM.6.14.05", "GFM.1.7.5"),
                _("Context %(contextId)s has facts of elements %(conceptFrom)s and %(conceptTo)s, with a calculation relationship in %(linkroleDefinition)s, "
                  "but these elements are not in any common corresponding presentation relationship group."),
                edgarCode="du-1405-Facts-In-Calculations-Presentation-Missing",
                modelObject=calcRels + [fromModelObject, toModelObject],
                linkroleDefinition=val.modelXbrl.roleTypeDefinition(calcRels[0].linkrole if calcRels else None),
                conceptFrom=val.modelXbrl.modelObject(fromIndx).qname, conceptTo=val.modelXbrl.modelObject(toIndx).qname, contextId=contextId)

    if disclosureSystem.defaultXmlLang:
        for concept, preferredLabelRels in conceptRelsUsedWithPreferredLabels.items():
            for preferredLabelRel in preferredLabelRels:
                preferredLabel = preferredLabelRel.preferredLabel
                hasDefaultLangPreferredLabel = False
                for modelLabelRel in labelsRelationshipSet.fromModelObject(concept):
                    modelLabel = modelLabelRel.toModelObject
                    if modelLabel.xmlLang.startswith(disclosureSystem.defaultXmlLang) and \
                       modelLabel.role == preferredLabel:
                        hasDefaultLangPreferredLabel = True
                        break
                if not hasDefaultLangPreferredLabel:
                    val.modelXbrl.error("GFM.1.06.04", # 6.12.04 now reserved: ("EFM.6.12.04", "GFM.1.06.04"),
                        _("Concept %(concept)s missing %(lang)s preferred labels for role %(preferredLabel)s"),
                        modelObject=(preferredLabelRel, concept), concept=concept.qname, fromConcept=preferredLabelRel.fromModelObject.qname,
                        lang=disclosureSystem.defaultLanguage, preferredLabel=preferredLabel)
    del conceptRelsUsedWithPreferredLabels

    # 6 16 4, 1.16.5 Base sets of Domain Relationship Sets testing
    val.modelXbrl.profileActivity("... filer preferred label checks", minTimeToShow=1.0)

    # DQC.US rules
    for dqcRuleName, dqcRule in dqcRules.items(): # note this is an OrderedDict to preserve rule execution order
        if dqcRuleName == "copyright": # first in JSON OrderedDict, initialize common variables for rule
            if ugtRels:
                ugtAxisDefaults = ugtRels["axis-defaults"]
            hasDocPerEndDateFact = documentPeriodEndDateFact is not None and documentPeriodEndDateFact.xValid >= VALID and documentPeriodEndDateFact.xValue and documentPeriodEndDateFact.context.endDatetime
            if hasDocPerEndDateFact and documentPeriodEndDate:
                maxEndDate = max(documentPeriodEndDate, documentPeriodEndDateFact.context.endDatetime)
            else:
                maxEndDate = documentPeriodEndDate # note that this may be None if there is no documentPeriodEndDate
            continue
        elif not dqcRuleName.startswith("DQC.US."):
            continue # skip description and any other non-rule entries
        msg = dqcRule.get("message")
        edgarCode = "dqc-{}-{}".format(dqcRuleName[-4:], "-".join(dqcRule["name"].title().split()))
        if dqcRuleName == "DQC.US.0001" and ugtRels:
            ugtAxisMembers = ugtRels["axes"]
            warnedFactsByQn = defaultdict(list)
            for id, rule in dqcRule["rules"].items():
                for axisConcept in modelXbrl.nameConcepts.get(rule["axis"],()):
                    membersOfExtensionAxis = axisMemQnames(modelXbrl, axisConcept.qname, rule["extensions-allowed"] == "Yes") # set of QNames
                    allowableMembers = ugtAxisMembers[axisConcept.name] if rule["axis-descendants"] == "Yes" else set()
                    for otherAxis in rule.get("additional-axes",EMPTY_LIST):
                        allowableMembers |= ugtAxisMembers[otherAxis]
                    for otherMemName in rule.get("additional-members",EMPTY_LIST) + rule.get("extension-members",EMPTY_LIST):
                        for otherMemConcept in modelXbrl.nameConcepts.get(otherMemName,()):
                            allowableMembers.add(otherMemConcept.qname)
                    for childExtensionMember in rule.get("child-extension-members",EMPTY_LIST):
                        allowableMembers |= memChildQnames(modelXbrl, childExtensionMember)
                    unallowedMembers = membersOfExtensionAxis - allowableMembers
                    if "unallowed-axes" in rule:
                        unallowedMembers &= set.union(*(ugtAxisMembers[a] for a in rule.get("unallowed-axes")))
                    unallowedMembersUsedByFacts = set()
                    if unallowedMembers:
                        for f in modelXbrl.factsByDimMemQname(axisConcept.qname, None): # None also includes default members
                            dimValueQname = f.context.dimMemberQname(axisConcept.qname) # include default members
                            if dimValueQname in unallowedMembers:
                                unallowedMembersUsedByFacts.add(dimValueQname)
                                if dimValueQname.namespaceURI not in disclosureSystem.standardTaxonomiesDict: # is extension member concept
                                    issue = {"No": "Extension members should not be used with this axis. ",
                                             "Limited": "This extension member should not be used with this axis. ",
                                             "Yes": "Extension member is not allowed by rule. "
                                             }[rule["extensions-allowed"]]
                                elif rule["axis-descendants"] == "None":
                                    issue = "Only extension members can be used with this axis. "
                                else:
                                    issue = "Base taxonomy member is not allowed by rule. "
                                if not any(f.isDuplicateOf(warnedFact) for warnedFact in warnedFactsByQn[f.qname]):
                                    warnedFactsByQn[f.qname].append(f)
                                    modelXbrl.warning(f"{dqcRuleName}.{id}", _(logMsg(msg)),
                                        modelObject=f, name=f.qname, value=strTruncate(f.value,128), axis=axisConcept.qname, member=dimValueQname, issue=issue,
                                        contextID=f.context.id, unitID=f.unit.id if f.unit is not None else "(none)",
                                        edgarCode=edgarCode, ruleElementId=id)
                    unusedUnallowed = unallowedMembers - unallowedMembersUsedByFacts
                    for unusedMember in unusedUnallowed: # report one member per message for result comparability to XBRL-US implementation
                        modelXbrl.warning(f"{dqcRuleName}.{id}", _(logMsg(dqcRule["message-unreported"])),
                            modelObject=modelXbrl, axis=axisConcept.qname, member=unusedMember,
                            edgarCode=edgarCode+"-Unreported", ruleElementId=id)
                    if rule.get("axis-default-must-match-UGT") == "Yes" and rule["axis"] in ugtAxisDefaults:
                        ugtDefaultMem = ugtAxisDefaults[rule["axis"]]
                        for dimDefRel in modelXbrl.relationshipSet(XbrlConst.dimensionDefault).fromModelObject(axisConcept):
                            if dimDefRel.toModelObject is not None:
                                extDefaultQname = dimDefRel.toModelObject.qname
                                if extDefaultQname.localName != ugtDefaultMem:
                                    modelXbrl.warning(f"{dqcRuleName}.{id}", _(logMsg(dqcRule["message-disallowed-default"])),
                                        modelObject=modelXbrl, axis=axisConcept.qname, default=extDefaultQname, allowedDefault=ugtDefaultMem,
                                        edgarCode=edgarCode+"-Disallowed-Default", ruleElementId=id)
            del warnedFactsByQn # dereference objects

        elif dqcRuleName == "DQC.US.0004":
            for id, rule in dqcRule["rules"].items():
                # first check if there's a calc-sum and calc-items
                sumLn = rule.get("calc-sum")
                blkAxis = rule.get("blocking-axes",())
                alts = rule.get("alternatives",EMPTY_DICT)
                tolerance = rule["tolerance"]
                linkroleURIs = (None,) # for IDs without calc network evaluation
                if sumLn in modelXbrl.nameConcepts and "calc-items" in rule: # (dqc_us_rules/pull/544)
                    sumConcept = modelXbrl.nameConcepts[sumLn][0]
                    linkroleURIs = OrderedSet(modelLink.role
                                              for modelLink in val.modelXbrl.baseSets[(XbrlConst.summationItem,None,None,None)]
                                              if modelXbrl.relationshipSet(XbrlConst.summationItem, modelLink.role , None, None).fromModelObject(sumConcept))

                for linkroleUri in linkroleURIs: # evaluate by network where applicable to ID
                    itemWeights = {}
                    summingNetworkChildren = False
                    if linkroleUri: # has calc network evaluation
                        itemWeights = dict((rel.toModelObject.name, rel.weightDecimal)
                                            for rel in modelXbrl.relationshipSet(XbrlConst.summationItem, linkroleUri, None, None).fromModelObject(sumConcept)
                                            if rel.toModelObject is not None)
                        if set(rule.get("calc-items")) <= itemWeights.keys():
                            itemLns = list(itemWeights.keys())
                            sumLn = rule.get("calc-sum") # may be reset on previous linkroleUri in loop
                            summingNetworkChildren = True
                        else:
                            sumLn = None
                    if not sumLn:
                        sumLn = rule["sum"]
                        itemLns = rule["items"]
                    bindings = factBindings(val.modelXbrl, flattenToSet( (sumLn, itemLns, alts.values() )), nils=False)
                    for b in bindings.values():
                        _itemLns = itemLns.copy() # need fresh array to use for substituting
                        _sumLn = sumLn
                        for iLn in itemLns: # check if substitution is necessary
                            if iLn not in b and iLn in alts:
                                for aLns in alts[iLn]:
                                    if all(aLn in b for aLn in aLns):
                                        p = _itemLns.index(iLn) # replace iLn with alts that all are in binding
                                        _itemLns[p:p+1] = aLns
                                        break
                        if _sumLn not in b and _sumLn in alts:
                            for aLns in alts[sumLn]:
                                if aLns and aLns[0] in b:
                                    _sumLn = aLns[0]
                                    break
                        if summingNetworkChildren: # use actually-present contributing items in binding
                            _itemLns = b.keys() - {_sumLn}
                        if _sumLn in b and _itemLns and all(ln in b for ln in _itemLns) and not (
                            any(ax in f.context.qnameDims for ax in blkAxis for f in b.values())):
                            dec = leastDecimals(b, flattenToSet( (_sumLn, _itemLns) ))
                            sumFact = b[_sumLn]
                            itemFacts = [b[ln] for ln in _itemLns]
                            sfNil = sumFact.isNil
                            allIfNil = itemFacts and all(f.isNil for f in itemFacts)
                            if sfNil:
                                sumValue = "(nil)"
                            else:
                                sumValue = roundValue(sumFact.xValue, decimals=dec)
                            if not allIfNil:
                                itemValues = tuple(roundValue(f.xValue * itemWeights.get(f.qname.localName, ONE), decimals=dec)
                                                   for f in itemFacts if not f.isNil)
                            try:
                                if ((not (sfNil & allIfNil)) and (
                                    (sfNil ^ allIfNil) or
                                    abs(sumValue - sum(itemValues)) > pow(10, -dec) * tolerance)):
                                    modelXbrl.warning(f"{dqcRuleName}.{id}", _(logMsg(msg)),
                                        modelObject=b.values(), sumName=_sumLn, sumValue=str(sumValue),
                                        itemNames=", ".join(_itemLns), itemValues=" + ".join(str(v) for v in itemValues),
                                        contextID=sumFact.context.id, unitID=sumFact.unit.id if sumFact.unit is not None else "(none)",
                                        edgarCode=edgarCode, ruleElementId=id)
                            except:
                                print("exception")
        elif dqcRuleName == "DQC.US.0005" and  documentType not in dqcRule["excluded-document-types"] and maxEndDate:
            for id, rule in dqcRule["rules"].items():
                msg = rule.get("message") # each rule has a message
                if "name" in rule:
                    facts = modelXbrl.factsByLocalName.get(rule["name"],())
                    maxEndDateComparedTo = maxEndDate.__gt__ # f.endDate < maxEndDate
                elif "axis" in rule and rule["axis"] in modelXbrl.nameConcepts:
                    axisQn = modelXbrl.nameConcepts[rule["axis"]][0].qname
                    if rule.get("member") in modelXbrl.nameConcepts:
                        memQn = modelXbrl.nameConcepts[rule.get("member")][0].qname
                    else:
                        memQn = NONDEFAULT
                    facts = modelXbrl.factsByDimMemQname(axisQn, memQn)
                    maxEndDateComparedTo = maxEndDate.__ge__ # f.endDate <= maxEndDate
                else:
                    continue
                for f in facts:
                    if maxEndDateComparedTo(f.context.endDatetime):
                        modelXbrl.warning(f"{dqcRuleName}.{id}", _(logMsg(msg)),
                                          modelObject=f, name=f.qname.localName, value=f.xValue,
                                          date=XmlUtil.dateunionValue(f.context.endDatetime, subtractOneDay=True),
                                          endDate=XmlUtil.dateunionValue(maxEndDate, subtractOneDay=True),
                                          axis=rule.get("axis"), member=rule.get("member"),
                                          contextID=f.context.id, unitID=f.unit.id if f.unit is not None else "(none)",
                                          edgarCode=edgarCode + '-' + id, ruleElementId=id)
        elif (dqcRuleName == "DQC.US.0006"
              and documentType not in dqcRule["excluded-document-types"]
              and documentType and "T" not in documentType):
            for id, rule in dqcRule["rules"].items():
                focusRange = rule["focus-range"].get(deiItems.get("DocumentFiscalPeriodFocus"))
                if focusRange and not any(modelXbrl.factsByLocalName.get(n,()) for n in rule["blocking-names"]):
                    def r6facts():
                        for n in rule["names"]:
                            for f in modelXbrl.factsByLocalName.get(n,()):
                                yield f
                        for n in ("{http://www.xbrl.org/dtr/type/non-numeric}textBlockItemType",
                                  "{http://www.xbrl.org/dtr/type/2020-01-21}textBlockItemType"):
                            for f in modelXbrl.factsByDatatype(True, qname(n)):
                                yield f
                    for f in r6facts():
                        durationDays = (f.context.endDatetime - f.context.startDatetime).days
                        if not (focusRange[0] <= durationDays <= focusRange[1]):
                            modelXbrl.warning(f"{dqcRuleName}.{id}", _(logMsg(msg)),
                                              modelObject=f, name=f.qname.localName, durationDays=durationDays, documentFiscalPeriodFocus=deiItems.get("DocumentFiscalPeriodFocus"),
                                              startDate=XmlUtil.dateunionValue(f.context.startDatetime), endDate=XmlUtil.dateunionValue(f.context.endDatetime, subtractOneDay=True),
                                              contextID=f.context.id, unitID=f.unit.id if f.unit is not None else "(none)",
                                              edgarCode=edgarCode, ruleElementId=id)
        elif dqcRuleName == "DQC.US.0008" and ugtRels:
            for id, rule in dqcRule["rules"].items():
                ugtCalcs = ugtRels["calcs"]
                for rel in val.summationItemRelsSetAllELRs.modelRelationships:
                    relFrom = rel.fromModelObject
                    relTo = rel.toModelObject
                    if (relFrom is not None and relTo is not None and
                        relFrom.qname in ugtCalcs.get(rel.weight,EMPTY_DICT).get(relTo.qname,EMPTY_DICT)):
                        modelXbrl.warning(f"{dqcRuleName}.{id}", _(logMsg(msg)),
                                          modelObject=rel, linkrole=rel.linkrole, linkroleDefinition=modelXbrl.roleTypeDefinition(rel.linkrole),
                                          conceptFrom=relFrom.qname, conceptTo=relTo.qname,
                                          edgarCode=edgarCode, ruleElementId=id)

        elif dqcRuleName == "DQC.US.0009":
            for id, rule in dqcRule["rules"].items():
                lesserLn = rule["lesser"]
                greaterLn = rule["greater"]
                msg = rule.get("use-message","message") # general message defaults to "message"
                ruleMsg = dqcRule[msg]
                ruleEdgarCode = edgarCode + msg.title()[7:]
                bindings = factBindings(val.modelXbrl, (lesserLn, greaterLn) )
                for b in bindings.values():
                    if lesserLn in b and greaterLn in b:
                        dec = leastDecimals(b, (lesserLn, greaterLn) )
                        lesserFact = b[lesserLn]
                        lesserValue = roundValue(lesserFact.xValue, decimals=dec)
                        greaterValue = roundValue(b[greaterLn].xValue, decimals=dec)
                        if lesserValue > greaterValue:
                            modelXbrl.warning(f"{dqcRuleName}.{id}", _(logMsg(ruleMsg)),
                                modelObject=b.values(), lesserName=lesserLn, lesserValue=str(lesserValue), greaterName=greaterLn, greaterValue=str(greaterValue),
                                contextID=lesserFact.context.id, unitID=lesserFact.unit.id if lesserFact.unit is not None else "(none)",
                                edgarCode=ruleEdgarCode, ruleElementId=id)
        elif dqcRuleName == "DQC.US.0015" and "DQC.US.0015" in ugtRels:
            dqc0015 = ugtRels["DQC.US.0015"]
            warnedFactsByQn = defaultdict(list)
            for f in modelXbrl.facts:
                if (f.qname in dqc0015.concepts and f.isNumeric and not f.isNil and f.xValid >= VALID and f.xValue < 0 and (
                    all(d.isTyped or (
                        (d.dimensionQname not in dqc0015.excludedAxesMembers or
                         ("*" not in dqc0015.excludedAxesMembers[d.dimensionQname] and
                          d.memberQname not in dqc0015.excludedAxesMembers[d.dimensionQname])) and
                         d.memberQname not in dqc0015.excludedMembers and
                         (dqc0015.excludedMemberNamesPattern is None or
                          not dqc0015.excludedMemberNamesPattern.search(d.memberQname.localName)))
                        for d in f.context.qnameDims.values()))):
                    id = dqc0015.conceptRuleIDs.get(f.qname, 9999)
                    if not any(f.isDuplicateOf(warnedFact) for warnedFact in warnedFactsByQn[f.qname]):
                        warnedFactsByQn[f.qname].append(f)
                        modelXbrl.warning("{}.{}".format(dqcRuleName, id), _(logMsg(msg)),
                            modelObject=f, name=f.qname, value=f.value, contextID=f.contextID, unitID=f.unit.id if f.unit is not None else "(none)",
                            edgarCode=edgarCode, ruleElementId=id)
            del warnedFactsByQn # dereference objects
        elif (dqcRuleName == "DQC.US.0033" and hasDocPerEndDateFact
              and not (documentType == "8K" and any(f.get("xValue") for f in modelXbrl.factsByLocalName.get("AmendmentFlag",())))
              and abs((documentPeriodEndDate + ONE_DAY - documentPeriodEndDateFact.context.endDatetime).days) == 0): # was 3
            for id, rule in dqcRule["rules"].items():
                for n in rule["names"]:
                    for f in modelXbrl.factsByLocalName.get(n,()):
                        if not dateUnionEqual(documentPeriodEndDate, f.context.endDatetime, instantEndDate=True):
                            modelXbrl.warning(f"{dqcRuleName}.{id}", _(logMsg(msg)),
                                              modelObject=f, name=f.qname.localName, endDate=XmlUtil.dateunionValue(f.context.endDatetime, subtractOneDay=True),
                                              documentPeriodEndDate=documentPeriodEndDate,
                                              contextID=f.context.id, unitID=f.unit.id if f.unit is not None else "(none)",
                                              edgarCode=edgarCode, ruleElementId=id)
        elif dqcRuleName == "DQC.US.0036" and hasDocPerEndDateFact:
            for id, rule in dqcRule["rules"].items():
                if abs((documentPeriodEndDate + ONE_DAY - documentPeriodEndDateFact.context.endDatetime).days) > 1: # was 3
                    modelXbrl.warning(f"{dqcRuleName}.{id}", _(logMsg(msg)),
                                      modelObject=f, name=documentPeriodEndDateFact.qname.localName,
                                      endDate=XmlUtil.dateunionValue(documentPeriodEndDateFact.context.endDatetime, subtractOneDay=True),
                                      documentPeriodEndDate=documentPeriodEndDate,
                                      contextID=documentPeriodEndDateFact.context.id,
                                      edgarCode=edgarCode, ruleElementId=id)
        elif dqcRuleName == "DQC.US.0041":
            ugtAxisDefaults = ugtRels["axis-defaults"]
            for id, rule in dqcRule["rules"].items():
                for rel in modelXbrl.relationshipSet(XbrlConst.dimensionDefault).modelRelationships:
                    if (rel.fromModelObject is not None and rel.toModelObject is not None
                        and rel.fromModelObject.qname in ugtAxisDefaults
                        and ugtAxisDefaults[rel.fromModelObject.qname] != rel.toModelObject.qname):
                        modelXbrl.warning(f"{dqcRuleName}.{id}", _(logMsg(msg)),
                                          modelObject=(rel, rel.fromModelObject), axisName=rel.fromModelObject.qname,
                                          axisDefaultName=ugtAxisDefaults[rel.fromModelObject.qname],
                                          extensionDefaultName=rel.toModelObject.qname,
                                          edgarCode=edgarCode, ruleElementId=id)
        elif dqcRuleName == "DQC.US.0043":
            incomeNames = dqcRule["income-names"]
            def descendantWeights(fromConcept, ELR=None, effectiveWeight=1, bottomWeights=None, visited=None):
                if visited is None:
                    visited = set()
                    bottomWeights = set()
                visited.add(fromConcept)
                for rel in modelXbrl.relationshipSet(XbrlConst.summationItem, ELR).fromModelObject(fromConcept):
                    if rel.toModelObject is not None and rel.toModelObject.name not in incomeNames:
                        w = effectiveWeight * rel.weight
                        bottomWeights.add((rel.toModelObject, w))
                        descendantWeights(rel.toModelObject, rel.linkrole, w, bottomWeights, visited)
                visited.discard(fromConcept)
                return bottomWeights

            for id, rule in dqcRule["rules"].items():
                topName = rule["parent-name"]
                if (modelXbrl.factsByLocalName.get(topName,())
                    and ("excluded-name" not in rule or not modelXbrl.factsByLocalName.get(rule["excluded-name"],()))):
                    top = modelXbrl.nameConcepts[topName][0]
                    for bottom, effectiveWeight in descendantWeights(top): # don't include stopping income concept
                        if ((bottom.balance == "credit" and effectiveWeight > 0)
                            or (bottom.balance == "debit" and effectiveWeight < 0)):
                            modelXbrl.warning(f"{dqcRuleName}.{id}", _(logMsg(msg[bottom.balance or ""])),
                                              modelObject=(top, bottom), topName=top.name, bottomName=bottom.name,
                                              edgarCode=f"{edgarCode}-{bottom.balance}", ruleElementId=id)

        elif dqcRuleName == "DQC.US.0044":
            ugtAccrualItems = ugtRels["accrual-items"]
            for id, rule in dqcRule["rules"].items():
                def checkAccrualDescendants(rel, visited):
                    if rel.toModelObject is not None:
                        name = rel.toModelObject.name
                        if name in ugtAccrualItems:
                            for f in modelXbrl.factsByLocalName[name]:
                                if f.xValue != 0:
                                    modelXbrl.warning(f"{dqcRuleName}.{id}", _(logMsg(msg)),
                                        modelObject=f, name=name, contextID=f.context.id, unitID=f.unit.id if f.unit is not None else "(none)", value=f.xValue,
                                        edgarCode=edgarCode, ruleElementId=id)
                        if name not in visited:
                            visited.add(name)
                            for childRel in modelXbrl.relationshipSet(rel.arcrole, rel.consecutiveLinkrole).fromModelObject(rel.toModelObject):
                                checkAccrualDescendants(childRel, visited)
                            visited.discard(name)
                for parentLn in rule["summation-items"]:
                    for parentConcept in modelXbrl.nameConcepts[parentLn]:
                        for rel in val.summationItemRelsSetAllELRs.fromModelObject(parentConcept):
                            checkAccrualDescendants(rel, set())
        elif dqcRuleName == "DQC.US.0048" and documentType not in dqcRule["excluded-document-types"]:
            # 0048 has only one id, rule
            id, rule = next(iter(dqcRule["rules"].items()))
            # check if calc root check is blocked
            blockRootCheck = any(f.xValue == v for ln,v in dqcRule["blocking-facts"].items() for f in modelXbrl.factsByLocalName.get(ln,()))
            # find presentation ELR of interest
            preCashFlowLinkRoles = set()
            calcCashFlowLinkRoles = set()
            calcCashFlowLinkRolesMissingRoots = set()
            linkroleUris = OrderedSet(modelLink.role for modelLink in val.modelXbrl.baseSets[(XbrlConst.parentChild,None,None,None)])
            for linkroleUri in linkroleUris: # role ELRs may be repeated in pre LB
                roleTypes = val.modelXbrl.roleTypes.get(linkroleUri)
                definition = (roleTypes[0].definition or linkroleUri) if roleTypes else linkroleUri
                preRoots = val.modelXbrl.relationshipSet(XbrlConst.parentChild, linkroleUri, None, None).rootConcepts
                if ((any(c.name == "StatementOfCashFlowsAbstract" for c in preRoots) or
                     'cashflow' in linkroleUri.lower())
                    and '- Statement ' in definition and 'parenthetical' not in linkroleUri.lower()):
                    preCashFlowLinkRoles.add(linkroleUri)
                    calcRelationshipSet = val.modelXbrl.relationshipSet(XbrlConst.summationItem, linkroleUri, None, None)
                    calcRoots = calcRelationshipSet.rootConcepts
                    if calcRoots:
                        calcCashFlowLinkRoles.add(linkroleUri)
                        roots = rule["roots"]
                        if not (blockRootCheck or
                                any(all(any(c.name == rName for c in calcRoots) for rName in rNames) for rNames in roots)):
                            calcCashFlowLinkRolesMissingRoots.add(linkroleUri)
            if preCashFlowLinkRoles:
                if not calcCashFlowLinkRoles:
                    modelXbrl.warning(f"{dqcRuleName}.{id}", _(logMsg(dqcRule["message-no-roles"])),
                        modelObject=modelXbrl,
                        linkRoles=(", ".join(sorted(preCashFlowLinkRoles))),
                        edgarCode=edgarCode+"-No-Roles", ruleElementId=id)
                elif calcCashFlowLinkRolesMissingRoots == calcCashFlowLinkRoles: # every calc is missing the roots
                    for linkRole in calcCashFlowLinkRolesMissingRoots:
                        modelXbrl.warning(f"{dqcRuleName}.{id}", _(logMsg(msg)),
                            modelObject=val.modelXbrl.baseSets[(XbrlConst.summationItem,linkroleUri,None,None)] or modelXbrl, # may be no base sets, in which case just show the instance
                            linkRole=linkroleUri, linkroleDefinition=definition,
                            rootNames=(", ".join(r.name for r in calcRoots) or "(none)"),
                            edgarCode=edgarCode, ruleElementId=id)
        elif dqcRuleName == "DQC.US.0060":
            for id, rule in dqcRule["rules"].items():
                for eltLn, depLns in rule["element-dependencies"].items():
                    bindings = factBindings(val.modelXbrl, flattenToSet( (eltLn, depLns )), nils=False, noAdditionalDims=True)
                    for b in bindings.values():
                        if eltLn in b and not any(depLn in b for depLn in depLns):
                            f = b[eltLn]
                            modelXbrl.warning(f"{dqcRuleName}.{id}", _(logMsg(msg)),
                                modelObject=b.values(), name=eltLn, value=f.xValue,
                                dependentElements=", ".join(depLns),
                                contextID=f.context.id, unitID=f.unit.id if f.unit is not None else "(none)",
                                edgarCode=edgarCode, ruleElementId=id)
        elif dqcRuleName == "DQC.US.0079":
            for id, rule in dqcRule["rules"].items():
                ignoreDims = rule["acceptable-dimensions"]
                replacementMembers = rule["replacement-members"]
                def checkMember(axis, rel, visited):
                    if rel.toModelObject is not None:
                        name = rel.toModelObject.name
                        if name.lower() in replacementMembers and rel.toModelObject.qname.namespaceURI not in val.disclosureSystem.standardTaxonomiesDict:
                            modelXbrl.warning(f"{dqcRuleName}.{id}", _(logMsg(msg)),
                                modelObject=(rel, rel.toModelObject), member=rel.toModelObject.qname, axis=axis.qname,
                                replacement=replacementMembers[name.lower()],
                                edgarCode=edgarCode, ruleElementId=id)
                        if name not in visited:
                                visited.add(name)
                                for childRel in modelXbrl.relationshipSet(XbrlConst.domainMember, rel.consecutiveLinkrole).fromModelObject(rel.toModelObject):
                                    checkMember(axis, childRel, visited)
                                visited.discard(name)
                for rel in modelXbrl.relationshipSet(XbrlConst.dimensionDomain).modelRelationships:
                    if rel.fromModelObject is not None and rel.fromModelObject.name not in ignoreDims:
                        checkMember(rel.fromModelObject, rel, set())



    del val.summationItemRelsSetAllELRs

    if "EFM/Filing.py#validateFiling_end" in val.modelXbrl.arelleUnitTests:
        raise pyNamedObject(val.modelXbrl.arelleUnitTests["EFM/Filing.py#validateFiling_end"], "EFM/Filing.py#validateFiling_end")

    if isEFM:
        for pluginXbrlMethod in pluginClassMethods("Validate.EFM.Finally"):
            pluginXbrlMethod(val, conceptsUsed)
    val.modelXbrl.profileActivity("... plug in '.Finally' checks", minTimeToShow=1.0)
    val.modelXbrl.profileStat(_("validate{0}").format(modelXbrl.modelManager.disclosureSystem.validationType))

    modelXbrl.modelManager.showStatus(_("ready"), 2000)

def isStandardUri(val, uri):
    try:
        return val._isStandardUri[uri]
    except KeyError:
        isStd = (uri in val.disclosureSystem.standardTaxonomiesDict or
                 (not isHttpUrl(uri) and
                  # try 2011-12-23 RH: if works, remove the localHrefs
                  # any(u.endswith(e) for u in (uri.replace("\\","/"),) for e in disclosureSystem.standardLocalHrefs)
                  "/basis/sbr/" in uri.replace("\\","/")
                  ))
        val._isStandardUri[uri] = isStd
        return isStd

def directedCycle(val, relFrom, origin, fromRelationships, path):
    if relFrom in fromRelationships:
        for rel in fromRelationships[relFrom]:
            relTo = rel.toModelObject
            if relTo == origin:
                return [rel]
            if relTo not in path: # report cycle only where origin causes the cycle
                path.add(relTo)
                foundCycle = directedCycle(val, relTo, origin, fromRelationships, path)
                if foundCycle is not None:
                    foundCycle.insert(0, rel)
                    return foundCycle
                path.discard(relTo)
    return None


def checkConceptLabels(val, modelXbrl, labelsRelationshipSet, disclosureSystem, concept):
    hasDefaultLangStandardLabel = False
    dupLabels = {}
    for modelLabelRel in labelsRelationshipSet.fromModelObject(concept):
        modelLabel = modelLabelRel.toModelObject
        if isinstance(modelLabel, ModelResource) and modelLabel.xmlLang and modelLabel.modelDocument.inDTS:
            if modelLabel.xmlLang.startswith(disclosureSystem.defaultXmlLang) and \
               modelLabel.role == XbrlConst.standardLabel:
                hasDefaultLangStandardLabel = True
            dupDetectKey = ( (modelLabel.role or ''), modelLabel.xmlLang)
            if dupDetectKey in dupLabels:
                modelXbrl.error(("EFM.6.10.02", "GFM.1.5.2"),
                    _("Concept %(concept)s has duplicated labels for role %(role)s lang %(lang)s."),
                    edgarCode="cp-1002-Element-Used-Has-Duplicate-Label",
                    modelObject=(modelLabel, dupLabels[dupDetectKey]), # removed concept from modelObjects
                    concept=concept.qname, role=dupDetectKey[0], lang=dupDetectKey[1])
            else:
                dupLabels[dupDetectKey] = modelLabel

    #6 10.1 en-US standard label
    if not hasDefaultLangStandardLabel:
        modelXbrl.error(("EFM.6.10.01", "GFM.1.05.01"),
            _("You have submitted an instance using an element without an %(lang)s standard label %(concept)s. Please check your submission and correct the labels."),
            # concept must be the first referenced modelObject
            edgarCode="cp-1001-Element-Used-Standard-Label",
            modelObject=[concept] + list(modelXbrl.factsByQname[concept.qname]), concept=concept.qname,
            lang=disclosureSystem.defaultLanguage)

    #6 10.3 default lang label for every role
    try:
        dupLabels[("zzzz",disclosureSystem.defaultXmlLang)] = None #to allow following loop
        priorRole = None
        priorLang = None
        hasDefaultLang = True
        for role, lang in sorted(dupLabels.keys()):
            if role != priorRole:
                if not hasDefaultLang:
                    modelXbrl.error(("EFM.6.10.03", "GFM.1.5.3"),
                        _("You have submitted an instance using an element %(concept)s with %(lang)s for role %(role)s. Please check your submission and correct the labels."),
                        edgarCode="cp-1003-Element-Used-Standard-English-Label",
                        modelObject=list(modelXbrl.factsByQname[concept.qname]) + [dupLabels[(priorRole,priorLang)]],
                        concept=concept.qname,
                        lang=disclosureSystem.defaultLanguage, role=priorRole)
                hasDefaultLang = False
                priorLang = lang
                priorRole = role
            if lang is not None and lang.startswith(disclosureSystem.defaultXmlLang):
                hasDefaultLang = True
    except Exception:
        pass

def deiParamEqual(deiName, xbrlVal, secVal):
    if xbrlVal is None: # nil fact
        return False
    if deiName == "DocumentPeriodEndDate":
        x = str(xbrlVal).split('-')
        s = secVal.split('-')
        return (x[0]==s[2] and x[1]==s[0] and x[2]==s[1])
    elif deiName == "CurrentFiscalYearEndDate":
        x = str(xbrlVal).lstrip('-').split('-')
        s = secVal.split('/')
        return (len(secVal) == 5 and secVal[2] == '/' and x[0] == s[0] and x[1] == s[1])
    elif deiName in {"EntityEmergingGrowthCompany", "EntityExTransitionPeriod", "EntityShellCompany",
                     "EntitySmallBusiness", "EntityVoluntaryFilers", "EntityWellKnownSeasonedIssuer",
                     "IcfrAuditorAttestationFlag",
                     "cef:IntervalFundFlag", "cef:NewCefOrBdcRegistrantFlag", "cef:PrimaryShelfQualifiedFlag"}:
        return {"y": True, "yes": True, "true": True, "n": False, "no": False, "false": False
                }.get(str(xbrlVal).lower()) == {
                "yes":True, "Yes":True, "y":True, "Y":True, "no":False, "No":False, "N":False, "n":False
                }.get(secVal,secVal)
    elif deiName == "EntityFileNumber":
        return secVal == xbrlVal
    elif deiName == "EntityInvCompanyType":
        return xbrlVal in {"N-1A":("N-1A",), "N-1":("N-1",), "N-2":("N-2"), "N-3":("N-3",), "N-4":("N-4",), "N-5":("N-5",),
                           "N-6":("N-6",), "S-1":("S-1","S-3"), "S-3":("S-1","S-3"),"S-6":("S-6")}.get(secVal,())
    elif deiName == "EntityFilerCategory":
        return xbrlVal in {"Non-Accelerated Filer":("Non-accelerated Filer", "Smaller Reporting Company"),
                           "Accelerated Filer":("Accelerated Filer", "Smaller Reporting Accelerated Filer"),
                           "Large Accelerated Filer":("Large Accelerated Filer",),
                           "Not Applicable":("Non-accelerated Filer", "Smaller Reporting Company")}.get(secVal,())
    elif deiName == "2014EntityFilerCategory":
        return xbrlVal in {True:("Smaller Reporting Company", "Smaller Reporting Accelerated Filer"),
                           False:("Non-accelerated Filer", "Accelerated Filer", "Large Accelerated Filer")}.get(secVal,())
    return False # unhandled deiName

def eloValueOfFact(deiName, xbrlVal):
    if xbrlVal is None: # nil fact
        return None
    if deiName == "DocumentPeriodEndDate":
        return ("{1}-{2}-{0}".format(*str(xbrlVal).split('-')))
    elif deiName == "CurrentFiscalYearEndDate":
        return ("{0}/{1}".format(*str(xbrlVal).lstrip('-').split('-')))
    elif deiName in {"EntityEmergingGrowthCompany", "EntityExTransitionPeriod", "EntityShellCompany",
                     "EntitySmallBusiness", "EntityVoluntaryFilers", "EntityWellKnownSeasonedIssuer",
                     "IcfrAuditorAttestationFlag",
                     "cef:NewCefOrBdcRegistrantFlag", "cef:NewCefOrBdcRegistrantFlag", "cef:NewCefOrBdcRegistrantFlag"}:
        return {"y": "yes", "yes": "yes", "true": "yes", "n": "no", "no": "no", "false": "no"
                }.get(str(xbrlVal).lower())
    elif deiName == "EntityFileNumber":
        return xbrlVal
    elif deiName == "EntityInvCompanyType":
        return xbrlVal
    elif deiName == "EntityFilerCategory":
        return xbrlVal
    return None # unhandled deiName


def cleanedCompanyName(name):
    for pattern, replacement in (
                                 (r"\s&(?=\s)", " and "),  # Replace & with and
                                 (r"/.+/|\\.+\\", " "),  # Remove any "/../" , "\...\" or "/../../" expression.
                                 (r"\s*[(].+[)]$", " "),  # Remove any parenthetical expression if it occurs at the END of the string.
                                 (r"[\u058A\u05BE\u2010\u2011\u2012\u2013\u2014\u2015\uFE58\uFE63\uFF0D]", "-"),  # Normalize fancy dashes.
                                 (r"-", ""),  #dash to space
                                 (r"[\u2019']", ""),  #Apostrophe to space
                                 (r"^\s*the(?=\s)", ""),  # Remove the word "THE" (i.e., followed by space) from the beginning.
                                 (r"[^\w-]", " "),  # Remove any punctuation.
                                 (r"^\w(?=\s)|\s\w(?=\s)|\s\w$", " "),  # Remove single letter words
                                 (r"^INCORPORATED(?=\s|$)|(?<=\s)INCORPORATED(?=\s|$)", "INC"),  # Truncate the word INCORPORATED (case insensitive) to INC
                                 (r"^CORPORATION(?=\s|$)|(?<=\s)CORPORATION(?=\s|$)", "CORP"),  # Truncate the word CORPORATION (case insensitive) to CORP
                                 (r"^COMPANY(?=\s|$)|(?<=\s)COMPANY(?=\s|$)", "CO"),  # Truncate the word CORPORATION (case insensitive) to CORP
                                 (r"^LIMITED(?=\s|$)|(?<=\s)LIMITED(?=\s|$)", "LTD"),  # Truncate the word LIMITED (case insensitive) to LTD
                                 (r"^AND(?=\s|$)|(?<=\s)AND(?=\s|$)", "&"),  # Replace the word AND with an ampersand (&)
                                 (r"\s+", " "),  # Normalize all spaces (i.e., trim, collapse, map &#xA0; to &#xA; and so forth)
                                 (r"\s", "")  # remove space to nothing for comparison
                                 ):
        name = re.sub(pattern, replacement, name, flags=re.IGNORECASE)
    return unicodedata.normalize('NFKD', name.strip().lower()).encode('ASCII', 'ignore').decode()  # remove diacritics
<|MERGE_RESOLUTION|>--- conflicted
+++ resolved
@@ -85,12 +85,8 @@
     styleIxHiddenPattern = re.compile(r"(.*[^\w]|^)-sec-ix-hidden\s*:\s*([\w.-]+).*")
     efmRoleDefinitionPattern = re.compile(r"([0-9]+) - (Statement|Disclosure|Schedule|Document) - (.+)")
     messageKeySectionPattern = re.compile(r"(.*[{]efmSection[}]|[a-z]{2}-[0-9]{4})(.*)")
-<<<<<<< HEAD
-
-=======
     secDomainPattern = re.compile(r"(fasb\.org|xbrl\.sec\.gov)")
     
->>>>>>> 63c17ee3
     val._isStandardUri = {}
     modelXbrl.modelManager.disclosureSystem.loadStandardTaxonomiesDict()
 
