<<<<<<< HEAD
# -*- coding: utf-8 -*-
'''
Created on Oct 17, 2010

@author: Mark V Systems Limited

This is a collective work.
Original work (c) Copyright 2010 Mark V Systems Limited, All rights reserved.
Subsequent validations and enhancements created by staff of the U.S. Securities and Exchange Commission.
Data and content created by government employees within the scope of their employment are not subject 
to domestic copyright protection. 17 U.S.C. 105.
Implementation of DQC rules invokes https://xbrl.us/dqc-license and https://xbrl.us/dqc-patent

'''
import re, datetime, decimal, json, unicodedata, holidays, fnmatch
from math import isnan, pow
from collections import defaultdict, OrderedDict
from pytz import timezone
from arelle import (ModelDocument, ModelValue, ModelRelationshipSet, 
                    XmlUtil, XbrlConst, ValidateFilingText)
from arelle.ModelValue import qname, QName, dateUnionEqual
from arelle.ValidateXbrlCalcs import insignificantDigits
from arelle.ModelObject import ModelObject
from arelle.ModelInstanceObject import ModelFact, ModelInlineFact, ModelInlineFootnote
from arelle.ModelDtsObject import ModelConcept, ModelResource
from arelle.ModelXbrl import NONDEFAULT
from arelle.PluginManager import pluginClassMethods
from arelle.PrototypeDtsObject import LinkPrototype, LocPrototype, ArcPrototype
from arelle.PythonUtil import pyNamedObject, strTruncate, flattenSequence, flattenToSet, OrderedSet
from arelle.UrlUtil import isHttpUrl
from arelle.ValidateXbrlCalcs import inferredDecimals, rangeValue, roundValue, ONE
from arelle.XmlValidate import VALID
from .DTS import checkFilingDTS
from .Consts import submissionTypesAllowingWellKnownSeasonedIssuer, \
                    submissionTypesNotRequiringPeriodEndDate, \
                    submissionTypesAllowingEntityInvCompanyType, docTypesRequiringEntityFilerCategory, \
                    submissionTypesAllowingAcceleratedFilerStatus, submissionTypesAllowingShellCompanyFlag, \
                    submissionTypesAllowingEdgarSmallBusinessFlag, submissionTypesAllowingEmergingGrowthCompanyFlag, \
                    submissionTypesAllowingExTransitionPeriodFlag, submissionTypesAllowingSeriesClasses, \
                    submissionTypesExemptFromRoleOrder, docTypesExemptFromRoleOrder, \
                    submissionTypesAllowingPeriodOfReport, docTypesRequiringPeriodOfReport, \
                    docTypesRequiringEntityWellKnownSeasonedIssuer, invCompanyTypesAllowingSeriesClasses, \
                    submissionTypesAllowingVoluntaryFilerFlag, docTypesNotAllowingInlineXBRL, \
                    docTypesRequiringRrSchema, docTypesNotAllowingIfrs, \
                    untransformableTypes, rrUntransformableEltsPattern, \
                    docTypes20F, hideableNamespacesPattern, linkbaseValidations
                                        
from .Dimensions import checkFilingDimensions
from .PreCalAlignment import checkCalcsTreeWalk
from .Util import conflictClassFromNamespace, abbreviatedNamespace, NOYEAR, WITHYEARandWILD, loadDeprecatedConceptDates, \
                    loadCustomAxesReplacements, loadNonNegativeFacts, loadDeiValidations, loadOtherStandardTaxonomies, \
                    loadUgtRelQnames, loadDqcRules, factBindings, leastDecimals, axisMemQnames, memChildQnames, \
                    loadTaxonomyCompatibility, loadIxTransformRegistries
                    
MIN_DOC_PER_END_DATE = ModelValue.dateTime("1980-01-01", type=ModelValue.DATE)
MAX_DOC_PER_END_DATE = ModelValue.dateTime("2050-12-31", type=ModelValue.DATE)
ONE_DAY = datetime.timedelta(days=1)
EMPTY_DICT = {}
EMPTY_SET = set()
EMPTY_LIST = []

def sevMessageArgValue(x):
    if isinstance(x, bool):
        return ("false", "true")[x]
    return str(x)

def logMsg(msg):
    return re.sub(r"{(\w+)}", r"%(\1)s", msg) # replace {...} args with %(...)s args for modelXbrl.log functionality

def validateFiling(val, modelXbrl, isEFM=False, isGFM=False):
    if not modelXbrl.modelDocument or not hasattr(modelXbrl.modelDocument, "xmlDocument"): # not parsed
        return
    
    datePattern = re.compile(r"([12][0-9]{3})-([01][0-9])-([0-3][0-9])")
    GFMcontextDatePattern = re.compile(r"^[12][0-9]{3}-[01][0-9]-[0-3][0-9]$")
    # note \u20zc = euro, \u00a3 = pound, \u00a5 = yen
    signOrCurrencyPattern = re.compile("^(-)[0-9]+|[^eE](-)[0-9]+|(\\()[0-9].*(\\))|([$\u20ac\u00a3\00a5])")
    instanceFileNamePattern = re.compile(r"^(\w+)-([12][0-9]{3}[01][0-9][0-3][0-9]).xml$")
    htmlFileNamePattern = re.compile(r"([a-zA-Z0-9][._a-zA-Z0-9-]*)\.htm$")
    linkroleDefinitionStatementSheet = re.compile(r"[^-]+-\s+Statement\s+-\s+.*", # no restriction to type of statement
                                                  re.IGNORECASE)
    efmCIKpattern = re.compile(r"^[0-9]{10}$")
    instantPreferredLabelRolePattern = re.compile(r".*[pP]eriod(Start|End)")
    embeddingCommandPattern = re.compile(r"[^~]*~\s*()[^~]*~")
    styleIxHiddenPattern = re.compile(r"(.*[^\w]|^)-sec-ix-hidden\s*:\s*([\w.-]+).*")
    efmRoleDefinitionPattern = re.compile(r"([0-9]+) - (Statement|Disclosure|Schedule|Document) - (.+)")
    messageKeySectionPattern = re.compile(r"(.*[{]efmSection[}]|[a-z]{2}-[0-9]{4})(.*)")
    
    val._isStandardUri = {}
    modelXbrl.modelManager.disclosureSystem.loadStandardTaxonomiesDict()
    
    
    datetimeNowAtSEC = ModelValue.dateTime(
        val.params.get("datetimeForTesting",
        datetime.datetime.now(tz=timezone("US/Eastern")).isoformat()[:19])) # re-strip time zone
    upcomingSECHolidays = holidays.US(state=None, years=[datetimeNowAtSEC.year, datetimeNowAtSEC.year+1])

    
    # note that some XFM tests are done by ValidateXbrl to prevent mulstiple node walks
    disclosureSystem = val.disclosureSystem
    val.disclosureSystemVersion = disclosureSystemVersion = disclosureSystem.version
    
    modelXbrl.modelManager.showStatus(_("validating {0}").format(disclosureSystem.name))
    
    val.modelXbrl.profileActivity()
    conceptsUsed = {} # key=concept object value=True if has presentation label
    labelsRelationshipSet = modelXbrl.relationshipSet(XbrlConst.conceptLabel)
    # genLabelsRelationshipSet = modelXbrl.relationshipSet(XbrlConst.elementLabel)
    # presentationRelationshipSet = modelXbrl.relationshipSet(XbrlConst.parentChild)
    referencesRelationshipSetWithProhibits = modelXbrl.relationshipSet(XbrlConst.conceptReference, includeProhibits=True)
    val.modelXbrl.profileActivity("... cache lbl, pre, ref relationships", minTimeToShow=1.0)
    
    validateInlineXbrlGFM = (modelXbrl.modelDocument.type == ModelDocument.Type.INLINEXBRL and
                             isGFM)
    validateEFMpragmatic = disclosureSystem.names and "efm-pragmatic" in disclosureSystem.names
    val.validateLoggingSemantic = validateLoggingSemantic = (
          modelXbrl.isLoggingEffectiveFor(level="WARNING-SEMANTIC") or 
          modelXbrl.isLoggingEffectiveFor(level="ERROR-SEMANTIC"))
    
    if isEFM:
        for pluginXbrlMethod in pluginClassMethods("Validate.EFM.Start"):
            pluginXbrlMethod(val)
            
    if "EFM/Filing.py#validateFiling_start" in val.modelXbrl.arelleUnitTests:
        raise pyNamedObject(val.modelXbrl.arelleUnitTests["EFM/Filing.py#validateFiling_start"], "EFM/Filing.py#validateFiling_start")

    # instance checks
    val.fileNameBasePart = None # prevent testing on fileNameParts if not instance or invalid
    val.fileNameDate = None
    val.entityRegistrantName = None
    val.requiredContext = None
    documentType = None # needed for non-instance validation too
    submissionType = val.params.get("submissionType", "")
    requiredFactLang = disclosureSystem.defaultXmlLang.lower() if disclosureSystem.defaultXmlLang else disclosureSystem.defaultXmlLang
    hasSubmissionType = bool(submissionType)
    dqcRules = {}
    isInlineXbrl = modelXbrl.modelDocument.type in (ModelDocument.Type.INLINEXBRL, ModelDocument.Type.INLINEXBRLDOCUMENTSET)
    if isEFM:
        val.otherStandardTaxonomies = loadOtherStandardTaxonomies(modelXbrl, val)
        compatibleTaxonomies = loadTaxonomyCompatibility(modelXbrl)
    if modelXbrl.modelDocument.type == ModelDocument.Type.INSTANCE or isInlineXbrl:
        deprecatedConceptDates = {}
        deprecatedConceptFacts = defaultdict(list) # index by concept Qname, value is list of facts
        deprecatedConceptContexts = defaultdict(list) # index by contextID, value is list of concept QNames of deprecated dimensions, members
        
        if isEFM:
            loadDeprecatedConceptDates(val, deprecatedConceptDates)
            customAxesReplacements = loadCustomAxesReplacements(modelXbrl)
            deiValidations = loadDeiValidations(modelXbrl, isInlineXbrl)
            dqcRules = loadDqcRules(modelXbrl) # empty {} if no rules for filing
            ugtRels = loadUgtRelQnames(modelXbrl, dqcRules) # None if no rels applicable
            nonNegFacts = loadNonNegativeFacts(modelXbrl, dqcRules, ugtRels) # none if dqcRules are used after 2020
            ixTrRegistries = loadIxTransformRegistries(modelXbrl)
            
        
        # inline doc set has multiple instance names to check
        if modelXbrl.modelDocument.type == ModelDocument.Type.INLINEXBRLDOCUMENTSET:
            instanceNames = [ixDoc.basename
                             for ixDoc in modelXbrl.modelDocument.referencesDocument.keys()
                             if ixDoc.type == ModelDocument.Type.INLINEXBRL]
            xbrlInstRoots = modelXbrl.ixdsHtmlElements
        else: # single instance document to check is the entry point document
            instanceNames = [modelXbrl.modelDocument.basename]
            xbrlInstRoots = [modelXbrl.modelDocument.xmlDocument.getroot()]
        #6.3.3 filename check
        for instanceName in instanceNames:
            m = instanceFileNamePattern.match(instanceName)
            if isInlineXbrl:
                m = htmlFileNamePattern.match(instanceName)
                if m:
                    val.fileNameBasePart = None # html file name not necessarily parseable.
                    val.fileNameDatePart = None
                else:
                    modelXbrl.error(val.EFM60303,
                                    _('Invalid inline xbrl document in {base}.htm": %(filename)s'),
                                    modelObject=modelXbrl.modelDocument, filename=instanceName,
                                    messageCodes=("EFM.6.03.03",))
            elif m:
                val.fileNameBasePart = m.group(1)
                val.fileNameDatePart = m.group(2)
                if not val.fileNameBasePart:
                    modelXbrl.error((val.EFM60303, "GFM.1.01.01"),
                        _('Invalid instance document base name part (ticker or mnemonic name) in "{base}-{yyyymmdd}.xml": %(filename)s'),
                        modelObject=modelXbrl.modelDocument, filename=modelXbrl.modelDocument.basename,
                        messageCodes=("EFM.6.03.03", "EFM.6.23.01", "GFM.1.01.01"))
                else:
                    try:
                        val.fileNameDate = datetime.datetime.strptime(val.fileNameDatePart,"%Y%m%d").date()
                    except ValueError:
                        modelXbrl.error((val.EFM60303, "GFM.1.01.01"),
                            _('Invalid instance document base name part (date) in "{base}-{yyyymmdd}.xml": %(filename)s'),
                            modelObject=modelXbrl.modelDocument, filename=modelXbrl.modelDocument.basename,
                            messageCodes=("EFM.6.03.03", "EFM.6.23.01", "GFM.1.01.01"))
            else:
                modelXbrl.error((val.EFM60303, "GFM.1.01.01"),
                    _('Invalid instance document name, must match "{base}-{yyyymmdd}.xml": %(filename)s'),
                    modelObject=modelXbrl.modelDocument, filename=modelXbrl.modelDocument.basename,
                    messageCodes=("EFM.6.03.03", "EFM.6.23.01", "GFM.1.01.01"))
        
        #6.5.1 scheme, 6.5.2, 6.5.3 identifier
        entityIdentifierValue = None
        entityIdentifierValueElt = None
        if disclosureSystem.identifierValueName:   # omit if no checks
            for xbrlInstRoot in xbrlInstRoots: # check all inline docs in ix doc set
                for entityIdentifierElt in xbrlInstRoot.iterdescendants("{http://www.xbrl.org/2003/instance}identifier"):
                    if isinstance(entityIdentifierElt,ModelObject):
                        schemeAttr = entityIdentifierElt.get("scheme","")
                        entityIdentifier = XmlUtil.text(entityIdentifierElt)
                        if not disclosureSystem.identifierSchemePattern.match(schemeAttr):
                            try:
                                contextId = entityIdentifierElt.getparent().getparent().id
                            except AttributeError:
                                contextId = "not available"
                            modelXbrl.error(("EFM.6.05.01", "GFM.1.02.01"),
                                _("Your identifier for the CIK code, %(identifier)s, or scheme %(scheme)s, in context %(context)s, did not adhere "
                                  "to the standard naming convention of <identifier scheme='http://www.sec.gov/CIK'>xxxxxxxxxx</identifier>'.  "
                                  "Please recheck your submission and comply with the standard naming convention."),
                                edgarCode="cp-0501-Entity-Identifier-Scheme",
                                modelObject=entityIdentifierElt, scheme=schemeAttr,
                                context=contextId, identifier=entityIdentifier)
                        if not disclosureSystem.identifierValuePattern.match(entityIdentifier):
                            modelXbrl.error(("EFM.6.05.02", "GFM.1.02.02"),
                                _("Invalid entity identifier %(entityIdentifierName)s: %(entityIdentifer)s"),
                                modelObject=entityIdentifierElt,  
                                entityIdentifierName=disclosureSystem.identifierValueName,
                                entityIdentifer=entityIdentifier)
                        if not entityIdentifierValue:
                            entityIdentifierValue = entityIdentifier
                            entityIdentifierValueElt = entityIdentifierElt
                            if isEFM and not efmCIKpattern.match(entityIdentifierValue):
                                val.modelXbrl.error("EFM.6.05.23.cikValue",
                                    _("The context identifier CIK %(entityIdentifier)s is not 10 digits, for required context(s).  "
                                      "Please include a correct context identifier CIK in the filing."),
                                    edgarCode="cp-0523-Non-Matching-Cik",
                                    modelObject=entityIdentifierElt, entityIdentifier=entityIdentifierValue)
                        elif entityIdentifier != entityIdentifierValue:
                            modelXbrl.error(("EFM.6.05.03", "GFM.1.02.03"),
                                _("The submission CIK, %(filerIdentifier)s does not match either the EntityCentralIndexKey, %(entityIdentifer)s, "
                                  "or context identifier CIK(s) %(entityIdentifer)s, %(entityIdentifer2)s, or is not 10 digits, for required context(s).  "
                                  "Please include a correct matching EntityCentralIndexKey and context identifier CIK(s) in the filing."),
                                edgarCode="cp-0523-Non-Matching-Cik",
                                modelObject=(entityIdentifierElt, entityIdentifierValueElt),  
                                entityIdentifierName=disclosureSystem.identifierValueName,
                                entityIdentifer=entityIdentifierValue,
                                entityIdentifer2=entityIdentifier,
                                filerIdentifier=",".join(sorted(val.params["cikNameList"].keys()) if "cikNameList" in val.params else []))
            val.modelXbrl.profileActivity("... filer identifier checks", minTimeToShow=1.0)

        #6.5.7 duplicated contexts
        contexts = modelXbrl.contexts.values()
        contextIDs = set()
        contextsWithNonNilFacts = set()
        uniqueContextHashes = {}
        contextsWithDisallowedOCEs = []
        contextsWithDisallowedOCEcontent = []
        nonStandardTypedDimensions = defaultdict(set)
        nonStandardReplacableDimensions = defaultdict(set)
        for context in contexts:
            contextID = context.id
            contextIDs.add(contextID)
            h = context.contextDimAwareHash
            if h in uniqueContextHashes:
                if context.isEqualTo(uniqueContextHashes[h]):
                    modelXbrl.error(("EFM.6.05.07", "GFM.1.02.07"),
                        _("The instance document contained more than one context equivalent to %(context)s (%(context2)s).  "
                          "Please remove duplicate contexts from the instance."),
                        edgarCode="du-0507-Duplicate-Contexts",
                        modelObject=(context, uniqueContextHashes[h]), context=contextID, context2=uniqueContextHashes[h].id)
            else:
                uniqueContextHashes[h] = context
                
            #GFM no time in contexts
            if isGFM:
                for dateElt in XmlUtil.children(context, XbrlConst.xbrli, ("startDate", "endDate", "instant")):
                    dateText = XmlUtil.text(dateElt)
                    if not GFMcontextDatePattern.match(dateText):
                        modelXbrl.error("GFM.1.02.25",
                            _("Context id %(context)s %(elementName)s invalid content %(value)s"),
                            modelObject=dateElt, context=contextID, 
                            elementName=dateElt.prefixedName, value=dateText)
            #6.5.4 scenario
            hasSegment = XmlUtil.hasChild(context, XbrlConst.xbrli, "segment")
            hasScenario = XmlUtil.hasChild(context, XbrlConst.xbrli, "scenario")
            notAllowed = None
            if disclosureSystem.contextElement == "segment" and hasScenario:
                notAllowed = _("Scenario")
            elif disclosureSystem.contextElement == "scenario" and hasSegment:
                notAllowed = _("Segment")
            elif disclosureSystem.contextElement == "either" and hasSegment and hasScenario:
                notAllowed = _("Both segment and scenario")
            elif disclosureSystem.contextElement == "none" and (hasSegment or hasScenario):
                notAllowed = _("Neither segment nor scenario")
            if notAllowed:
                if validateEFMpragmatic:
                    contextsWithDisallowedOCEs.append(context)
                else:
                    modelXbrl.error(("EFM.6.05.04", "GFM.1.02.04"),
                        _("There must be no contexts with %(elementName)s, but %(count)s was(were) found: %(context)s."),
                        edgarCode="cp-0504-No-Scenario",
                        modelObject=context, elementName=notAllowed, context=contextID, count=1)
    
            #6.5.5 segment only explicit dimensions
            for contextName in {"segment": ("{http://www.xbrl.org/2003/instance}segment",),
                                "scenario": ("{http://www.xbrl.org/2003/instance}scenario",),
                                "either": ("{http://www.xbrl.org/2003/instance}segment","{http://www.xbrl.org/2003/instance}scenario"),
                                "both": ("{http://www.xbrl.org/2003/instance}segment","{http://www.xbrl.org/2003/instance}scenario"),
                                "none": [], None:[]
                                }[disclosureSystem.contextElement]:
                for segScenElt in context.iterdescendants(contextName):
                    if isinstance(segScenElt,ModelObject):
                        _childTagNames = [child.prefixedName for child in segScenElt.iterchildren()
                                          if isinstance(child,ModelObject) and 
                                             child.tag not in ("{http://xbrl.org/2006/xbrldi}explicitMember",
                                                               "{http://xbrl.org/2006/xbrldi}typedMember")]
                        childTags = ", ".join(_childTagNames)
                        if len(childTags) > 0:
                            if validateEFMpragmatic:
                                contextsWithDisallowedOCEcontent.append(context)
                            else:
                                modelXbrl.error(("EFM.6.05.05", "GFM.1.02.05"),
                                                _("There must be no %(elementName)s with non-explicitDimension content, but %(count)s was(were) found: %(content)s."),
                                                edgarCode="cp-0505-Segment-Child-Not-Explicit-Member",
                                                modelObject=context, context=contextID, content=childTags, count=len(_childTagNames),
                                                elementName=contextName.partition("}")[2].title())
            for dim in context.qnameDims.values():
                if isEFM and dim.dimension is not None and dim.dimensionQname.namespaceURI not in disclosureSystem.standardTaxonomiesDict:
                    if dim.isTyped:
                        nonStandardTypedDimensions[dim.dimensionQname].add(context)
                    if customAxesReplacements.customNamePatterns.match(dim.dimensionQname.localName):
                        nonStandardReplacableDimensions[dim.dimensionQname].add(context)
                for _qname in (dim.dimensionQname, dim.memberQname):
                    if _qname in deprecatedConceptDates: # none if typed and then won't be in deprecatedConceptDates
                        deprecatedConceptContexts[contextID].append(_qname)
            #6.5.38 period forever
            if context.isForeverPeriod:
                val.modelXbrl.error("EFM.6.05.38",
                    _("Context %(contextID)s uses period <xbrli:forever>. Please remove it and resubmit."),
                    edgarCode="du-0538-Context-Has-Period-Forever",
                    modelObject=context, contextID=contextID)
        if validateEFMpragmatic: # output combined count message
            if contextsWithDisallowedOCEs:
                modelXbrl.error(("EFM.6.05.04", "GFM.1.02.04"),
                    _("There must be no contexts with %(elementName)s, but %(count)s was(were) found: %(context)s."),
                    edgarCode="cp-0504-No-Scenario",
                    modelObject=contextsWithDisallowedOCEs, elementName=notAllowed, 
                    count=len(contextsWithDisallowedOCEs), context=', '.join(c.id for c in contextsWithDisallowedOCEs))
            if contextsWithDisallowedOCEcontent:
                modelXbrl.error(("EFM.6.05.05", "GFM.1.02.05"),
                    _("There must be no %(elementName)s with non-explicitDimension content, but %(count)s was(were) found: %(context)s."),
                    edgarCode="cp-0505-Segment-Child-Not-Explicit-Member",
                    modelObject=contextsWithDisallowedOCEcontent, elementName=disclosureSystem.contextElement, 
                    count=len(contextsWithDisallowedOCEcontent), context=', '.join(c.id for c in contextsWithDisallowedOCEcontent))
        if nonStandardTypedDimensions:
            val.modelXbrl.error("EFM.6.05.39",
                _("Typed dimensions must be defined in standard taxonomy schemas, contexts: %(contextIDs)s dimensions: %(dimensions)s."),
                modelObject=set.union(*nonStandardTypedDimensions.values()),
                edgarCode="cp-0539-Typed-Dimension-Not-Standard",
                contextIDs=", ".join(sorted(cntx.id for cntx in set.union(*nonStandardTypedDimensions.values()))),
                dimensions=", ".join(sorted(str(qn) for qn in nonStandardTypedDimensions.keys())))
        for qn, contexts in sorted(nonStandardReplacableDimensions.items(), key=lambda i:str(i[0])):
            try:
                replacableAxisMatch = customAxesReplacements.customNamePatterns.match(qn.localName)
                axis = [customAxesReplacements.standardAxes[k] for k,v in replacableAxisMatch.groupdict().items() if v is not None][0]
                if replacableAxisMatch and any(v is not None for v in replacableAxisMatch.groupdict().values()):
                    val.modelXbrl.warning("EFM.6.05.44.customAxis",
                        _("Contexts %(contextIDs)s use dimension %(dimension)s in namespace %(namespace)s but %(axis)s in %(taxonomy)s is preferred."),
                        edgarCode="dq-0544-Custom-Axis",
                        modelObject=contexts, dimension=qn.localName, namespace=qn.namespaceURI,
                        axis=axis.partition(":")[2], taxonomy=axis.partition(":")[0],
                        contextIDs=", ".join(sorted(c.id for c in contexts)))
            except (AttributeError, IndexError):
                pass # something wrong with match table
        del uniqueContextHashes, contextsWithDisallowedOCEs, contextsWithDisallowedOCEcontent, nonStandardTypedDimensions, nonStandardReplacableDimensions
        val.modelXbrl.profileActivity("... filer context checks", minTimeToShow=1.0)


        #fact items from standard context (no dimension)
        amendmentFlag = None
        amendmentFlagFact = None
        documentPeriodEndDate = None # date or None
        documentPeriodEndDateFact = None
        documentTypeFact = None
        documentTypeFactContextID = None
        deiItems = {}
        deiFacts = {}
        def hasDeiFact(deiName):
            return deiName in deiFacts and not deiFacts[deiName].isNil
        
        extractedCoverFacts = defaultdict(list) # key concept localname
        
        commonSharesItemsByStockClass = defaultdict(list)
        commonSharesClassMembers = None
        commonSharesClassAxisQName = None
        deiSharesClassMembers = set()
        
        # hasDefinedStockAxis = False
        hasCommonSharesOutstandingDimensionedFactWithDefaultStockClass = False
        # commonSharesClassUndefinedMembers = None
        # commonStockMeasurementDatetime = None

        deiNamespaceURI = None
        deiCheckLocalNames = {
            disclosureSystem.deiCurrentFiscalYearEndDateElement, 
            disclosureSystem.deiDocumentFiscalYearFocusElement, 
            "CurrentFiscalYearEndDate",
            "DocumentFiscalPeriodFocus",
            "EntityCommonStockSharesOutstanding",
            "EntityCurrentReportingStatus", 
            "EntityEmergingGrowthCompany",
            "EntityExTransitionPeriod",
            "EntityFilerCategory", 
            "EntityInvCompanyType",
            "EntityPublicFloat", 
            "EntityRegistrantName", 
            "EntityReportingCurrencyISOCode",
            "EntityShellCompany",
            "EntitySmallBusiness",
            "EntityVoluntaryFilers", 
            "EntityWellKnownSeasonedIssuer"
             }
        #6.5.8 unused contexts
        #candidateRequiredContexts = set()
        for f in modelXbrl.facts:
            factContextID = f.contextID
            contextIDs.discard(factContextID)
                
            context = f.context
            factQname = f.qname # works for both inline and plain instances
            factElementName = factQname.localName
            if disclosureSystem.deiNamespacePattern is not None:
                factInDeiNamespace = disclosureSystem.deiNamespacePattern.match(factQname.namespaceURI)
                if factInDeiNamespace and deiNamespaceURI is None:
                    deiNamespaceURI = factQname.namespaceURI
                    deiADRmember = qname(deiNamespaceURI, "AdrMember")
            else:
                factInDeiNamespace = None
            # standard dei items from required context
            if context is not None and f.xValid >= VALID: # tests do not apply to tuples
                if not context.hasSegment and not context.hasScenario: 
                    #required context
                    if factInDeiNamespace and (
                        not f.concept.type.isWgnStringFactType or f.xmlLang.lower() == requiredFactLang):
                        value = f.xValue
                        if factElementName == disclosureSystem.deiAmendmentFlagElement:
                            amendmentFlag = value
                            amendmentFlagFact = f
                        elif factElementName == disclosureSystem.deiDocumentPeriodEndDateElement:
                            documentPeriodEndDate = value
                            documentPeriodEndDateFact = f
                            # commonStockMeasurementDatetime = context.endDatetime
                            #if (context.isStartEndPeriod and context.startDatetime is not None and context.endDatetime is not None):
                            #    if context.endDatetime.time() == datetime.time(0): # midnight of subsequent day
                            #        if context.endDatetime - datetime.timedelta(1) == f.xValue:
                            #            candidateRequiredContexts.add(context)
                            #    elif context.endDatetime.date() == f.xValue: # not midnight, only day portion matches
                            #        candidateRequiredContexts.add(context)
                        elif factElementName == "DocumentType":
                            documentType = value
                            documentTypeFact = f
                            documentTypeFactContextID = factContextID
                            if not hasSubmissionType: # wch 18/aug/18
                                modelXbrl.info("info",_("Setting submissionType %(documentType)s"),documentType=documentType)
                                submissionType = documentType #wch 18/aug/18
                        elif factElementName == disclosureSystem.deiFilerIdentifierElement:
                            deiItems[factElementName] = value
                            deiFilerIdentifierFact = f
                        elif factElementName == disclosureSystem.deiFilerNameElement:
                            deiItems[factElementName] = value
                            deiFilerNameFact = f
                        elif factElementName in deiCheckLocalNames:
                            deiItems[factElementName] = value
                            deiFacts[factElementName] = f
                            if (val.requiredContext is None and context.isStartEndPeriod and
                                context.startDatetime is not None and context.endDatetime is not None):
                                val.requiredContext = context
                else:
                    # segment present
                    isEntityCommonStockSharesOutstanding = factElementName == "EntityCommonStockSharesOutstanding"
                    hasClassOfStockMember = False
                    
                    # note all concepts used in explicit dimensions
                    for dimValue in context.qnameDims.values():
                        if dimValue.isExplicit:
                            dimConcept = dimValue.dimension
                            memConcept = dimValue.member
                            for dConcept in (dimConcept, memConcept):
                                if dConcept is not None:
                                    conceptsUsed[dConcept] = False
                            if (isEntityCommonStockSharesOutstanding and
                                dimConcept is not None and
                                dimConcept.name in ("StatementClassOfStockAxis", "ClassesOfShareCapitalAxis") and
                                dimConcept.modelDocument.targetNamespace in disclosureSystem.standardTaxonomiesDict):
                                commonSharesClassAxisQName = dimConcept.qname
                                commonSharesItemsByStockClass[memConcept.qname].append(f)
                                ''' per discussion with Dean R, remove use of LB defined members from this test
                                if commonSharesClassMembers is None:
                                    commonSharesClassMembers, hasDefinedStockAxis = val.getDimMembers(dimConcept)
                                if not hasDefinedStockAxis: # no def LB for stock axis, note observed members
                                    commonSharesClassMembers.add(memConcept.qname) 
                                #following is replacement:'''
                                if commonSharesClassMembers is None:
                                    commonSharesClassMembers = set()
                                commonSharesClassMembers.add(memConcept.qname) # only note the actually used members, not any defined members
                                #end of replacement 
                                hasClassOfStockMember = True
                            if factInDeiNamespace and dimConcept is not None and dimConcept.name in ("StatementClassOfStockAxis", "ClassesOfShareCapitalAxis") and memConcept is not None:
                                deiSharesClassMembers.add(memConcept.qname)
                                
                    if isEntityCommonStockSharesOutstanding and not hasClassOfStockMember:
                        hasCommonSharesOutstandingDimensionedFactWithDefaultStockClass = True   # absent dimension, may be no def LB
                     
                # 6.5.43 signs - applies to all facts having a context.
                if (isEFM and nonNegFacts and f.qname in nonNegFacts.concepts and f.isNumeric and not f.isNil and f.xValue < 0 and (
                    all(dim.isTyped or (
                        (dim.dimensionQname not in nonNegFacts.excludedAxesMembers or
                         ("*" not in nonNegFacts.excludedAxesMembers[dim.dimensionQname] and
                          dim.memberQname not in nonNegFacts.excludedAxesMembers[dim.dimensionQname])) and
                         dim.memberQname not in nonNegFacts.excludedMembers and
                         (nonNegFacts.excludedMemberNamesPattern is None or 
                          not nonNegFacts.excludedMemberNamesPattern.search(dim.memberQname.localName)))
                        for dim in context.qnameDims.values()))):
                    modelXbrl.warning("EFM.6.05.43",
                        _("Concept %(element)s in %(taxonomy)s has a negative value %(value)s in context %(context)s.  Correct the sign, use a more appropriate concept, or change the context."),
                        edgarCode="dq-0543-Negative-Fact-Value",
                        modelObject=f, element=f.qname.localName, taxonomy=abbreviatedNamespace(f.qname.namespaceURI),
                        value=f.value, context=f.contextID)
                    
                if not f.isNil:
                    contextsWithNonNilFacts.add(context)
                    if f.qname.localName in deiValidations["extraction-cover-tags"]:
                        extractedCoverFacts[f.qname.localName].append(f)
                    
                if isEFM: # note that this is in the "if context is not None" region.  It does receive nil facts.
                    for pluginXbrlMethod in pluginClassMethods("Validate.EFM.Fact"):
                        pluginXbrlMethod(val, f)
            #6.5.17 facts with precision
            concept = f.concept
            if concept is not None:
                # note fact concepts used
                conceptsUsed[concept] = False
                
                if concept.isNumeric:
                    if f.precision is not None:
                        modelXbrl.error(("EFM.6.05.17", "GFM.1.02.16"),
                            _("Your filing contained elements using the precision attribute.  Please recheck your submission and replace "
                              "the precision attribute with the decimals attribute."),
                            edgarCode="fs-0517-Decimals-Not-Precision",
                            modelObject=f, fact=f.qname, contextID=factContextID, precision=f.precision)

                #6.5.25 domain items as facts
                if isEFM and concept.type is not None and concept.type.isDomainItemType:
                    modelXbrl.error("EFM.6.05.25",
                        _("The domain item %(fact)s cannot appear as a fact.  Please remove the fact from context %(contextID)s."),
                        edgarCode="du-0525-Domain-As-Fact",
                        modelObject=f, fact=f.qname, contextID=factContextID)
                    
                # fasb extensibleListItemType checks (2017-2018 only)
                #if concept.instanceOfType(qnFasbExtensibleListItemTypes):
                #    qnEnumsInvalid = []
                #    for qnToken in value.split():
                #        for qnValue in qnameEltPfxName(f, qnToken):
                #            qnConcept = modelXbrl.qnameConcepts.get(qnValue)
                #            if qnConcept is None:
                #                qnEnumsInvalid.append(qnToken)
                #            else:
                #                conceptsUsed[qnConcept] = False
                #    if qnEnumsInvalid:
                #        modelXbrl.error("EFM.tbd",
                #            _("The fact %(fact)s contains inappropriate enumeration items %(enumerationItems)s in context %(contextID)s.  Please remove the inappropriate enumeratiuon items."),
                #            edgarCode="du-tbd",
                #            modelObject=f, fact=f.qname, contextID=factContextID, enumerationItems=", ".join(qnEnumsInvalid))
                
                if concept.qname in deprecatedConceptDates:
                    deprecatedConceptFacts[concept.qname].append(f) 
            if factContextID in deprecatedConceptContexts: # deprecated dimension and member qnames
                for _qname in deprecatedConceptContexts[factContextID]:
                    deprecatedConceptFacts[_qname].append(f) 
                
            if validateInlineXbrlGFM:
                if f.localName == "nonFraction" or f.localName == "fraction":
                    syms = signOrCurrencyPattern.findall(f.text)
                    if syms:
                        modelXbrl.error(("EFM.N/A", "GFM.1.10.18"),
                            'ix-numeric Fact %(fact)s of context %(contextID)s has a sign or currency symbol "%(value)s" in "%(text)s"',
                            modelObject=f, fact=f.qname, contextID=factContextID, 
                            value="".join(s for t in syms for s in t), text=f.text)
                        
        val.entityRegistrantName = deiItems.get("EntityRegistrantName") # used for name check in 6.8.6
        
        # 6.05..23,24 check (after dei facts read)
        if not (isEFM and documentType == "L SDR"): # allow entityIdentifierValue == "0000000000" or any other CIK value
            if disclosureSystem.deiFilerIdentifierElement in deiItems:
                value = deiItems.get(disclosureSystem.deiFilerIdentifierElement)
                if entityIdentifierValue != value:
                    val.modelXbrl.error(("EFM.6.05.23", "GFM.3.02.02"),
                        _("The EntityCentralIndexKey, %(value)s, does not match the context identifier CIK %(entityIdentifier)s.  "
                          "Please include a correct matching EntityCentralIndexKey and context identifier CIK(s) in the filing."),
                        edgarCode="cp-0523-Non-Matching-Cik",
                        modelObject=deiFilerIdentifierFact, elementName=disclosureSystem.deiFilerIdentifierElement,
                        value=value, entityIdentifier=entityIdentifierValue)
                if "cikNameList" in val.params:
                    if value not in val.params["cikNameList"]:
                        val.modelXbrl.error(("EFM.6.05.23.submissionIdentifier", "GFM.3.02.02"),
                            _("The submission CIK, %(filerIdentifier)s does not match the EntityCentralIndexKey.  "
                              "Please include a correct matching EntityCentralIndexKey in the filing."),
                            edgarCode="cp-0523-Non-Matching-Cik",
                            modelObject=deiFilerIdentifierFact, elementName=disclosureSystem.deiFilerIdentifierElement,
                            value=value, filerIdentifier=",".join(sorted(val.params["cikNameList"].keys())))
                elif val.params.get("cik") and value != val.params["cik"]:
                    val.modelXbrl.error(("EFM.6.05.23.submissionIdentifier", "GFM.3.02.02"),
                        _("The submission CIK, %(filerIdentifier)s does not match the %(elementName)s.  "
                          "Please include a correct matching %(elementName)s in the filing."),
                        edgarCode="cp-0523-Non-Matching-Cik",
                        modelObject=deiFilerIdentifierFact, elementName=disclosureSystem.deiFilerIdentifierElement,
                        value=value, filerIdentifier=val.params["cik"])
            if disclosureSystem.deiFilerNameElement in deiItems:
                value = deiItems[disclosureSystem.deiFilerNameElement]
                if "cikNameList" in val.params and entityIdentifierValue in val.params["cikNameList"]:
                    prefix = val.params["cikNameList"][entityIdentifierValue]
                    if prefix is not None:
                        if ((isInlineXbrl and not re.match(cleanedCompanyName(prefix).replace("-", r"[\s-]?"),
                                                          cleanedCompanyName(value), flags=re.IGNORECASE)) or
                            (not isInlineXbrl and not value.casefold().startswith(prefix.casefold()))): # casefold needed for some non-en languages
                            val.modelXbrl.error(("EFM.6.05.24", "GFM.3.02.02"),
                                _("The Official Registrant name, %(prefix)s, does not match the value %(value)s in the Required Context.  "
                                  "Please correct dei:%(elementName)s."),
                                edgarCode="cp-0524-Registrant-Name-Mismatch",
                                modelObject=deiFilerNameFact, elementName=disclosureSystem.deiFilerNameElement,
                                prefix=prefix, value=value)
                            
        if isEFM and disclosureSystem.deiNamespacePattern is not None and deiNamespaceURI is None:
            modelXbrl.error("EFM.6.05.20.deiFactsMissing",
                _("DEI facts are missing."),
                edgarCode="dq-{efmSection}-{tag}-Missing",
                modelObject=modelXbrl, subType=submissionType, efmSection="0520", severityVerb="must", tag="DEI-Facts", context="Required Context")
                        
        val.modelXbrl.profileActivity("... filer fact checks", minTimeToShow=1.0)

        if len(contextIDs) > 0: # check if contextID is on any undefined facts
            for undefinedFact in modelXbrl.undefinedFacts:
                contextIDs.discard(undefinedFact.get("contextRef"))
            if len(contextIDs) > 0:
                modelXbrl.error(("EFM.6.05.08", "GFM.1.02.08"),
                                _("The instance document contained a context %(contextIDs)s that was not used in any fact. Please remove the context from the instance."),
                                edgarCode="du-0508-Unused-Context",
                                modelXbrl=modelXbrl, contextIDs=", ".join(str(c) for c in contextIDs))

        #6.5.9, .10 start-end durations
        if disclosureSystem.GFM or \
           disclosureSystemVersion[0] >= 27 or \
           documentType in {
                    '20-F', '40-F', '10-Q', '10-QT', '10-K', '10-KT', '10', 'N-CSR', 'N-CSRS', 'N-Q',
                    '20-F/A', '40-F/A', '10-Q/A', '10-QT/A', '10-K/A', '10-KT/A', '10/A', 'N-CSR/A', 'N-CSRS/A', 'N-Q/A'}:
            '''
            for c1 in contexts:
                if c1.isStartEndPeriod:
                    end1 = c1.endDatetime
                    start1 = c1.startDatetime
                    for c2 in contexts:
                        if c1 != c2 and c2.isStartEndPeriod:
                            duration = end1 - c2.startDatetime
                            if duration > datetime.timedelta(0) and duration <= datetime.timedelta(1):
                                modelXbrl.error(("EFM.6.05.09", "GFM.1.2.9"),
                                    _("Context {0} endDate and {1} startDate have a duration of one day; that is inconsistent with document type {2}."),
                                         c1.id, c2.id, documentType), 
                                    "err", )
                        if isEFM and c1 != c2 and c2.isInstantPeriod:
                            duration = c2.endDatetime - start1
                            if duration > datetime.timedelta(0) and duration <= datetime.timedelta(1):
                                modelXbrl.error(
                                    _("Context {0} startDate and {1} end (instant) have a duration of one day; that is inconsistent with document type {2}."),
                                         c1.id, c2.id, documentType), 
                                    "err", "EFM.6.05.10")
            '''
            durationCntxStartDatetimes = defaultdict(set)
            for cntx in contexts:
                if cntx.isStartEndPeriod and cntx.startDatetime is not None:
                    durationCntxStartDatetimes[cntx.startDatetime].add(cntx)
            probStartEndCntxsByEnd = defaultdict(set)
            startEndCntxsByEnd = defaultdict(set)
            probInstantCntxsByEnd = defaultdict(set)
            probCntxs = set()
            for cntx in contexts:
                end = cntx.endDatetime
                if end is not None:
                    if cntx.isStartEndPeriod:
                        thisStart = cntx.startDatetime
                        for otherStart, otherCntxs in durationCntxStartDatetimes.items():
                            duration = end - otherStart
                            if duration > datetime.timedelta(0) and duration <= datetime.timedelta(1):
                                if disclosureSystemVersion[0] < 27:
                                    probCntxs |= otherCntxs - {cntx}
                                elif thisStart is not None and end - thisStart > datetime.timedelta(1):
                                    for otherCntx in otherCntxs:
                                        if otherCntx is not cntx and otherCntx.endDatetime != end and otherStart != cntx.startDatetime:
                                            probCntxs.add(otherCntx)
                        if probCntxs:
                            probStartEndCntxsByEnd[end] |= probCntxs
                            startEndCntxsByEnd[end] |= {cntx}
                            probCntxs.clear()
                    if isEFM and cntx.isInstantPeriod:
                        for otherStart, otherCntxs in durationCntxStartDatetimes.items():
                            duration = end - otherStart
                            if duration > datetime.timedelta(0) and duration <= datetime.timedelta(1):
                                probCntxs |= otherCntxs
                        if probCntxs:
                            probInstantCntxsByEnd[end] |= ( probCntxs | {cntx} )
                            probCntxs.clear()
            del probCntxs
            for end, probCntxs in probStartEndCntxsByEnd.items():
                endCntxs = startEndCntxsByEnd[end]
                modelXbrl.error(("EFM.6.05.09", "GFM.1.2.9"),
                    _("Context %(endContexts)s endDate and %(startContexts)s startDate have a duration of one day; that is inconsistent "
                      "with document type %(documentType)s."),
                    edgarCode="fs-0509-Start-And-End-Dates-Not-Distinct-Inconsistent-With-Document-Type",
                    modelObject=probCntxs, endDate=XmlUtil.dateunionValue(end, subtractOneDay=True), 
                    endContexts=', '.join(sorted(c.id for c in endCntxs)),
                    startContexts=', '.join(sorted(c.id for c in probCntxs)), 
                    documentType=documentType)
            if disclosureSystemVersion[0] < 27:
                for end, probCntxs in probInstantCntxsByEnd.items():
                    modelXbrl.error("EFM.6.05.10",
                        _("Contexts %(contexts)s have an overlap of one day; that is inconsistent with document type %(documentType)s."),
                        edgarCode="fs-0510-Start-And-Instant-Dates-Not-Distinct-Inconsistent-With-Document-Type",
                        modelObject=probCntxs, endDate=XmlUtil.dateunionValue(end, subtractOneDay=True), 
                        contexts=', '.join(sorted(c.id for c in probCntxs)), 
                        documentType=documentType)
            del probStartEndCntxsByEnd, startEndCntxsByEnd, probInstantCntxsByEnd
            del durationCntxStartDatetimes
            val.modelXbrl.profileActivity("... filer instant-duration checks", minTimeToShow=1.0)
            
        #6.5.19 required context
        #for c in sorted(candidateRequiredContexts, key=lambda c: (c.endDatetime, c.endDatetime-c.startDatetime), reverse=True):
        #    val.requiredContext = c
        #    break # longest duration is first
        
        # pre-16.1 code to accept any duration period as start-end (per WH/HF e-mails 2016-03-13)
        if val.requiredContext is None: # possibly there is no document period end date with matching context
            for c in contexts:
                if c.isStartEndPeriod and not c.hasSegment and c.startDatetime is not None and c.endDatetime is not None:
                    val.requiredContext = c
                    break

        if val.requiredContext is None:
            modelXbrl.error(("EFM.6.05.19", "GFM.1.02.18"),
                _("Required context (no segment) not found for document type %(documentType)s."),
                edgarCode="cp-0519-Required-Context",
                modelObject=modelXbrl, documentType=documentType)
            
        #6.5.11 equivalent units
        uniqueUnitHashes = {}
        for unit in val.modelXbrl.units.values():
            h = unit.hash
            if h in uniqueUnitHashes:
                if unit.isEqualTo(uniqueUnitHashes[h]):
                    modelXbrl.error(("EFM.6.05.11", "GFM.1.02.10"),
                        _("There is more than one unit equivalent to %(unitID)s (%(unitID2)s).  Please remove all but one and resubmit."),
                        edgarCode="du-0511-Duplicate-Units",
                        modelObject=(unit, uniqueUnitHashes[h]), unitID=unit.id, unitID2=uniqueUnitHashes[h].id)
            else:
                uniqueUnitHashes[h] = unit
            if isEFM:  # 6.5.38
                for measureElt in unit.iterdescendants(tag="{http://www.xbrl.org/2003/instance}measure"):
                    if isinstance(measureElt.xValue, ModelValue.QName) and len(measureElt.xValue.localName) > 65:
                        l = len(measureElt.xValue.localName.encode("utf-8"))
                        if l > 200:
                            modelXbrl.error("EFM.6.05.36",
                                _("Unit %(unitID)s contains a measure element whose local-name in UTF-8, length %(length)s, has more than 200 bytes:  %(measure)s.  Shorten the measure name."),
                                edgarCode="du-0536-Name-Length-Limit",
                                modelObject=measureElt, unitID=unit.id, measure=measureElt.xValue.localName, length=l)
        del uniqueUnitHashes
        
        # 6.5.42 deprecated concepts
        if deprecatedConceptFacts:
            for conceptQn, facts in sorted(deprecatedConceptFacts.items(), key=lambda i:[0]):
                date = deprecatedConceptDates[conceptQn]
                version1 = abbreviatedNamespace(conceptQn.namespaceURI)
                modelXbrl.warning("EFM.6.05.42",
                    _("Concept %(element)s in %(version1)s used in %(count)s facts was deprecated in %(version2)s as of %(date)s and should not be used."),
                    edgarCode="dq-0542-Deprecated-Concept",
                    modelObject=facts, element=conceptQn.localName, count=len(facts), date=date,
                    version1=version1, version2=version1[:-4]+date[0:4])
            
        del deprecatedConceptContexts, deprecatedConceptFacts, deprecatedConceptDates, nonNegFacts
        val.modelXbrl.profileActivity("... filer unit checks", minTimeToShow=1.0)


        # EFM.6.05.14, GFM.1.02.13 xml:lang tests, as of v-17, full default lang is compared
        #if val.validateEFM:
        #    factLangStartsWith = disclosureSystem.defaultXmlLang[:2]
        #else:
        #    factLangStartsWith = disclosureSystem.defaultXmlLang

        #6.5.12 equivalent facts
        factsForLang = {}
        factForConceptContextUnitHash = defaultdict(list)
        keysNotDefaultLang = {}
        for f1 in modelXbrl.facts:
            if f1.context is not None and f1.concept is not None and f1.concept.type is not None and getattr(f1,"xValid", 0) >= VALID:
                # build keys table for 6.5.14
                if not f1.isNil:
                    langTestKey = "{0},{1},{2}".format(f1.qname, f1.contextID, f1.unitID)
                    factsForLang.setdefault(langTestKey, []).append(f1)
                    lang = f1.xmlLang
                    if lang and lang.lower() != requiredFactLang: # not lang.startswith(factLangStartsWith):
                        keysNotDefaultLang[langTestKey] = f1
                        
                    # 6.5.37 test (insignificant digits due to rounding)
                    if f1.isNumeric and f1.decimals and f1.decimals != "INF":
                        try:
                            insignificance = insignificantDigits(f1.xValue, decimals=f1.decimals)
                            if insignificance: # if not None, returns (truncatedDigits, insiginficantDigits)
                                modelXbrl.error(("EFM.6.05.37", "GFM.1.02.26"),
                                    _("Fact %(fact)s of context %(contextID)s decimals %(decimals)s value %(value)s has insignificant digits %(insignificantDigits)s.  "
                                      "Please correct the fact value and resubmit."),
                                    edgarCode="du-0537-Nonzero-Digits-Truncated",
                                    modelObject=f1, fact=f1.qname, contextID=f1.contextID, decimals=f1.decimals, 
                                    value=f1.xValue, truncatedDigits=insignificance[0], insignificantDigits=insignificance[1])
                        except (ValueError,TypeError):
                            modelXbrl.error(("EFM.6.05.37", "GFM.1.02.26"),
                                _("Fact %(fact)s of context %(contextID)s decimals %(decimals)s value %(value)s causes a Value Error exception.  "
                                  "Please correct the fact value and resubmit."),
                                edgarCode="du-0537-Nonzero-Digits-Truncated",
                                modelObject=f1, fact=f1.qname, contextID=f1.contextID, decimals=f1.decimals, value=f1.value)
                # 6.5.12 test
                factForConceptContextUnitHash[f1.conceptContextUnitHash].append(f1)
        # 6.5.12 test
        aspectEqualFacts = defaultdict(list)
        decVals = {}
        for hashEquivalentFacts in factForConceptContextUnitHash.values():
            if len(hashEquivalentFacts) > 1:
                for f in hashEquivalentFacts:
                    aspectEqualFacts[(f.qname,f.contextID,f.unitID,
                                      f.xmlLang.lower() if f.concept.type.isWgnStringFactType else None)].append(f)
                for fList in aspectEqualFacts.values():
                    f0 = fList[0]
                    if f0.concept.isNumeric:
                        if any(f.isNil for f in fList):
                            _inConsistent = not all(f.isNil for f in fList)
                        else: # not all have same decimals
                            _d = inferredDecimals(f0)
                            _v = f0.xValue
                            _inConsistent = isnan(_v) # NaN is incomparable, always makes dups inconsistent
                            decVals[_d] = _v
                            aMax, bMin = rangeValue(_v, _d)
                            for f in fList[1:]:
                                _d = inferredDecimals(f)
                                _v = f.xValue
                                if isnan(_v):
                                    _inConsistent = True
                                    break
                                if _d in decVals:
                                    _inConsistent |= _v != decVals[_d]
                                else:
                                    decVals[_d] = _v
                                a, b = rangeValue(_v, _d)
                                if a > aMax: aMax = a
                                if b < bMin: bMin = b
                            if not _inConsistent:
                                _inConsistent = (bMin < aMax)
                            decVals.clear()
                    else:
                        _inConsistent = any(not f.isVEqualTo(f0) for f in fList[1:])
                    if _inConsistent:
                        modelXbrl.error(("EFM.6.05.12", "GFM.1.02.11"),
                            "The instance document contained an element, %(fact)s that was used more than once in contexts equivalent to %(contextID)s: values %(values)s.  "
                            "Please ensure there are no duplicate combinations of concept and context in the instance.",
                            edgarCode="du-0512-Duplicate-Facts",
                            modelObject=fList, fact=f0.qname, contextID=f0.contextID, values=", ".join(strTruncate(f.value, 128) for f in fList))
                aspectEqualFacts.clear()
        del factForConceptContextUnitHash, aspectEqualFacts
        val.modelXbrl.profileActivity("... filer fact checks", minTimeToShow=1.0)

        #6.5.14 facts without english text
        for keyNotDefaultLang, factNotDefaultLang in keysNotDefaultLang.items():
            anyDefaultLangFact = False
            for fact in factsForLang[keyNotDefaultLang]:
                if fact.xmlLang.lower() == requiredFactLang: #.startswith(factLangStartsWith):
                    anyDefaultLangFact = True
                    break
            if not anyDefaultLangFact:
                val.modelXbrl.error(("EFM.6.05.14", "GFM.1.02.13"),
                    _("Element %(fact)s in context %(contextID)s has text with xml:lang other than '%(lang2)s' (%(lang)s) without matching English text.  "
                      "Please provide a fact with xml:lang equal to '%(lang2)s'."),
                    edgarCode="du-0514-English-Text-Missing",
                    modelObject=factNotDefaultLang, fact=factNotDefaultLang.qname, contextID=factNotDefaultLang.contextID, 
                    lang=factNotDefaultLang.xmlLang, lang2=disclosureSystem.defaultXmlLang) # report lexical format default lang
                
        #label validations
        if not labelsRelationshipSet:
            val.modelXbrl.error(("EFM.6.10.01.missingLabelLinkbase", "GFM.1.05.01"),
                _("A label linkbase is required but was not found"), 
                modelXbrl=modelXbrl)
        elif disclosureSystem.defaultXmlLang:  # cannot check if no defaultXmlLang specified
            for concept in conceptsUsed.keys():
                checkConceptLabels(val, modelXbrl, labelsRelationshipSet, disclosureSystem, concept)
                    

        #6.5.15 facts with xml in text blocks
        ValidateFilingText.validateTextBlockFacts(modelXbrl, {
                                    True: ("gif", "jpg"), # img file extensions
                                    False: () # mime types: none at this time
                                    })
        
        isDei2018orLater = any(doc.targetNamespace.startswith("http://xbrl.sec.gov/dei/") and doc.targetNamespace >= "http://xbrl.sec.gov/dei/2018"
                               for doc in modelXbrl.urlDocs.values() if doc.targetNamespace)
        
        isRR = any(doc.targetNamespace.startswith("http://xbrl.sec.gov/rr/")
                   for doc in modelXbrl.urlDocs.values() if doc.targetNamespace)
    
         # seriesId 6.5.41
        if submissionType in submissionTypesAllowingSeriesClasses and deiItems.get("EntityInvCompanyType") in invCompanyTypesAllowingSeriesClasses:
            legalEntityAxis = modelXbrl.nameConcepts.get("LegalEntityAxis",())
            if len(legalEntityAxis) > 0:
                legalEntityAxisQname = legalEntityAxis[0].qname
                if legalEntityAxisQname.namespaceURI.startswith("http://xbrl.sec.gov/dei/"):
                    legalEntityAxisRelationshipSet = modelXbrl.modelXbrl.relationshipSet("XBRL-dimensions")
                    if val.params.get("rptIncludeAllSeriesFlag") in (True, "Yes", "yes", "Y", "y"):
                        seriesIds = val.params.get("newClass2.seriesIds", ())
                    else:
                        seriesIds = val.params.get("rptSeriesClassInfo.seriesIds", ())
                    for seriesId in sorted(set(seriesIds)): # series Ids are a hierarchy and need to be de-duplicated and ordered
                        seriesIdMemberName = seriesId + "Member"
                        seriesIdMember = None
                        for c in modelXbrl.nameConcepts.get(seriesIdMemberName, ()):
                            if c.type.isDomainItemType:
                                seriesIdMember = c
                                break
                        if seriesIdMember is None:
                            xsds = [doc for url, doc in modelXbrl.urlDocs.items()  # all filer schemas
                                    if doc.type == ModelDocument.Type.SCHEMA and 
                                    url not in disclosureSystem.standardTaxonomiesDict]
                            modelXbrl.warning("EFM.6.05.41.seriesIdMemberNotDeclared",
                                _("Submission type %(subType)s should have %(seriesIdMember)s declared as a domainItemType element."),
                                edgarCode="dq-0541-Series-Id-Member-Not-Declared",
                                modelObject=xsds, seriesIdMember=seriesIdMemberName, subType=submissionType)
                        elif not legalEntityAxisRelationshipSet.isRelated(legalEntityAxis[0],"descendant", seriesIdMember):
                            defLBs = [doc for url, doc in modelXbrl.urlDocs.items()  # all filer def LBs
                                      if doc.type == ModelDocument.Type.LINKBASE and 
                                      url not in disclosureSystem.standardTaxonomiesDict and
                                      url.endswith("_def.xml")]
                            modelXbrl.warning("EFM.6.05.41.seriesIdMemberNotAxisMember",
                                _("Submission type %(subType)s should have %(seriesIdMember)s as a member of the Legal Entity Axis."),
                                edgarCode="dq-0541-Series-Id-Member-Not-Axis-Member",
                                modelObject=[seriesIdMember, defLBs], seriesIdMember=seriesIdMemberName, subType=submissionType)
                        elif not any(cntx.hasDimension(legalEntityAxisQname) and seriesIdMember == cntx.qnameDims[legalEntityAxisQname].member
                                     for cntx in contextsWithNonNilFacts):
                            modelXbrl.warning("EFM.6.05.41.seriesIdMemberNotInContext",
                                _("Submission type %(subType)s should have a context with %(seriesIdMember)s as a member of the Legal Entity Axis."),
                                edgarCode="dq-0541-Series-Id-Member-Not-In-Context",
                                modelObject=(modelXbrl,seriesIdMember), seriesIdMember=seriesIdMemberName, subType=submissionType)                    
        val.modelXbrl.profileActivity("... filer label and text checks", minTimeToShow=1.0)

        if isEFM:
            if val.params.get("exhibitType") and documentType is not None:
                _exhibitType = val.params["exhibitType"]
                if (documentType in ("SD", "SD/A")) != (_exhibitType == "EX-2.01"):
                    modelXbrl.error({"EX-100":"EFM.6.23.04",
                                     "EX-101":"EFM.6.23.04",    
                                     "EX-99.K SDR.INS":"EFM.6.23.04",
                                     "EX-99.L SDR.INS":"EFM.6.23.04",
                                     "EX-2.01":"EFM.6.23.05"}.get(_exhibitType,"EX-101"),
                        #edgarCode
                        _("The value for dei:DocumentType, %(documentType)s, is not allowed for %(exhibitType)s attachments."),
                        modelObject=documentTypeFact, contextID=documentTypeFactContextID, documentType=documentType, exhibitType=_exhibitType,
                        messageCodes=("EFM.6.23.04", "EFM.6.23.04", "EFM.6.23.05"))
                elif (((documentType == "K SDR") != (_exhibitType in ("EX-99.K SDR", "EX-99.K SDR.INS"))) or
                      ((documentType == "L SDR") != (_exhibitType in ("EX-99.L SDR", "EX-99.L SDR.INS")))):
                    modelXbrl.error("EFM.6.05.20.exhibitDocumentType",
                        _("The value for dei:DocumentType, '%(documentType)s' is not allowed for %(exhibitType)s attachments."),
                        modelObject=documentTypeFact, contextID=documentTypeFactContextID, documentType=documentType, exhibitType=_exhibitType)
                
            # Table driven validations
            def sevMessage(sev, messageKey=None, **kwargs):
                logArgs = kwargs.copy()
                validation = deiValidations["validations"][sev["validation"]]
                severity = kwargs.get("severity", validation["severity"]).upper()
                if severity == "WARNINGIFPRAGMATICELSEERROR":
                    severity = "WARNING" if validateEFMpragmatic else "ERROR"
                if messageKey is None:
                    messageKey = validation[kwargs.get("validationMessage", "message")]
                if messageKey is None:
                    return # not a m
                if "severityVerb" not in logArgs:
                    logArgs["severityVerb"] = (validation.get("severityVerb") or
                                               {"WARNING":"should","ERROR":"must"}[severity])
                if "efmSection" not in logArgs:
                    logArgs["efmSection"] = sev.get("efm")
                efm = logArgs["efmSection"].split(".")
                logArgs["efmSection"] = "{}{}".format(efm[1].zfill(2), efm[2].zfill(2))
                logArgs["edgarCode"] = messageKey # edgar code is the un-expanded key for message with {...}'s
                logArgs["arelleCode"] = "EFM.{}.{}.{}".format(efm[0], efm[1].zfill(2), efm[2].zfill(2))
                try:
                    keyAfterSection = messageKeySectionPattern.match(messageKey).group(2)
                    arelleCode = "{arelleCode}.".format(**logArgs) + keyAfterSection.format(**logArgs) \
                                  .replace(",", "").replace(".","").replace(" ","") # replace commas in names embedded in message code portion
                except KeyError as err:
                    modelXbrl.error("arelle:loadDeiValidations", 
                                    _("Missing field %(field)s from messageKey %(messageKey)s, validation %(validation)s."), 
                                    field=err, messageKey=messageKey, validation=sev)
                    return
                arelleCodeSections = arelleCode.split("-")
                if len(arelleCodeSections) > 1 and arelleCodeSections[1]:
                    arelleCodeSections[1] = arelleCodeSections[1][0].lower() + arelleCodeSections[1][1:] # start with lowercase
                arelleCode = "".join(arelleCodeSections)
                axisKey = sev.get("axis","")
                axesValidations = deiValidations["axis-validations"][axisKey]
                logArgs["axis"] = " or ".join(axesValidations["axes"])
                logArgs["member"] = " or ".join(axesValidations["members"])
                if "context" in logArgs:
                    pass # custom content for context argument 
                elif not axisKey:
                    logArgs["context"] = "Required Context"
                elif axisKey == "c":
                    if not commonSharesClassMembers or len(commonSharesClassMembers) == 1:
                        logArgs["context"] = "Required Context (one class of stock axis)"
                    else:
                        logArgs["context"] = "context corresponding to the Required Context with at least one of {}".format(
                            logArgs["axis"])
                else:
                    logArgs["context"] = "context with {} and {}".format(
                            logArgs["axis"], logArgs["member"])
                if "modelObject" in logArgs and "contextID" not in logArgs:
                    modelObjects = logArgs["modelObject"]
                    for f in modelObjects if isinstance(modelObjects, (tuple, set, list)) else (modelObjects,):
                        if isinstance(f, ModelFact):
                            logArgs["contextID"] = f.contextID
                            break
                if logArgs.get("modelObject") is None: # no modelObject, default to the entry document
                    logArgs["modelObject"] = modelXbrl
                if "value" in logArgs:
                    v = logArgs["value"]
                    if isinstance(v, list):
                        if len(v) == 1:
                            logArgs["value"] = sevMessageArgValue(v[0])
                        else:
                            logArgs["value"] = "one of {}".format(", ".join(sevMessageArgValue(_v) for _v in v))
                if "subType" in logArgs: # provide item 5.03 friendly format for submission type
                    logArgs["subType"] = logArgs["subType"].replace("+5.03", " (with item 5.03)")
                message = deiValidations["messages"][messageKey]
                modelXbrl.log(severity, arelleCode, logMsg(message), **logArgs)
                
            sevs = deiValidations["sub-type-element-validations"]
            deiCAxes = deiValidations["axis-validations"]["c"]["axes"]
            deiDefaultPrefixedNamespaces = deiValidations["prefixed-namespaces"]
            # called with sev, returns iterator of sev facts for names and axes matching
            # called with sev and name, returns single fact for name matching axesMembers (if any)
            def sevFacts(sev=None, name=None, otherFact=None, requiredContext=False, axisKey=None, deduplicate=False):
                if deduplicate:
                    previouslyYieldedFacts = set() 
                    def notdup(f):
                        dedupKey = (f.qname, f.context.contextDimAwareHash, f.xmlLang if f.isMultiLanguage else None)
                        if dedupKey not in previouslyYieldedFacts:
                            previouslyYieldedFacts.add(dedupKey)
                            return True
                        return False
                if isinstance(sev, int):
                    sev = sevs[sev] # convert index to sev object
                if isinstance(name, list):
                    names = name
                elif name:
                    names = (name,)
                else:
                    names = sev.get("xbrl-names", ())
                langPattern = sev.get("langPattern")
                if axisKey is None:
                    axisKey = sev.get("axis","")
                axesValidations = deiValidations["axis-validations"][axisKey]
                axes = axesValidations["axes"]
                members = axesValidations["members"]

                for name in names:
                    for f in modelXbrl.factsByQname.get(qname(name, deiDefaultPrefixedNamespaces), EMPTY_SET):
                        if langPattern is not None and not langPattern.match(f.xmlLang):
                            continue
                        context = f.context
                        if context is not None and f.xValid >= VALID and not f.isNil:
                            if otherFact is not None:
                                if context.isEqualTo(otherFact.context):
                                    if not deduplicate or notdup(f):
                                        yield f
                            elif requiredContext and documentType:
                                if ((context.isInstantPeriod and not context.qnameDims) or
                                    (context.isStartEndPeriod and context.isEqualTo(documentTypeFact.context))):
                                    if not deduplicate or notdup(f):
                                        yield f
                            elif not context.qnameDims and (not axes or axisKey == "c"):
                                if not deduplicate or notdup(f):
                                    yield f
                            elif context.qnameDims: # has dimensions
                                excludesAxes = "!not!" in axes
                                hasDimMatch = False
                                for dim in context.qnameDims.values():
                                    if dim.dimensionQname.localName in axes:
                                        if (not members or 
                                            dim.memberQname.localName in members):
                                            hasDimMatch = True
                                            if not deduplicate or notdup(f):
                                                if not excludesAxes:
                                                    yield f
                                            break
                                if excludesAxes and not hasDimMatch:
                                    yield f

            # return first of matching facts or None
            def sevFact(sev=None, name=None, otherFact=None, requiredContext=False):
                if isinstance(name, list):
                    for _name in name:
                        f = sevFact(sev, _name, otherFact, requiredContext)
                        if f is not None:
                            return f
                else:
                    for f in sevFacts(sev, name, otherFact, requiredContext):
                        return f
                return None
            
            def isADR(f):
                return f is not None and f.context is not None and (
                    any(d.dimensionQname.localName in deiValidations["axis-validations"]["c"]["axes"]
                        and d.memberQname == deiADRmember
                        for d in f.context.qnameDims.values()))
            
            unexpectedDeiNameEfmSects = defaultdict(set) # name and sev(s)
            expectedDeiNames = defaultdict(set)
            coverVisibleQNames = {}  # true if error, false if warning when not visible
            unexpectedEloParams = set()
            expectedEloParams = set()
            storeDbObjectFacts = defaultdict(dict)
            eloValueFactNames = set(n for sev in sevs if "store-db-name" in sev for n in sev.get("xbrl-names", ())) # fact names producing elo values
            missingReqInlineTag = False
            reportDate = val.params.get("periodOfReport")
            if reportDate:
                reportDate = "{2}-{0}-{1}".format(*str(reportDate   ).split('-')) # mm-dd-yyyy
            elif documentPeriodEndDate:
                reportDate = str(documentPeriodEndDate)
            elif val.requiredContext is not None:
                reportDate = str(XmlUtil.dateunionValue(val.requiredContext.endDatetime, subtractOneDay=True))
            for sevIndex, sev in enumerate(sevs):
                subTypes = sev.get("subTypeSet", EMPTY_SET) # compiled set of sub-types
                names = sev.get("xbrl-names", ())
                eloName = sev.get("elo-name")
                storeDbName = sev.get("store-db-name")
                storeDbObject = sev.get("store-db-object")
                efmSection = sev.get("efm")
                validation = sev.get("validation")
                checkAfter = sev.get("check-after")
                axisKey = sev.get("axis","")
                value = sev.get("value")
                isCoverVisible = {"cover":False, "COVER":True, "dei": None, None: None
                                  }[sev.get("dei/cover")]
                referenceTag = sev.get("references")
                referenceValue = sev.get("reference-value")
                if checkAfter and reportDate and checkAfter >= reportDate:
                    continue
                subFormTypesCheck = {submissionType, "{}§{}".format(submissionType, documentType)}
                if subTypes != "all" and (subFormTypesCheck.isdisjoint(subTypes) ^ ("!not!" in subTypes)):
                    if validation is not None: # don't process name for sev's which only store-db-field
                        for name in names:
                            if name.endswith(":*") and validation == "(supported-taxonomy)": # taxonomy-prefix filter
                                txPrefix = name[:-2]
                                ns = deiDefaultPrefixedNamespaces.get(txPrefix)
                                if ns:
                                    unexpectedFacts = set()
                                    for qn, facts in modelXbrl.factsByQname.items():
                                        if qn.namespaceURI == ns:
                                            unexpectedFacts |= facts
                                    if unexpectedFacts:
                                        sevMessage(sev, subType=submissionType, modelObject=unexpectedFacts, taxonomy=txPrefix)
                            if sevFact(sev, name) is not None:
                                unexpectedDeiNameEfmSects[name,axisKey].add(sevIndex)
                        if eloName:
                            unexpectedEloParams.add(eloName)
                    continue
                # name is expected for this form
                if validation is not None: # don't process name for sev's which only store-db-field
                    for name in names:
                        expectedDeiNames[name,axisKey].add(sevIndex)
                        if isCoverVisible is not None:
                            coverVisibleQNames[qname(name, deiDefaultPrefixedNamespaces)] = isCoverVisible
                # last validation for unexpected items which were not bound to a validation for submission form type
                if validation in ("(blank)", "(blank-error)"): 
                    includeNames = sev.get("include-xbrl-names")
                    excludeNames = sev.get("exclude-xbrl-names")
                    for nameAxisKey, sevIndices in unexpectedDeiNameEfmSects.items():
                        efmSection = sevs[sorted(sevIndices)[0]].get("efm") # use first section
                        if nameAxisKey not in expectedDeiNames:
                            name, axisKey = nameAxisKey
                            if (includeNames is None or name in includeNames) and (excludeNames is None or name not in excludeNames):
                                sevMessage(sev, subType=submissionType, efmSection=efmSection, tag=name,
                                                modelObject=[f for i in sevIndices for f in sevFacts(i, name)],
                                                typeOfContext="Required Context")
                elif validation == "(elo-unexpected)": 
                    for eloName in sorted(unexpectedEloParams - expectedEloParams):
                        if eloName in val.params:
                            sevMessage(sev, subType=submissionType, efmSection="6.5.40",
                                       modelObject=modelXbrl, headerTag=eloName, value=val.params[eloName])
                elif validation == "(earliest-taxonomy)":
                    for et in sev.get("earliest-taxonomies", ()):
                        txPrefix = et.partition("/")[0]
                        ns = deiDefaultPrefixedNamespaces.get(txPrefix)
                        if ns:
                            foundVersion = abbreviatedNamespace(ns)
                            if foundVersion and foundVersion < et:
                                sevMessage(sev, subType=submissionType, modelObject=modelXbrl, taxonomy=txPrefix, earliestVersion=et)
                elif validation == "taxonomy-version-required": 
                    if len(names) != value:
                        et = sev["earliest-taxonomy"]
                        sevMessage(sev, subType=submissionType, efmSection=efmSection, taxonomy=et.partition('/')[0], earliestTaxonomy=et)                        
                elif validation == "taxonomy-url-required-in-dts": 
                    if not any(fnmatch.fnmatch(url, value) for url in modelXbrl.urlDocs.keys()):
                        sevMessage(sev, subType=submissionType, efmSection=efmSection, taxonomy=value, docType=documentType)
                # type-specific validations
                elif len(names) == 0:
                    pass # no name entries if all dei names of this validation weren't in the loaded dei taxonomy (i.e., pre 2019) 
                elif validation == "tf3": # exactly one of names should have value if inline or if noninline and any present
                    numFactWithValue = numFactsNotValue = 0
                    for name in names:
                        f = sevFact(sev, name) # these all are required context
                        if f is not None:
                            if f.xValue == value[0]: # first value is exclusive fact, second is other facts
                                numFactWithValue += 1
                            elif f.xValue == value[1]:
                                numFactsNotValue += 1
                    if (isInlineXbrl or numFactWithValue or numFactsNotValue) and (numFactWithValue != 1 or numFactsNotValue != 2):
                        sevMessage(sev, subType=submissionType, 
                                        modelObject=sevFacts(sev), tags=", ".join(names), value=value[0], otherValue=value[1])
                elif validation in ("ws", "wv"): # only one of names should have value
                    numFactWithValue = 0
                    for name in names:
                        f = sevFact(sev, name) # these all are required context
                        if f is not None:
                            if f.xValue in value: # List of values which may be Yes, true, etc...
                                numFactWithValue += 1
                    if numFactWithValue > 1:
                        sevMessage(sev, subType=submissionType, 
                                        modelObject=sevFacts(sev), tags=", ".join(names), value=value)
                elif validation in ("o2", "o3"): # at least one present 
                    f2 = None
                    numFacts = 0
                    if referenceTag:
                        f2 = sevFact(sev, referenceTag) # f and dependent fact are in same context
                        if f2 is None:
                            numFacts = 999 # block following message because no dependent (e.g., addressLine1)
                    for name in names:
                        f = sevFact(sev, name, f2)
                        if f is not None:
                            f2 = f # align next fact to this context
                            numFacts += 1
                    if numFacts == 0:
                        sevMessage(sev, subType=submissionType, modelObject=sevFacts(sev), tags=", ".join(names))
                elif validation == "op": # all or neither must have a value
                    if 0 < sum(sevFact(sev, name) is not None for name in names) < len(names): # default context for all
                        sevMessage(sev, subType=submissionType, modelObject=sevFacts(sev), tags=", ".join(names))
                elif validation == "et1": # "og": 
                    ogfacts = set()
                    for fr in sevFacts(sev, referenceTag, deduplicate=True):
                        if fr.xValue == referenceValue:
                            numOgFacts = 0
                            for f in sevFacts(sev, names, fr):
                                ogfacts.add(f)
                                numOgFacts += 1
                            if numOgFacts == 0:
                                sevMessage(sev, subType=submissionType, modelObject=fr, tag=names[0], value=referenceValue, otherTag=referenceTag, contextID=fr.contextID)
                                if any(name in eloValueFactNames for name in names):
                                    missingReqInlineTag = True
                    # find any facts without a referenceTag fact = value, note these are warning severity
                    for f in sevFacts(sev, names, deduplicate=True):
                        if f not in ogfacts:
                            fr = sevFact(sev, referenceTag, f)
                            if (fr is None or fr.xValue != referenceValue):
                                sevMessage(sev, severity="warning", subType=submissionType, modelObject=f, tag=names[0], value=referenceValue, otherTag=referenceTag, contextID=f.contextID)
                    del ogfacts # dereference
                elif validation == "f2":
                    f = sevFact(sev, referenceTag) # f and dependent fact are in same context
                    if f is not None and not any(sevFact(sev, name, f) is not None for name in names):
                        sevMessage(sev, subType=submissionType, modelObject=f, tag=referenceTag, otherTags=", ".join(names))
                elif validation in ("ol1", "ol2"):
                    for name in names:
                        f = sevFact(sev, name) # referenced fact must be same context as this fact
                        if f is not None and sevFact(sev, referenceTag, f) is None:
                            sevMessage(sev, subType=submissionType, modelObject=sevFacts(sev), tag=name, otherTag=referenceTag, contextID=f.contextID)
                elif validation == "oph":
                    f = sevFact(sev, referenceTag)
                    for name in names:
                        if f is None: 
                            f2 = sevFact(sev, name)
                        if ((f is not None and sevFact(sev, name, f) is None) or
                            (f is None and f2 is not None and sevFact(sev, referenceTag, f2) is None)):
                            sevMessage(sev, subType=submissionType, modelObject=f, tag=name, otherTag=referenceTag,
                                       contextID=f.contextID if f is not None else f2.contextID)
                elif validation in ("a", "sr", "oth", "tb", "n2e"): #, "et1"):
                    for name in names:
                        f = sevFact(sev, name)
                        fr = sevFact(sev, referenceTag, f) # dependent fact is of context of f or for "c" inherited context (less disaggregatedd)
                        if ((fr is not None and ((f is not None and fr.xValue != referenceValue) or
                                                 (f is None and fr.xValue == referenceValue))) or
                            (fr is None and f is not None)):
                            sevMessage(sev, subType=submissionType, modelObject=sevFacts(sev), tag=name, otherTag=referenceTag, value=referenceValue,
                                       contextID=f.contextID if f is not None else fr.contextID if fr is not None else "N/A")
                elif validation in ("n2e",): 
                    for name in names:
                        f = sevFact(sev, name)
                        if f is not None and f.xValue == referenceValue:
                            fr = sevFact(sev, referenceTag, f) # dependent fact is of context of f or for "c" inherited context (less disaggregatedd)
                            if ((fr is not None and fr.xValue != referenceValue) or
                                fr is None):
                                sevMessage(sev, subType=submissionType, modelObject=sevFacts(sev), tag=name, otherTag=referenceTag, value=referenceValue,
                                           contextID=f.contextID if f is not None else fr.contextID if fr is not None else "N/A")
                elif validation == "ra":
                    fr = sevFact(sev, referenceTag)
                    for name in names:
                        f = sevFact(sev, name, fr)
                        if fr is not None and fr.xValue in referenceValue and f is None:
                            sevMessage(sev, subType=submissionType, modelObject=sevFacts(sev), tag=referenceTag, otherTag=name, value=fr.xValue, contextID=fr.contextID)
                elif validation == "t":
                    frs = [f for f in sevFacts(sev, referenceTag)] # all reference facts from generator
                    for name in names:
                        for f in sevFacts(sev, name):
                            fr = sevFact(sev, referenceTag, f) # dependent fact is of context of f or for "c" inherited context (less disaggregated)
                            if fr is not None:
                                frs.remove(fr) # this referenced object has been covered by a referencing fact
                            if ((fr is not None and f is None) or
                                (fr is None and f is not None)):
                                sevMessage(sev, subType=submissionType, modelObject=(f,fr), tag=name, otherTag=referenceTag)
                    for fr in frs:
                        for name in names:
                            if sevFact(sev, name, fr) is None: # no corresponding fact to an unreferenced reference fact
                                sevMessage(sev, subType=submissionType, modelObject=fr, tag=referenceTag, otherTag=name)
                elif validation == "te":
                    tefacts = set()
                    for fr in sevFacts(sev, referenceTag, deduplicate=True):
                        flist = [f for f in sevFacts(sev, names, fr, deduplicate=True)] # just 1 name for te
                        tefacts.update(flist)
                        #revision of 2019-07-16, no warning if no trading symbol (it's now "may" exist)
                        #if len(flist) < 1 and (fr.qname.localName == "TradingSymbol"):
                        #    sevMessage(sev, subType=submissionType, modelObject=[fr]+flist, tag=fr.qname.localName, otherTag=names[0],
                        #               validationMessage="message-missing-exchange")
                    # find any facts without a securities12b
                    for f in sevFacts(sev, names, deduplicate=True): # just 1 name for te
                        if f not in tefacts:
                            if sevFact(sev, referenceTag, f) is None:
                                sevMessage(sev, subType=submissionType, modelObject=f, tag=names[0], otherTags=", ".join(referenceTag), severityVerb="may")
                    del tefacts # dereference
                elif validation in ("ot1", "n2bn1"):
                    for i, name1 in enumerate(names):
                        for fr in sevFacts(sev, name1, deduplicate=True):
                            flist = [sevFact(sev, name2, fr) for name2 in names[i+1:]]
                            if sum(f is not None for f in flist) > 0:
                                sevMessage(sev, subType=submissionType, modelObject=[fr]+flist, tags=", ".join(names))
                elif validation == "t1":
                    t1facts = set()
                    for fr in sevFacts(sev, referenceTag, deduplicate=True):
                        flist = [f for f in sevFacts(sev, names, fr, deduplicate=True)]
                        t1facts.update(flist)
                        if len(flist) > 1: # note that reference tag is a list here
                            sevMessage(sev, subType=submissionType, modelObject=[fr]+flist, tags=", ".join(names), otherTags=", ".join(referenceTag),
                                       severityVerb="may")
                        """
                        if isADR(fr):
                            f = sevFact(sev, "TradingSymbol", fr)
                            if f is not None and sevFact(sev, "SecurityExchangeName", fr) is None:
                                sevMessage(sev, subType=submissionType, modelObject=f, 
                                           tag="TradingSymbol", otherTag="SecurityExchangeName", contextID=f.contextID,
                                           validationMessage="message-ADR-no-exchange")
                        """
                    # find any facts without a securities12b
                    for f in sevFacts(sev, names, deduplicate=True):
                        if f not in t1facts:
                            if sevFact(sev, referenceTag, f) is None: # note that reference tag is a list here
                                sevMessage(sev, subType=submissionType, modelObject=f, tags=", ".join(names), otherTags=", ".join(referenceTag), severityVerb="may")
                    del t1facts # dereference
                elif validation in ("de", "de5pm"):
                    t = datetimeNowAtSEC
                    if validation == "de5pm" and (17,31) <= (t.hour, t.minute) <= (23,0):
                        while True: # add 1 day until on a business day
                            t += datetime.timedelta(1)
                            if t.weekday() < 5 and t not in upcomingSECHolidays: # break when not holiday and not weekend
                                break
                    for f in sevFacts(sev, names, deduplicate=True):
                        if not (MIN_DOC_PER_END_DATE <= f.xValue <= t): # f.xValue is a date only, not a date-time
                            sevMessage(sev, subType=submissionType, modelObject=f, tag=name, 
                                       value="between 1980-01-01 and {}".format(t.date().isoformat()))
                elif validation == "e503" and "itemsList" in val.params: # don't validate if no itemList (e.g. stand alone)
                    e503facts = set()
                    for f in sevFacts(sev, names, deduplicate=True):
                        e503facts.add(f)
                        if "5.03" not in val.params["itemsList"]:
                            sevMessage(sev, subType=submissionType, modelObject=f, tag=name, headerTag="5.03")
                    if "5.03" in val.params["itemsList"] and not e503facts: # missing a required fact
                        sevMessage(sev, subType=submissionType, modelObject=modelXbrl, tag=names[0], headerTag="5.03")
                elif validation == "503-header-field":
                    if "5.03" not in val.params.get("itemsList",()):
                        eloName = None # cancel validation "elo-name": "submissionHeader.fyEnd"
                elif validation == "sb":
                    _fileNum = val.params.get("entity.repFileNum", "")
                    for f in sevFacts(sev):
                        if f.xValue and (_fileNum.startswith("811-") or _fileNum.startswith("814-")):
                            sevMessage(sev, subType=submissionType, modelObject=f, tag=f.qname.localName, otherTag="entity file number", 
                                       value="not starting with 811- or 814-", contextID=f.contextID)
                elif validation in ("x", "xv", "r", "y", "n"):
                    for name in names:
                        f = sevFact(sev, name, requiredContext=not axisKey) # required context match only
                        if f is None or (((f.xValue not in value) ^ ("!not!" in value)) if isinstance(value, (set,list)) 
                                         else (value is not None and f.xValue != value)):
                            sevMessage(sev, subType=submissionType, modelObject=f, efmSection=efmSection, tag=name, value=value)
                        if f is None and name in eloValueFactNames:
                            missingReqInlineTag = True
                elif validation  == "not-in-future":
                    for name in names:
                        for f in sevFacts(sev, name):
                            if documentType and f.context.endDatetime > documentTypeFact.context.endDatetime:
                                sevMessage(sev, subType=submissionType, modelObject=f, efmSection=efmSection, tag=name, context="context " + f.contextID)
                            
                elif validation in ("ru", "ou"):
                    foundNonUS = None # false means found a us state, true means found a non-us state
                    for name in names:
                        f = sevFact(sev, name)
                        if f is not None:
                            foundNonUS = f.xValue not in value # value is set
                    if foundNonUS == True or (validation == "ru" and foundNonUS is None):
                        sevMessage(sev, subType=submissionType, modelObject=f, efmSection=efmSection, tag=name, value="U.S. state codes")                        
                elif validation in ("o", "ov"):
                    for name in names:
                        f = sevFact(sev, name)
                        if f is not None and (((f.xValue not in value) ^ ("!not!" in value)) if isinstance(value, (set,list)) 
                                              else (value is not None and f.xValue != value)):
                            sevMessage(sev, subType=submissionType, modelObject=f, efmSection=efmSection, tag=name, value=value)
                elif validation == "security-axis":
                    for name in names:
                        facts = tuple(f for f in sevFacts(sev, name, deduplicate=True))
                        hasNonDimContext = any((not f.context.qnameDims) for f in facts)
                        hasADRmember = any(isADR(f) for f in facts)
                        if (len(facts) == 1 and not hasNonDimContext and not hasADRmember) or (len(facts) > 1 and hasNonDimContext):
                            sevMessage(sev, subType=submissionType, modelObject=facts, tag=name, 
                                       contextIDs=", ".join(sorted(f.contextID for f in facts)))
                elif validation in ("md", "n2c"):
                    mdfacts = defaultdict(set)
                    for f in sevFacts(sev, names, deduplicate=True): 
                        if f is not None and (value is None or (
                                              ((f.xValue not in value) ^ ("!not!" in value)) if isinstance(value, (set,list)) 
                                              else (value is not None and f.xValue != value))):
                            mdfacts[f.context.contextDimAwareHash].add(f)
                    for mdfactset in mdfacts.values():
                        if len(mdfactset) != (1 if validation == "n2c" else len(names)):
                            sevMessage(sev, subType=submissionType, modelObject=mdfactset, tags=", ".join(names))
                    del mdfacts # dereference
                elif validation == "md-unexpected":
                    for f in sevFacts(sev, names, deduplicate=True): 
                        sevMessage(sev, subType=submissionType, modelObject=f, tag=f.qname.localName, context=f.contextID)
                elif validation == "n2bn2":
                    for f in sevFacts(sev):
                        if not f.xValue.startswith("814-"):
                            sevMessage(sev, subType=submissionType, modelObject=f, tag=f.qname.localName, 
                                       value="a value starting with 814-", contextID=f.contextID)
                elif validation == "n2d":
                    for name in names:
                        f = sevFact(sev, name)
                        fr = sevFact(sev, referenceTag, f)
                        if fr is None and f is not None:
                            sevMessage(sev, subType=submissionType, modelObject=sevFacts(sev), tag=name, otherTag=referenceTag, value=fr.xValue, contextID=fr.contextID)
                if eloName:
                    expectedEloParams.add(eloName)
                    for name in names:
                        f = sevFact(sev, name)
                        if f is not None and eloName in val.params and not deiParamEqual(name, f.xValue, val.params[eloName]):
                            sevMessage(sev, messageKey=sev.get("elo-match-message", "dq-0540-{tag}-Value"),
                                       subType=submissionType, modelObject=f, efmSection="6.5.40", 
                                       tag=name, value=str(f.xValue), headerTag=eloName, valueOfHeaderTag=val.params[eloName])
                            
                if storeDbName:
                    f = sevFact(sev, names)
                    if f is not None:
                        storeDbObjectFacts[storeDbObject][storeDbName] = eloValueOfFact(names[0], f.xValue)
                    elif storeDbName not in storeDbObjectFacts:
                        storeDbObjectFacts[storeDbObject][storeDbName] = None

                        
            del unexpectedDeiNameEfmSects, expectedDeiNames # dereference
                            
            if documentType in ("SD", "SD/A"): # SD documentType
                val.modelXbrl.profileActivity("... filer required facts checks (other than SD)", minTimeToShow=1.0)
                rxdNs = None # find RXD schema
                rxdDoc = None
                hasRxdPre = hasRxdDef = False
                for rxdLoc in disclosureSystem.familyHrefs["RXD"]:
                    rxdUri = rxdLoc.href
                    if rxdUri in modelXbrl.urlDocs:
                        if rxdUri.endswith(".xsd") and rxdLoc.elements == "1":
                            if rxdNs is None:
                                rxdDoc = modelXbrl.urlDocs[rxdUri]
                                rxdNs = rxdDoc.targetNamespace
                            else:
                                modelXbrl.error("EFM.6.23.10",
                                    _("The DTS of $(instance) must use only one version of the RXD schema."),
                                    edgarCode="rxd-2310-RXD-Version-Value",
                                    modelObject=(rxdDoc, modelXbrl.urlDocs[rxdUri]), instance=instanceName)
                        elif "/rxd-pre-" in rxdUri:
                            hasRxdPre = True
                        elif "/rxd-def-" in rxdUri:
                            hasRxdDef = True
                if not hasRxdPre:
                    modelXbrl.error("EFM.6.23.08",
                        _("The DTS of %(instance)s must use a standard presentation linkbase from Family RXD in edgartaxonomies.xml."),
                        edgarCode="rxd-2308-RXD-Presentation-Existence",
                        modelObject=modelXbrl, instance=instanceName)
                if not hasRxdDef:
                    modelXbrl.error("EFM.6.23.09",
                        _("The DTS of %(instance)s must use a standard definition linkbase from Family RXD in edgartaxonomies.xml."),
                        edgarCode="rxd-2309-RXD-Definition-Existence",
                        modelObject=modelXbrl, instance=instanceName)
                countryNs = None
                deiNS = None
                for url, doc in modelXbrl.urlDocs.items():
                    if doc.type == ModelDocument.Type.SCHEMA:
                        if url.startswith("http://xbrl.sec.gov/country/"):
                            if countryNs is None:
                                countryNs = doc.targetNamespace
                            else:
                                modelXbrl.error("EFM.6.23.11",
                                    _("The DTS of %(instance)s must use only one version of the COUNTRY schema."),
                                    edgarCode="rxd-2311-Country-Version-Value",
                                    modelObject=(doc
                                                 for url,doc in modelXbrl.urlDocs.items()
                                                 if url.startswith("http://xbrl.sec.gov/country/")), instance=instanceName)
                        if disclosureSystem.deiNamespacePattern.match(doc.targetNamespace):
                            deiNS = doc.targetNamespace

                if rxdNs:
                    qn = qname(rxdNs, "AmendmentNumber")
                    if amendmentFlag == True and (
                                qn not in modelXbrl.factsByQname or not any(
                                       f.context is not None and not f.context.hasSegment 
                                       for f in modelXbrl.factsByQname[qn])):
                        modelXbrl.error("EFM.6.23.06",
                            _("The value for dei:DocumentType, %(documentType)s, requires a value for rxd:AmendmentNumber in the Required Context."),
                            edgarCode="rxd-2306-Amendment-Number-Existence",
                            modelObject=modelXbrl, documentType=documentType)
                else:
                    modelXbrl.error("EFM.6.23.07",
                        _("The DTS of %(instance)s must use a standard schema from Family SD in edgartaxonomies.xml."),
                        edgarCode="rxd-2307-RXD-Schema-Existence",
                        modelObject=modelXbrl, instance=instanceName)
                class Rxd(): # fake class of rxd qnames based on discovered rxd namespace
                    def __init__(self):
                        for name in ("CountryAxis", "GovernmentAxis", "PaymentTypeAxis", "ProjectAxis","PmtAxis",
                                    "AllGovernmentsMember", "AllProjectsMember","BusinessSegmentAxis", "EntityDomain", 
                                    "A", "Cm", "Co", "Cu", "D", "Gv", "E", "K", "Km", "P", "Payments", "Pr", "Sm"):
                            setattr(self, name, qname(rxdNs, "rxd:" + name))

                rxd = Rxd()
                f1 = deiFacts.get(disclosureSystem.deiCurrentFiscalYearEndDateElement)
                if f1 is not None and documentPeriodEndDateFact is not None and f1.xValid >= VALID and documentPeriodEndDateFact.xValid >= VALID:
                    d = ModelValue.dateunionDate(documentPeriodEndDateFact.xValue)# is an end date, convert back to a start date without midnight part
                    if f1.xValue.month != d.month or f1.xValue.day != d.day:
                        modelXbrl.error("EFM.6.23.26",
                            _("The financial period %(reportingPeriod)s does not match the fiscal year end %(fyEndDate)s."),
                            edgarCode="rxd-2326-Fiscal-Year-End-Date-Value",
                            modelObject=(f1,documentPeriodEndDateFact), fyEndDate=f1.value, reportingPeriod=documentPeriodEndDateFact.value)
                if (documentPeriodEndDateFact is not None and documentPeriodEndDateFact.xValid >= VALID and
                    not any(f2.xValue == documentPeriodEndDateFact.xValue
                            for f2 in modelXbrl.factsByQname[rxd.D]
                            if f2.xValid >= VALID)):
                    modelXbrl.error("EFM.6.23.27",
                        _("The financial period %(reportingPeriod)s does not match rxd:D in any facts."),
                        edgarCode="rxd-2327-Payment-Financial-Period-Existence",
                        modelObject=documentPeriodEndDateFact, reportingPeriod=documentPeriodEndDateFact.value)
                for url,doc in modelXbrl.urlDocs.items():
                    if (url not in disclosureSystem.standardTaxonomiesDict and
                        doc.inDTS and # ignore EdgarRenderer-loaded non-DTS schemas
                        doc.type == ModelDocument.Type.SCHEMA):
                        for concept in XmlUtil.children(doc.xmlRootElement, XbrlConst.xsd, "element"):
                            name = concept.name
                            if not concept.isAbstract and not concept.isTextBlock:
                                modelXbrl.error("EFM.6.23.12",
                                    _("%(schemaName)s contained a non-abstract declaration for %(name)s that is not a Text Block.  "
                                      "Use a standard element or change the type to Text Block."),
                                    edgarCode="rxd-2312-Custom-Element-Value",
                                    modelObject=concept, schemaName=doc.basename, name=concept.name, concept=concept.qname)
                            elif name.endswith("Table") or name.endswith("Axis") or name.endswith("Domain"):
                                modelXbrl.error("EFM.6.23.13",
                                    _("%(schemaName)s contained a declaration for %(name)s that is not allowed.  "
                                      "Use dimensions from a standard schema instead."),
                                    edgarCode="rxd-2313-Custom-Dimension-Existence",
                                    modelObject=concept, schemaName=doc.basename, name=concept.name, concept=concept.qname)
                val.modelXbrl.profileActivity("... SD checks 6-13, 26-27", minTimeToShow=1.0)
                dimDefRelSet = modelXbrl.relationshipSet(XbrlConst.dimensionDefault)
                dimDomRelSet = modelXbrl.relationshipSet(XbrlConst.dimensionDomain)
                hypDimRelSet = modelXbrl.relationshipSet(XbrlConst.hypercubeDimension)
                hasHypRelSet = modelXbrl.relationshipSet(XbrlConst.all)
                for rel in dimDomRelSet.modelRelationships:
                    if (isinstance(rel.fromModelObject, ModelConcept) and isinstance(rel.toModelObject, ModelConcept) and 
                        not dimDefRelSet.isRelated(rel.fromModelObject, "child", rel.toModelObject)):
                        modelXbrl.error("EFM.6.23.14",
                            _("In %(linkbaseName)s the target of the dimension-domain relationship in role %(linkrole)s from "
                              "%(source)s to %(target)s must be the default member of %(source)s."),
                            edgarCode="rxd-2314-Dimension-Domain-Relationship-Existence",
                            modelObject=(rel, rel.fromModelObject, rel.toModelObject), 
                            linkbaseName=rel.modelDocument.basename, linkrole=rel.linkrole,
                            source=rel.fromModelObject.qname, target=rel.toModelObject.qname)
                domMemRelSet = modelXbrl.relationshipSet(XbrlConst.domainMember)
                memDim = {}
                def checkMemMultDims(memRel, dimRel, elt, ELR, visited):
                    if elt not in visited:
                        visited.add(elt)
                        for rel in domMemRelSet.toModelObject(elt):
                            if rel.consecutiveLinkrole == ELR and isinstance(rel.fromModelObject, ModelConcept):
                                checkMemMultDims(memRel, None, rel.fromModelObject, rel.linkrole, visited)
                        for rel in dimDomRelSet.toModelObject(elt):
                            if rel.consecutiveLinkrole == ELR:
                                dim = rel.fromModelObject
                                mem = memRel.toModelObject
                                if isinstance(dim, ModelConcept) and isinstance(mem, ModelConcept):
                                    if dim.qname == rxd.PaymentTypeAxis and not mem.modelDocument.targetNamespace.startswith("http://xbrl.sec.gov/rxd/"):
                                        modelXbrl.error("EFM.6.23.17",
                                            _("The member %(member)s of dimension rxd:PaymentTypeAxis in link role %(linkrole)s must be a QName "
                                              "with namespace that begins with 'http://xbrl.sec.gov/rxd/'."),
                                            edgarCode="rxd-2317-Payment-Type-Dimension-Value",
                                            modelObject=(rel, memRel, dim, mem), member=mem.qname, linkrole=rel.linkrole)
                                    if dim.qname == rxd.CountryAxis and not mem.modelDocument.targetNamespace.startswith("http://xbrl.sec.gov/country/"):
                                        modelXbrl.error("EFM.6.23.18",
                                            _("The member %(member)s of dimension rxd:CountryAxisAxis in link role %(linkrole)s must be a QName with namespace "
                                              "that begins with 'http://xbrl.sec.gov/country/'."),
                                            edgarCode="rxd-2318-Country-Dimension-Member-Value",
                                            modelObject=(rel, memRel, dim, mem), member=mem.qname, linkrole=rel.linkrole)
                                    checkMemMultDims(memRel, rel, rel.fromModelObject, rel.linkrole, visited)
                        for rel in hypDimRelSet.toModelObject(elt):
                            if rel.consecutiveLinkrole == ELR and isinstance(rel.fromModelObject, ModelConcept):
                                checkMemMultDims(memRel, dimRel, rel.fromModelObject, rel.linkrole, visited)
                        for rel in hasHypRelSet.toModelObject(elt):
                            if rel.consecutiveLinkrole == ELR and isinstance(rel.fromModelObject, ModelConcept):
                                linkrole = rel.linkrole
                                mem = memRel.toModelObject
                                if (mem,linkrole) not in memDim:
                                    memDim[mem,linkrole] = (dimRel, memRel)
                                else:
                                    otherDimRel, otherMemRel = memDim[mem,linkrole]
                                    modelXbrl.error("EFM.6.23.16",
                                        _("Member element %(member)s appears in more than one axis: %(dimension1)s and %(dimension2)s.  "
                                          "Use distinct members for the Project, Country, Government, Legal Entity, Business Segment and Payment Type axes."),
                                        edgarCode="rxd-2316-Member-Multiple-Axis-Existence",
                                        modelObject=(dimRel, otherDimRel, memRel, otherMemRel, dimRel.fromModelObject, otherDimRel.fromModelObject),
                                        member=mem.qname, dimension1=dimRel.fromModelObject.qname, linkrole1=linkrole, 
                                        dimension2=otherDimRel.fromModelObject.qname, linkrole2=otherDimRel.linkrole)
                        visited.discard(elt)
                for rel in domMemRelSet.modelRelationships:
                    if isinstance(rel.fromModelObject, ModelConcept) and isinstance(rel.toModelObject, ModelConcept):
                        for rel2 in modelXbrl.relationshipSet(XbrlConst.domainMember, rel.consecutiveLinkrole).fromModelObject(rel.toModelObject):
                            if isinstance(rel2.fromModelObject, ModelConcept) and isinstance(rel2.toModelObject, ModelConcept):
                                modelXbrl.error("EFM.6.23.15",
                                    _("The domain-member relationship in %(linkrole)s from %(source)s to %(target)s is consecutive with domain-member relationship in %(linkrole2)s to %(target2)s."),
                                    edgarCode="rxd-2315-Consecutive-Domain-Member-Relationships-Existence",
                                    modelObject=(rel, rel.fromModelObject, rel.toModelObject), 
                                    linkrole=rel.linkrole, linkrole2=rel2.linkrole,
                                    source=rel.fromModelObject.qname, target=rel.toModelObject.qname, target2=rel2.toModelObject.qname)
                        checkMemMultDims(rel, None, rel.fromModelObject, rel.linkrole, set())
                val.modelXbrl.profileActivity("... SD checks 14-18", minTimeToShow=1.0)
                qnDeiEntityDomain = qname(deiNS, "dei:EntityDomain")
                for relSet, dom, priItem, errCode in ((domMemRelSet, rxd.AllProjectsMember, rxd.Pr, "EFM.6.23.30"),
                                                      (domMemRelSet, rxd.AllGovernmentsMember, rxd.Gv, "EFM.6.23.31"),
                                                      (dimDomRelSet, rxd.BusinessSegmentAxis, rxd.Sm, "EFM.6.23.33"),
                                                      (domMemRelSet, qnDeiEntityDomain, rxd.E, "EFM.6.23.34")):
                    for f in modelXbrl.factsByQname[priItem]:
                        if (not f.isNil and f.xValid >= VALID and
                            not relSet.isRelated(dom, "descendant", f.xValue, isDRS=True)):
                            modelXbrl.error(errCode,
                                _("The %(fact)s %(value)s in context %(context)s is not a %(domain)s."),
                                modelObject=f, fact=priItem, value=f.xValue, context=f.context.id, domain=dom,
                                messageCodes=("EFM.6.23.30", "EFM.6.23.31", "EFM.6.23.33", "EFM.6.23.34"))
                val.modelXbrl.profileActivity("... SD checks 30, 31, 33, 34", minTimeToShow=1.0)
                cntxEqualFacts = defaultdict(list)
                for f in modelXbrl.facts:
                    if f.context is not None:
                        cntxEqualFacts[f.context.contextDimAwareHash].append(f)
                val.modelXbrl.profileActivity("... SD prepare facts by context", minTimeToShow=1.0)
                
                qnCurrencyMeasure = XbrlConst.qnIsoCurrency(deiItems.get("EntityReportingCurrencyISOCode"))
                currencyMeasures = ([qnCurrencyMeasure],[])
                qnAllCountriesDomain = qname(countryNs, "country:AllCountriesDomain")
                for cntxFacts in cntxEqualFacts.values():
                    qnameFacts = dict((f.qname,f) for f in cntxFacts)
                    context = cntxFacts[0].context
                    contextDims = cntxFacts[0].context.qnameDims
                    # required priItem values based on context dimension
                    for dim, priItem, errCode in ((rxd.PmtAxis, rxd.P, "EFM.6.23.20"),
                                                  (rxd.GovernmentAxis, rxd.Payments, "EFM.6.23.22")):
                        if context.hasDimension(dim) and (priItem not in qnameFacts or qnameFacts[priItem].isNil): 
                            modelXbrl.error(errCode,
                                _("The Context %(context)s has dimension %(dimension)s member %(member)s but is missing required fact %(fact)s"),
                                modelObject=context, context=context.id, dimension=dim, member=context.dimMemberQname(dim), fact=priItem,
                                messageCodes=("EFM.6.23.20", "EFM.6.23.22"))
                    if (rxd.Co in qnameFacts and not qnameFacts[rxd.Co].isNil and
                        not domMemRelSet.isRelated(qnAllCountriesDomain, "descendant", qnameFacts[rxd.Co].xValue, isDRS=True)):
                        modelXbrl.error("EFM.6.23.44",
                            _("The value of rxd:Co in context %(context)s, %(value)s, is not in the domain of rxd:CountryAxis. "
                              "Change the value of rxd:Co or add it %(value)s to the Country Axis."),
                            edgarCode="rxd-2344-Country-Value",
                            modelObject=f, context=context.id, value=qnameFacts[rxd.Co].value)
                    # required present facts based on other present fact
                    for qnF, fNilOk, qnG, gNilOk, errCode in ((rxd.A, True, rxd.Cu, False, "EFM.6.23.24"),
                                                              (rxd.A, True, rxd.D, False, "EFM.6.23.25"),
                                                              (rxd.A, False, rxd.Gv, False, "EFM.6.23.28"),
                                                              (rxd.A, False, rxd.Co, False, "EFM.6.23.29"),
                                                              (rxd.Km, False, rxd.K, False, "EFM.6.23.35"),
                                                              (rxd.K, False, rxd.Km, False, "EFM.6.23.35"),
                                                              (rxd.Cm, False, rxd.Cu, False, "EFM.6.23.39"),
                                                              (rxd.K, False, rxd.A, False, "EFM.6.23.42"),
                                                              (rxd.Pr, False, rxd.A, False, "EFM.6.23.43")):
                        if (qnF in qnameFacts and (fNilOk or not qnameFacts[qnF].isNil) and
                            (qnG not in qnameFacts or (not gNilOk and qnameFacts[qnG].isNil))): 
                            modelXbrl.error(errCode,
                                _("The Context %(context)s has a %(fact1)s and is missing required %(fact2NotNil)sfact %(fact2)s"),
                                modelObject=qnameFacts[qnF], context=context.id, fact1=qnF, fact2=qnG, fact2NotNil="" if gNilOk else "non-nil ",
                                messageCodes=("EFM.6.23.24", "EFM.6.23.25", "EFM.6.23.28", "EFM.6.23.29", "EFM.6.23.35",
                                              "EFM.6.23.35", "EFM.6.23.39", "EFM.6.23.42", "EFM.6.23.43"))
                    for f in cntxFacts:
                        if (not context.hasDimension(rxd.PmtAxis) and f.isNumeric and 
                            f.unit is not None and f.unit.measures != currencyMeasures):
                            modelXbrl.error("EFM.6.23.37",
                                _("An %(fact)s fact in context %(context)s has unit %(unit)s not matching the dei:EntityReportingCurrencyISOCode %(currency)s."),
                                edgarCode="rxd-2337-Payment-Unit-Value",
                                modelObject=f, fact=f.qname, context=context.id, unit=f.unit.value, currency=qnCurrencyMeasure)
                    
                    if (rxd.A in qnameFacts and not qnameFacts[rxd.A].isNil and
                        rxd.Cm in qnameFacts and not qnameFacts[rxd.Cm].isNil and
                        qnameFacts[rxd.A].unit is not None and qnameFacts[rxd.A].unit.measures == currencyMeasures): 
                        modelXbrl.error("EFM.6.23.38",
                            _("A value cannot be given for rxd:Cm in context %(context)s because the payment is in the reporting currency %(currency)s."),
                            edgarCode="rxd-2338-Conversion-Method-Value",
                            modelObject=(qnameFacts[rxd.A],qnameFacts[rxd.Cm]), context=context.id, currency=qnCurrencyMeasure)
                    if (rxd.A in qnameFacts and 
                        rxd.Cu in qnameFacts and not qnameFacts[rxd.Cu].isNil and
                        qnameFacts[rxd.A].unit is not None and qnameFacts[rxd.A].unit.measures != ([XbrlConst.qnIsoCurrency(qnameFacts[rxd.Cu].xValue)],[])): 
                        modelXbrl.error("EFM.6.23.41",
                            _("The unit %(unit)s of rxd:A in context %(context)s is not consistent with the value %(currency)s of rxd:Cu.  "
                              "Change one or the other to match."),
                            edgarCode="rxd-2341-Amount-Currency-Existence",
                            modelObject=(qnameFacts[rxd.A],qnameFacts[rxd.Cu]), context=context.id, unit=qnameFacts[rxd.A].unit.value, currency=qnameFacts[rxd.Cu].value)
                                                
                    if (context.hasDimension(rxd.ProjectAxis) and
                        not any(f.xValue == m
                                for m in (contextDims[rxd.ProjectAxis].memberQname,)
                                for f in modelXbrl.factsByQname[rxd.Pr]
                                if f.context is not None)):
                        modelXbrl.error("EFM.6.23.19",
                            _("A payment for each project axis member is required.  Provide a value for element rxd:Pr with value %(dimension)s in context %(context)s."),
                            edgarCode="rxd-2319-Project-Payment-Amount-Existence",
                            modelObject=context, context=context.id, dimension=rxd.GovernmentAxis)
                    if (context.hasDimension(rxd.GovernmentAxis) and
                        not any(f.xValue == m and f.context.hasDimension(rxd.PmtAxis)
                                for m in (contextDims[rxd.GovernmentAxis].memberQname,)
                                for f in modelXbrl.factsByQname[rxd.Gv]
                                if f.context is not None)):
                        modelXbrl.error("EFM.6.23.21",
                            _("A payment amount for each government is required.  Provide a value for element rxd:Gv with value %(member)s."),
                            edgarCode="rxd-2321-Government-Payment-Amount-Existence",
                            modelObject=context, context=context.id, dimension=rxd.GovernmentAxis, member=context.dimMemberQname(rxd.GovernmentAxis))
                    if rxd.P in qnameFacts and not any(f.context is not None and not f.context.hasSegment
                                                       for f in modelXbrl.factsByQname.get(qnameFacts[rxd.P].xValue,())):
                        modelXbrl.error("EFM.6.23.23",
                            _("Payment type %(paymentType)s was reported in context %(context)s but there is no fact with element %(paymentType)s in the Required Context."),
                            edgarCode="rxd-2323-Category-Total-Existence",
                            modelObject=context, context=context.id, paymentType=qnameFacts[rxd.P].xValue)
                    if not context.hasDimension(rxd.PmtAxis) and rxd.A in qnameFacts and not qnameFacts[rxd.A].isNil:
                        modelXbrl.error("EFM.6.23.40",
                            _("There is a fact with element rxd:A in context %(context)s not defining its payment number on axis rxd:PmtAxis."),
                            edgarCode="rxd-2340-Amount-Line-Existence",
                            modelObject=(context, qnameFacts[rxd.A]), context=context.id)
                val.modelXbrl.profileActivity("... SD by context for 19-25, 28-29, 35, 37-39, 40-44", minTimeToShow=1.0)
                for f in modelXbrl.factsByQname[rxd.D]:
                    if not f.isNil and f.xValid >= VALID and f.xValue + datetime.timedelta(1) != f.context.endDatetime: # date needs to be midnite to compare to datetime
                        modelXbrl.error("EFM.6.23.32",
                            _("The value of rxd:D in context %(context)s, %(value)s, is not equal to %(endDate)s.  Change the context end date or the value."),
                            edgarCode="rxd-2332-Date-Value",
                            modelObject=f, value=f.xValue, context=f.context.id, endDate=XmlUtil.dateunionValue(f.context.endDatetime, subtractOneDay=True))
                val.modelXbrl.profileActivity("... SD checks 32 (last SD check)", minTimeToShow=1.0)
                # deference object references no longer needed
                del rxdDoc, cntxEqualFacts
                # dereference compatibly with 2.7 (as these may be used in nested contexts above
                hasHypRelSet = hypDimRelSet = dimDefRelSet = domMemRelSet = dimDomRelSet = None
                memDim.clear()
            else: # non-SD documentType
                pass # no non=SD tests yet
        elif disclosureSystem.GFM:
            for deiItem in (
                    disclosureSystem.deiCurrentFiscalYearEndDateElement, 
                    disclosureSystem.deiDocumentFiscalYearFocusElement, 
                    disclosureSystem.deiFilerNameElement):
                if deiItem not in deiItems or deiItems[deiItem] == "":
                    modelXbrl.error("GFM.3.02.01",
                        _("dei:%(elementName)s was not found in the required context"),
                        modelXbrl=modelXbrl, elementName=deiItem)
        if documentType not in ("SD", "SD/A"):
            val.modelXbrl.profileActivity("... filer required facts checks", minTimeToShow=1.0)
            
        # log extracted facts
        if isInlineXbrl and (extractedCoverFacts or storeDbObjectFacts):
            if storeDbObjectFacts.get("eloValuesFromFacts"):
                storeDbObjectFacts["eloValuesFromFacts"]["missingReqInlineTag"] = ["no", "yes"][missingReqInlineTag]
            contextualFactNameSets = (("Security12bTitle", "TradingSymbol"), ("Security12gTitle", "TradingSymbol"))
            exchangeFactName = "SecurityExchangeName"
            exchangeAxisQN = qname(deiNamespaceURI, "EntityListingsExchangeAxis")
            hasADR = False
            cEqualCoverFacts = defaultdict(dict)
            # find c-equivalent Title, Registration and Symbols
            for name, facts in extractedCoverFacts.items():
                for f in facts:
                    cEqualCoverFacts[f.context.contextDimAwareHash][name] = f
                    if not hasADR and any(d.dimensionQname.localName in deiCAxes
                                          and d.memberQname == deiADRmember
                                          for d in f.context.qnameDims.values()):
                        hasADR = True
            hasOTC = not hasADR and not extractedCoverFacts.get(exchangeFactName, ())
            # organize by "record" of in hierarchical order of extractionCoverTagNames
            coverFactRecords = set()
            def addCoverFactRecord(facts):
                nameValuePairs = []
                for f in facts:
                    if isinstance(f, tuple):
                        nameValuePairs.append(f)
                    elif f is not None:
                        nameValuePairs.append( (f.qname.localName, f.xValue) )
                coverFactRecords.add(tuple(sorted(nameValuePairs)))
            
            if hasOTC:
                for contextualFactNames in contextualFactNameSets:
                    for cEqualFacts in cEqualCoverFacts.values():
                        if contextualFactNames == cEqualFacts.keys(): # context has all OTC facts
                            addCoverFactRecord(list(cEqualFacts.values()) + [(exchangeFactName,None)])
            else:
                for contextualFactNames in contextualFactNameSets:
                    for cEqualFacts in cEqualCoverFacts.values():
                        if set(contextualFactNames) <= cEqualFacts.keys(): # context has all OTC facts
                            cntx = cEqualFacts[contextualFactNames[0]].context # can be any fact's context as they're all same context
                            classOfStockDim = None
                            for d in cntx.qnameDims.values():
                                if d.dimensionQname.localName in deiCAxes:
                                    classOfStockDim = d
                                    break
                            if hasADR and (d is None or d.memberQname != deiADRmember):
                                continue
                            rec = [cEqualFacts[name] for name in contextualFactNames]
                            if exchangeFactName in cEqualFacts:
                                rec.append(cEqualFacts[exchangeFactName])
                                addCoverFactRecord(rec)
                            else:
                                for f in extractedCoverFacts[exchangeFactName]:
                                    fdims = f.context.qnameDims
                                    addThisExchFact = False
                                    if exchangeAxisQN in cntx.qnameDims:
                                        if cntx.qnameDims[exchangeAxisQN].isEqualTo(fdims.get(exchangeAxisQN)):
                                            addThisExchFact = True
                                    elif classOfStockDim is not None and classOfStockDim.dimensionQname in fdims:
                                        if classOfStockDim.isEqualTo(fdims[classOfStockDim.dimensionQname]):
                                            addThisExchFact = True
                                    # may need better disaggregation control
                                    else:
                                        addThisExchFact = True
                                    if addThisExchFact:
                                        rec.append(f)
                                        # override any inherited facts with exch c-equal facts
                                        exchCEqualFacts = cEqualCoverFacts[f.context.contextDimAwareHash]
                                        for name in contextualFactNames:
                                            if name in exchCEqualFacts:
                                                rec.append(f)
                                        addCoverFactRecord(rec)
            jsonParam = OrderedDict()
            jsonParam["coverFacts"] = [dict(keyval for keyval in rec) for rec in sorted(coverFactRecords)]
            for _objName, _objFacts in sorted(storeDbObjectFacts.items(), key=lambda i:i[0]):
                jsonParam[_objName] = _objFacts                                  
            modelXbrl.log("INFO-RESULT",
                          "EFM.coverFacts",
                          "Extracted cover facts returned as json parameter",
                          modelXbrl=modelXbrl,  
                          json=json.dumps(jsonParam))

        #6.5.27 footnote elements, etc
        footnoteLinkNbr = 0
        if isInlineXbrl and isEFM:
            _linkEltIter = (linkPrototype
                            for linkKey, links in modelXbrl.baseSets.items()
                            for linkPrototype in links
                            if linkPrototype.modelDocument.type in (ModelDocument.Type.INLINEXBRL, ModelDocument.Type.INLINEXBRLDOCUMENTSET)
                            and linkKey[1] and linkKey[2] and linkKey[3]  # fully specified roles
                            and linkKey[0] != "XBRL-footnotes")
        else: 
            _linkEltIter = xbrlInstRoots[0].iterdescendants(tag="{http://www.xbrl.org/2003/linkbase}footnoteLink")
        for footnoteLinkElt in _linkEltIter:
            if isinstance(footnoteLinkElt, (ModelObject,LinkPrototype)):
                footnoteLinkNbr += 1
                
                linkrole = footnoteLinkElt.get("{http://www.w3.org/1999/xlink}role")
                if linkrole != XbrlConst.defaultLinkRole:
                    modelXbrl.error(("EFM.6.05.28.linkrole", "GFM.1.02.20"),
                        _("FootnoteLink %(footnoteLinkNumber)s has disallowed role %(linkrole)s"),
                        modelObject=footnoteLinkElt, footnoteLinkNumber=footnoteLinkNbr, linkrole=linkrole)
    
                # find modelLink of this footnoteLink
                # modelLink = modelXbrl.baseSetModelLink(footnoteLinkElt)
                relationshipSet = modelXbrl.relationshipSet("XBRL-footnotes", linkrole)
                #if (modelLink is None) or (not relationshipSet):
                #    continue    # had no child elements to parse
                locNbr = 0
                arcNbr = 0
                for child in footnoteLinkElt:
                    if isinstance(child,(ModelObject,LocPrototype,ArcPrototype)):
                        xlinkType = child.get("{http://www.w3.org/1999/xlink}type")
                        if (not isinstance(child,ModelInlineFootnote) and
                            (child.namespaceURI != XbrlConst.link or 
                             xlinkType not in ("locator", "resource", "arc") or
                             child.localName not in ("loc", "footnote", "footnoteArc"))):
                                modelXbrl.error(("EFM.6.05.27", "GFM.1.02.19"),
                                    _("Footnote link %(footnoteLinkNumber)s has a child element %(elementName)s that is not allowed.  Please remove it."),
                                    edgarCode="du-0527-Footnote-Substitution-Group",
                                    modelObject=child, footnoteLinkNumber=footnoteLinkNbr, elementName=child.prefixedName)
                        elif xlinkType == "locator":
                            locNbr += 1
                            locrole = child.get("{http://www.w3.org/1999/xlink}role")
                            if locrole is not None and (disclosureSystem.GFM or \
                                                        not disclosureSystem.uriAuthorityValid(locrole)): 
                                modelXbrl.error(("EFM.6.05.29", "GFM.1.02.21"),
                                    _("Footnote locator %(xlinkLabel)s has a custom role, %(role)s that is not allowed.  Please replace it with the default footnote role."),
                                    edgarCode="du-0529-Footnote-Custom-Loc-Role",
                                    modelObject=child, footnoteLinkNumber=footnoteLinkNbr, 
                                    xlinkLabel=child.xlinkLabel,
                                    locNumber=locNbr, role=locrole)
                            href = child.get("{http://www.w3.org/1999/xlink}href")
                            if not href.startswith("#"): 
                                modelXbrl.error(("EFM.6.05.32", "GFM.1.02.23"),
                                    _("Footnote %(locLabel)s refers to a location, %(locHref)s, that does not begin with '#' so that any change to the file name would render the XBRL invalid."),
                                    edgarCode="du-0532-Footnote-Locator-Portable",
                                    modelObject=child, footnoteLinkNumber=footnoteLinkNbr, locNumber=locNbr, locHref=href,
                                    locLabel=child.get("{http://www.w3.org/1999/xlink}label"))
                            #else:
                            #    label = child.get("{http://www.w3.org/1999/xlink}label")
                        elif xlinkType == "arc":
                            arcNbr += 1
                            arcrole = child.get("{http://www.w3.org/1999/xlink}arcrole")
                            if (isEFM and not disclosureSystem.uriAuthorityValid(arcrole)) or \
                               (disclosureSystem.GFM  and arcrole != XbrlConst.factFootnote and arcrole != XbrlConst.factExplanatoryFact): 
                                modelXbrl.error(("EFM.6.05.30", "GFM.1.02.22"),
                                    _("Footnote relationship %(arcToLabel)s has a custom arc role %(arcrole)s that is not allowed.  "
                                      "Please replace it with the default (fact-footnote) arcrole."),
                                    edgarCode="du-0530-Footnote-Custom-Arcrole",
                                    modelObject=child, footnoteLinkNumber=footnoteLinkNbr, arcNumber=arcNbr, 
                                    arcToLabel=child.get("{http://www.w3.org/1999/xlink}to"),
                                    arcrole=arcrole)
                        elif xlinkType == "resource" or isinstance(child,ModelInlineFootnote): # footnote
                            footnoterole = child.role if isinstance(child,ModelInlineFootnote) else child.get("{http://www.w3.org/1999/xlink}role")
                            if footnoterole == "":
                                modelXbrl.error(("EFM.6.05.28.missingRole", "GFM.1.2.20"),
                                    _("Footnote %(xlinkLabel)s is missing a role. Please provide the default footnote role."),
                                    edgarCode="du-0528-Footnote-Role-Missing",
                                    modelObject=child, xlinkLabel=getattr(child, "xlinkLabel", None))
                            elif (isEFM and not disclosureSystem.uriAuthorityValid(footnoterole)) or \
                                 (disclosureSystem.GFM  and footnoterole != XbrlConst.footnote): 
                                modelXbrl.error(("EFM.6.05.28", "GFM.1.2.20"),
                                    _("Footnote %(xlinkLabel)s has a role %(role)s that is not allowed. "
                                      "Please replace it with the default footnote role."),
                                    edgarCode="du-0528-Footnote-Custom-Footnote-Role",
                                    modelObject=child, xlinkLabel=getattr(child, "xlinkLabel", None),
                                    role=footnoterole)
                            if isEFM and not isInlineXbrl: # inline content was validated before and needs continuations assembly
                                ValidateFilingText.validateFootnote(modelXbrl, child)
                            # find modelResource for this element
                            foundFact = False
                            if XmlUtil.text(child) != "" and not isInlineXbrl:
                                if relationshipSet:
                                    for relationship in relationshipSet.toModelObject(child):
                                        if isinstance(relationship.fromModelObject, ModelFact):
                                            foundFact = True
                                            break
                                if not foundFact:
                                    modelXbrl.error(("EFM.6.05.33", "GFM.1.02.24"),
                                        _("The footnote with label %(footnoteLabel)s and text '%(text)s' is not connected to any fact.  "
                                          "Please remove the footnote, or link it to a fact."),
                                        edgarCode="cp-0533-Dangling-Footnote",
                                        modelObject=child, footnoteLinkNumber=footnoteLinkNbr, 
                                        footnoteLabel=getattr(child, "xlinkLabel", None),
                                        text=XmlUtil.text(child)[:100])
        val.modelXbrl.profileActivity("... filer rfootnotes checks", minTimeToShow=1.0)

    # entry point schema checks
    elif modelXbrl.modelDocument.type == ModelDocument.Type.SCHEMA:
        pass
    
    # inline-only checks
    if isInlineXbrl and isEFM:
        hiddenEltIds = {}
        presentedHiddenEltIds = defaultdict(list)
        eligibleForTransformHiddenFacts = []
        requiredToDisplayFacts = []
        requiredToDisplayFactIds = {}
        for ixdsHtmlRootElt in modelXbrl.ixdsHtmlElements: # ix root elements
            ixdsHtmlTree = ixdsHtmlRootElt.getroottree()
            if ixdsHtmlRootElt.tag in ("html", "xhtml") or (
                    isinstance(ixdsHtmlRootElt, ModelObject) and not ixdsHtmlRootElt.namespaceURI):
                modelXbrl.error("EFM.5.02.05.xhtmlNamespaceMissing",
                    _("InlineXBRL root element <%(element)s> MUST be html and have the xhtml namespace."),
                    modelObject=ixdsHtmlRootElt, element=ixdsHtmlRootElt.tag)
            nsRequiredPrefixes = {"http://www.w3.org/1999/xhtml": "xhtml",
                                  "http://www.xbrl.org/2013/inlineXBRL": "ix",
                                  "http://www.xbrl.org/inlineXBRL/transformation/2015-02-26": "ixt",
                                  "http://www.sec.gov/inlineXBRL/transformation/2015-08-31": "ixt-sec"}
            for prefix, ns in ((None, "http://www.w3.org/1999/xhtml"),
                               ("ix", "http://www.xbrl.org/2013/inlineXBRL")):
                for _prefix, _ns in ixdsHtmlRootElt.nsmap.items():
                    if _ns == ns and _prefix != prefix:
                        modelXbrl.error("EFM.5.02.05.standardNamespacePrefix",
                            _("The prefix %(submittedPrefix)s must be replaced by %(recommendedPrefix)s for standard namespace %(namespace)s."),
                            edgarCode="ix-0502-Standard-Namespace-Prefix",
                            modelObject=ixdsHtmlRootElt, submittedPrefix=_prefix, recommendedPrefix=prefix, namespace=ns)
            ixNStag = ixdsHtmlRootElt.modelDocument.ixNStag
            ixTags = set(ixNStag + ln for ln in ("nonNumeric", "nonFraction", "references", "relationship"))
            unsupportedTrFacts = []
            unsupportedTrNamespaces = set()
            unsupportedNamespacePrefixes = defaultdict(set)
            for tag in ixTags:
                for ixElt in ixdsHtmlRootElt.iterdescendants(tag=tag):
                    if isinstance(ixElt,ModelObject):
                        if ixElt.get("target"):
                            modelXbrl.error("EFM.5.02.05.targetDisallowed",
                                _("Inline element %(localName)s has disallowed target attribute '%(target)s'."),
                                modelObject=ixElt, localName=ixElt.elementQname, target=ixElt.get("target"))
                        if isinstance(ixElt, ModelInlineFact):
                            format = ixElt.format
                            if format:
                                if format.namespaceURI not in ixTrRegistries:
                                    unsupportedTrNamespaces.add(format.namespaceURI)
                                    unsupportedTrFacts.append(ixElt)
                                elif format.prefix != ixTrRegistries[format.namespaceURI]:
                                    unsupportedNamespacePrefixes[(format.prefix,format.namespaceURI)].add(ixElt)
            if unsupportedTrFacts:
                modelXbrl.error("EFM.5.02.05.12.unupportedTransformationRegistry",
                    _("Inline elements have disallowed transformation registries %(unsupportedRegistries)s."),
                    edgarCode="ix-0512-Unsupported-Transformation-Registry",
                    modelObject=unsupportedTrFacts, unsupportedRegistries=", ".join(sorted(unsupportedTrNamespaces)))
            for (pfx,ns),facts in unsupportedNamespacePrefixes.items():
                modelXbrl.error("EFM.5.02.05.standardNamespacePrefix",
                    _("The prefix %(submittedPrefix)s must be replaced by %(recommendedPrefix)s for standard namespace %(namespace)s."),
                    edgarCode="ix-0502-Standard-Namespace-Prefix",
                    modelObject=facts, submittedPrefix=pfx, recommendedPrefix=ixTrRegistries[ns], namespace=ns)
                
            del unsupportedTrFacts, unsupportedTrNamespaces, unsupportedNamespacePrefixes
            for ixElt in ixdsHtmlRootElt.iterdescendants(tag=ixNStag+"tuple"):
                if isinstance(ixElt,ModelObject):
                    modelXbrl.error("EFM.5.02.05.tupleDisallowed",
                        _("Inline tuple %(qname)s is disallowed."),
                        modelObject=ixElt, qname=ixElt.qname)
            for ixElt in ixdsHtmlRootElt.iterdescendants(tag=ixNStag+"fraction"):
                if isinstance(ixElt,ModelObject):
                    modelXbrl.error("EFM.5.02.05.fractionDisallowed",
                        _("Inline fraction %(qname)s is disallowed."),
                        modelObject=ixElt, qname=ixElt.qname)
            if ixdsHtmlRootElt.getroottree().docinfo.doctype:
                modelXbrl.error("EFM.5.02.05.doctypeDisallowed",
                    _("Inline HTML %(doctype)s is disallowed."),
                    modelObject=ixdsHtmlRootElt, doctype=modelXbrl.modelDocument.xmlDocument.docinfo.doctype)
    
            for ixHiddenElt in ixdsHtmlRootElt.iterdescendants(tag=ixNStag + "hidden"):
                for tag in (ixNStag + "nonNumeric", ixNStag+"nonFraction"):
                    for ixElt in ixHiddenElt.iterdescendants(tag=tag):
                        if (getattr(ixElt, "xValid", 0) >= VALID and # may not be validated
                            (ixElt.qname in coverVisibleQNames
                             or not hideableNamespacesPattern.match(ixElt.qname.namespaceURI)) and
                            (not isRR or not rrUntransformableEltsPattern.match(ixElt.qname.localName)
                                      or abbreviatedNamespace(ixElt.qname.namespaceURI, NOYEAR) != "rr")):
                            if (ixElt.concept.baseXsdType not in untransformableTypes and
                                not ixElt.isNil):
                                eligibleForTransformHiddenFacts.append(ixElt)
                            elif ixElt.id is None:
                                requiredToDisplayFacts.append(ixElt)
                        if ixElt.id:
                            hiddenEltIds[ixElt.id] = ixElt
        if eligibleForTransformHiddenFacts:
            modelXbrl.warning("EFM.5.02.05.14.hidden-fact-eligible-for-transform",
                _("%(countEligible)s fact(s) appearing in ix:hidden were eligible for transformation: %(elements)s"),
                edgarCode="ix-0514-Hidden-Fact-Eligible-For-Transform",
                modelObject=eligibleForTransformHiddenFacts, 
                countEligible=len(eligibleForTransformHiddenFacts),
                elements=", ".join(sorted(set(str(f.qname) for f in eligibleForTransformHiddenFacts))))
        for ixdsHtmlRootElt in modelXbrl.ixdsHtmlElements:
            for ixElt in ixdsHtmlRootElt.getroottree().iterfind("//{http://www.w3.org/1999/xhtml}*[@style]"):
                hiddenFactRefMatch = styleIxHiddenPattern.match(ixElt.get("style",""))
                if hiddenFactRefMatch:
                    hiddenFactRef = hiddenFactRefMatch.group(2)
                    if hiddenFactRef not in hiddenEltIds:
                        modelXbrl.error("EFM.5.02.05.14.hidden-fact-not-found",
                            _("The value of the -sec-ix-hidden style property, %(id)s, does not correspond to the id of any hidden fact."),
                            edgarCode="ix-0514-Hidden-Fact-Not-Found",
                            modelObject=ixElt, id=hiddenFactRef)
                    else:
                        presentedHiddenEltIds[hiddenFactRef].append(ixElt)
        for hiddenFactRef, ixElts in presentedHiddenEltIds.items():
            if len(ixElts) > 1 and hiddenFactRef in hiddenEltIds:
                fact = hiddenEltIds[hiddenFactRef]
                modelXbrl.warning("EFM.5.02.05.14.hidden-fact-multiple-references",
                    _("Fact %(element)s, id %(id)s, is referenced from %(countReferences)s elements."),
                    edgarCode="ix-0514-Hidden-Fact-Multiple-References",
                    modelObject=ixElts + [fact], id=hiddenFactRef, element=fact.qname, countReferences=len(ixElts))
        for hiddenEltId, ixElt in hiddenEltIds.items():
            if (hiddenEltId not in presentedHiddenEltIds and
                getattr(ixElt, "xValid", 0) >= VALID and # may not be validated
                (ixElt.qname in coverVisibleQNames
                 or not ixElt.qname.namespaceURI.startswith("http://xbrl.sec.gov/dei/")) and
                (ixElt.concept.baseXsdType in untransformableTypes or ixElt.isNil)):
                requiredToDisplayFacts.append(ixElt)
        undisplayedCoverFacts = dict((f, coverVisibleQNames[f.qname])
                                 for f in requiredToDisplayFacts
                                 if f.qname in coverVisibleQNames)
        for f in undisplayedCoverFacts:
            requiredToDisplayFacts.remove(f)
        if requiredToDisplayFacts:
            modelXbrl.warning("EFM.5.02.05.14.hidden-fact-not-referenced",
                _("%(countUnreferenced)s fact(s) appearing in ix:hidden were not referenced by any -sec-ix-hidden style property: %(elements)s"),
                edgarCode="ix-0514-Hidden-Fact-Not-Referenced",
                modelObject=requiredToDisplayFacts, 
                countUnreferenced=len(requiredToDisplayFacts),
                elements=", ".join(sorted(set(str(f.qname) for f in requiredToDisplayFacts))))
        if undisplayedCoverFacts:
            for level, err, verb in (("WARNING", False, "should"), ("ERROR", True, "MUST")):
                facts = [f for f, _err in undisplayedCoverFacts.items() if _err == err]
                if facts:
                    modelXbrl.log(level, "EFM.6.05.45.cover-page-fact-not-visible",
                        _("Submission type %(subType)s has %(countUnreferenced)s cover page fact(s) in ix:hidden that %(verb)s be visible or referenced by an -sec-ix-hidden style property: %(elements)s"),
                        edgarCode="dq-0545-Cover-Page-Fact-Not-Visible",
                        modelObject=facts, subType=submissionType, countUnreferenced=len(facts), verb=verb,
                        elements=", ".join(sorted(set(f.qname.localName for f in facts))))
                del facts
        del eligibleForTransformHiddenFacts, hiddenEltIds, presentedHiddenEltIds, requiredToDisplayFacts, undisplayedCoverFacts
    # all-labels and references checks
    defaultLangStandardLabels = {}
    for concept in modelXbrl.qnameConcepts.values():
        # conceptHasDefaultLangStandardLabel = False
        for modelLabelRel in labelsRelationshipSet.fromModelObject(concept):
            if modelLabelRel.modelDocument.inDTS: # ignore documentation labels added by EdgarRenderer not in DTS
                modelLabel = modelLabelRel.toModelObject
                role = modelLabel.role
                text = modelLabel.text
                lang = modelLabel.xmlLang
                if role == XbrlConst.documentationLabel:
                    if concept.modelDocument.targetNamespace in disclosureSystem.standardTaxonomiesDict:
                        modelXbrl.error(("EFM.6.10.05", "GFM.1.05.05"),
                            _("Your filing attempted to add a new definition, '%(text)s', to an existing concept in the standard taxonomy, %(concept)s.  Please remove this definition."),
                            edgarCode="cp-1005-Custom-Documentation-Standard-Element",
                            modelObject=modelLabel, concept=concept.qname, text=text)
                elif text and lang and disclosureSystem.defaultXmlLang and lang.startswith(disclosureSystem.defaultXmlLang):
                    if role == XbrlConst.standardLabel:
                        if text in defaultLangStandardLabels:
                            concept2, modelLabel2 = defaultLangStandardLabels[text]
                            modelXbrl.error(("EFM.6.10.04", "GFM.1.05.04"),
                                _("More than one element has %(text)s as its English standard label (%(concept)s and %(concept2)s).  "
                                  "Please change or remove all but one label."),
                                edgarCode="du-1004-English-Standard-Labels-Duplicated",
                                modelObject=(concept, modelLabel, concept2, modelLabel2), 
                                concept=concept.qname, 
                                concept2=concept2.qname, 
                                lang=disclosureSystem.defaultLanguage, text=text[:80])
                        else:
                            defaultLangStandardLabels[text] = (concept, modelLabel)
                        # conceptHasDefaultLangStandardLabel = True
                    if len(text) > 511:
                        modelXbrl.error(("EFM.6.10.06", "GFM.1.05.06"),
                            _("Element %(concept)s, label length %(length)s, has more than 511 characters or contains a left-angle-bracket character in the label for role %(role)s. "
                              "Please correct the label."),
                            edgarCode="rq-1006-Label-Disallowed",
                            modelObject=modelLabel, concept=concept.qname, role=role, length=len(text), text=text[:80])
                    match = modelXbrl.modelManager.disclosureSystem.labelCheckPattern.search(text)
                    if match:
                        modelXbrl.error(("EFM.6.10.06", "GFM.1.05.07"),
                            'Label for concept %(concept)s role %(role)s has disallowed characters: "%(text)s"',
                            modelObject=modelLabel, concept=concept.qname, role=role, text=match.group())
                if (text is not None and len(text) > 0 and 
                    modelXbrl.modelManager.disclosureSystem.labelTrimPattern and
                   (modelXbrl.modelManager.disclosureSystem.labelTrimPattern.match(text[0]) or \
                    modelXbrl.modelManager.disclosureSystem.labelTrimPattern.match(text[-1]))):
                    modelXbrl.error(("EFM.6.10.08", "GFM.1.05.08"),
                        _("The label %(text)s of element %(concept)s has leading or trailing white space in role %(role)s for lang %(lang)s.  Please remove it."),
                        edgarCode="du-1008-Label-Not-Trimmed",
                        modelObject=modelLabel, concept=concept.qname, role=role, lang=lang, text=text)
        for modelRefRel in referencesRelationshipSetWithProhibits.fromModelObject(concept):
            if modelRefRel.modelDocument.inDTS: # ignore references added by EdgarRenderer that are not in DTS
                modelReference = modelRefRel.toModelObject
                text = XmlUtil.innerText(modelReference)
                #6.18.1 no reference to company extension concepts
                if (concept.modelDocument.targetNamespace not in disclosureSystem.standardTaxonomiesDict and
                    concept.modelDocument.targetNamespace not in val.otherStandardTaxonomies):
                    modelXbrl.error(("EFM.6.18.01", "GFM.1.9.1"),
                        _("Your filing provides a reference, '%(xml)s', for an custom concept in extension taxonomy, %(concept)s.  "
                          "Please remove this reference."),
                        edgarCode="cp-1801-Custom-Element-Has-Reference",
                        modelObject=modelReference, concept=concept.qname, text=text, xml=XmlUtil.xmlstring(modelReference, stripXmlns=True, contentsOnly=True))
                elif isEFM and not isStandardUri(val, modelRefRel.modelDocument.uri) and concept.modelDocument.targetNamespace not in val.otherStandardTaxonomies: 
                    #6.18.2 no extension to add or remove references to standard concepts
                    modelXbrl.error(("EFM.6.18.02"),
                        _("Your filing attempted to add a new reference, '%(xml)s', to an existing concept in the standard taxonomy, %(concept)s.  "
                          "Please remove this reference."),
                        edgarCode="cp-1802-Standard-Element-Has-Reference",
                        modelObject=modelReference, concept=concept.qname, text=text, xml=XmlUtil.xmlstring(modelReference, stripXmlns=True, contentsOnly=True))

    # role types checks
    # 6.7.10 only one role type declaration in DTS
    for roleURI, modelRoleTypes in modelXbrl.roleTypes.items():
        countInDTS = sum(1 for m in modelRoleTypes if m.modelDocument.inDTS)
        if countInDTS > 1:
            modelXbrl.error(("EFM.6.07.10", "GFM.1.03.10"),
                _("Role %(roleType)s was declared more than once (%(numberOfDeclarations)s times.).  "
                  "Please remove all but one declaration."),
                edgarCode="du-0710-Role-Type-Duplicates",
                modelObject=modelRoleTypes, roleType=roleURI, numberOfDeclarations=countInDTS)
    # 6.7.14 only one arcrole type declaration in DTS
    for arcroleURI, modelRoleTypes in modelXbrl.arcroleTypes.items():
        countInDTS = sum(1 for m in modelRoleTypes if m.modelDocument.inDTS)
        if countInDTS > 1:
            modelXbrl.error(("EFM.6.07.14", "GFM.1.03.16"),
                _("Relationship arc role %(arcroleType)s is declared more than once (%(numberOfDeclarations)s duplicates).  "
                  "Please remove all but one of them."),
                edgarCode="du-0714-Arcrole-Type-Duplicates",
                modelObject=modelRoleTypes, arcroleType=arcroleURI, numberOfDeclarations=countInDTS )
                

    val.modelXbrl.profileActivity("... filer concepts checks", minTimeToShow=1.0)

    del defaultLangStandardLabels #dereference

    # checks on all documents: instance, schema, instance
    val.hasExtensionSchema = False
    checkFilingDTS(val, modelXbrl.modelDocument, isEFM, isGFM, [])
    val.modelXbrl.profileActivity("... filer DTS checks", minTimeToShow=1.0)

    # checks for namespace clashes
    def elementsReferencingTxClass(txClass):
        return set(rd.referringModelObject
                   for t in flattenSequence(txClass)
                   for doc in modelXbrl.urlDocs.values()
                   for d, rd in doc.referencesDocument.items()
                   if t in abbreviatedNamespace(d.targetNamespace,WITHYEARandWILD))
    if isEFM:
        t = set(conflictClassFromNamespace(d.targetNamespace) for d in modelXbrl.urlDocs.values())
        t &= compatibleTaxonomies["checked-taxonomies"] # only consider checked taxonomy classes
        conflictClass = None
        for ti, ts in compatibleTaxonomies["compatible-classes"].items():
            if ti in t:
                conflictClasses = t - {ti} - ts
                if conflictClasses:
                    conflictClass = "-".join([ti] + sorted(conflictClasses))
                break # match found
        if not conflictClass: # look for same taxonomy class in multiple years
            for ti in t:
                tiClass = ti.partition('/')[0]
                if any(ts.startswith(tiClass) for ts in (t - {ti})):
                    conflictClasses = sorted(ts for ts in t if ts.startswith(tiClass))
                    conflictClass = "-".join(conflictClasses)
        if conflictClass:
            modelXbrl.error("EFM.6.22.03.incompatibleSchemas",
                _("References for conflicting standard taxonomies %(conflictClass)s are not allowed in same DTS %(namespaceConflicts)s"),
                edgarCode="cp-2203-Incompatible-Taxonomy-Versions", conflictClass=conflictClass,
                modelObject=elementsReferencingTxClass(conflictClasses), namespaceConflicts=", ".join(sorted(t)))          
        if any(ti.startswith("rr/") for ti in t) and documentType not in docTypesRequiringRrSchema:
            modelXbrl.error("EFM.6.22.03.incompatibleTaxonomyDocumentType",
                _("Taxonomy class %(conflictClass)s may not be used with document type %(documentType)s"),
                modelObject=elementsReferencingTxClass("rr/*"), conflictClass="rr/*", documentType=documentType)
        if any(ti.startswith("ifrs/") for ti in t) and documentType in docTypesNotAllowingIfrs:
            modelXbrl.error("EFM.6.22.03.incompatibleTaxonomyDocumentType",
                _("Taxonomy class %(conflictClass)s may not be used with document type %(documentType)s"),
                modelObject=elementsReferencingTxClass("ifrs/*"), conflictClass="ifrs/*", documentType=documentType)
        if isInlineXbrl and documentType in docTypesNotAllowingInlineXBRL:
            modelXbrl.error("EFM.6.22.03.incompatibleInlineDocumentType",
                _("Inline XBRL may not be used with document type %(documentType)s"),
                modelObject=modelXbrl, conflictClass="inline XBRL", documentType=documentType)
        if documentType is not None and not val.hasExtensionSchema and documentType != "L SDR": # and disclosureSystemVersion[0] <= 58:
            modelXbrl.error("EFM.6.03.10",
                            _("%(documentType)s report is missing a extension schema file."),
                            edgarCode="cp-0310-Missing-Schema",
                            modelObject=modelXbrl, documentType=documentType)
        
        # 6.7.12: check link role orders
        if submissionType not in submissionTypesExemptFromRoleOrder and documentType not in docTypesExemptFromRoleOrder:    
            seqDefRoleTypes = []
            for roleURI in modelXbrl.relationshipSet(XbrlConst.parentChild).linkRoleUris:
                for roleType in modelXbrl.roleTypes.get(roleURI,()):
                    match = efmRoleDefinitionPattern.match(roleType.definitionNotStripped)
                    if match and modelXbrl.relationshipSet(XbrlConst.parentChild, roleURI).modelRelationships:
                        seqDefRoleTypes.append((match.group(1), roleType))
            priorLevel = level = (0, None, None, None) # (sort order, level, description)
            for seq, roleType in sorted(seqDefRoleTypes, key=lambda s: s[0]): # sort on sequence only
                definition = roleType.definitionNotStripped
                if '- Document - ' in definition: level = (0, "0, Cover", definition, roleType)
                elif ' - Statement - ' in definition: level = (1, "1, Statement", definition, roleType)
                elif ' (Detail' in definition: level = (5, "4, Detail", definition, roleType)
                elif ' (Table' in definition: level = (4, "3, Table", definition, roleType)
                elif ' (Polic' in definition: level = (3, "2, Policy", definition, roleType)
                else: level = (2, "1, Note", definition, roleType)
                if priorLevel[1] is not None and level[0] < priorLevel[0]:
                    modelXbrl.warning("EFM.6.07.12.presentationBaseSetOrder", 
                                      _("Role '%(descriptionX)s', a level %(levelX)s role, appears before '%(descriptionY)s', a level %(levelY)s role."),
                                        edgarCode="dq-0712-Presentation-Base-Set-Order",
                                        modelObject=(priorLevel[3], level[3]), descriptionX=priorLevel[2], levelX=priorLevel[1],
                                        descriptionY=level[2], levelY=level[1])
                priorLevel = level
            del seqDefRoleTypes, priorLevel, level # dereference
        
    conceptRelsUsedWithPreferredLabels = defaultdict(list)
    usedCalcsPresented = defaultdict(set) # pairs of concepts objectIds used in calc
    usedCalcFromTosELR = {}
    localPreferredLabels = defaultdict(set)
    drsELRs = set()
    
    # do calculation, then presentation, then other arcroles
    val.summationItemRelsSetAllELRs = modelXbrl.relationshipSet(XbrlConst.summationItem)
    for arcroleFilter in (XbrlConst.summationItem, XbrlConst.parentChild, "*"):
        for baseSetKey, baseSetModelLinks  in modelXbrl.baseSets.items():
            arcrole, ELR, linkqname, arcqname = baseSetKey
            if ELR and linkqname and arcqname and not arcrole.startswith("XBRL-"):
                # assure summationItem, then parentChild, then others
                if not (arcroleFilter == arcrole or
                        arcroleFilter == "*" and arcrole not in (XbrlConst.summationItem, XbrlConst.parentChild)):
                    continue
                ineffectiveArcs = ModelRelationshipSet.ineffectiveArcs(baseSetModelLinks, arcrole)
                #validate ineffective arcs
                for modelRel in ineffectiveArcs:
                    if isinstance(modelRel.fromModelObject, ModelObject) and isinstance(modelRel.toModelObject, ModelObject):
                        modelXbrl.error(("EFM.6.09.03", "GFM.1.04.03"),
                            _("The %(arcrole)s relationship from %(conceptFrom)s to %(conceptTo)s, link role %(linkroleDefinition)s, in the submission is ineffectual.  Please remove or correct the relationship."),
                            edgarCode="du-0903-Relationship-Ineffectual",
                            modelObject=modelRel, arc=modelRel.qname, arcrole=modelRel.arcrole,
                            linkrole=modelRel.linkrole, linkroleDefinition=modelXbrl.roleTypeDefinition(modelRel.linkrole), 
                            conceptFrom=modelRel.fromModelObject.qname, conceptTo=modelRel.toModelObject.qname, 
                            ineffectivity=modelRel.ineffectivity)
                if arcrole == XbrlConst.parentChild:
                    isStatementSheet = any(linkroleDefinitionStatementSheet.match(roleType.definition or '')
                                           for roleType in val.modelXbrl.roleTypes.get(ELR,()))
                    conceptsPresented = set()
                    # 6.12.2 check for distinct order attributes
                    parentChildRels = modelXbrl.relationshipSet(arcrole, ELR)
                    for relFrom, siblingRels in parentChildRels.fromModelObjects().items():
                        targetConceptPreferredLabels = defaultdict(dict)
                        orderRels = {}
                        firstRel = True
                        relFromUsed = True
                        for rel in siblingRels:
                            if firstRel:
                                firstRel = False
                                if relFrom in conceptsUsed:
                                    conceptsUsed[relFrom] = True # 6.12.3, has a pres relationship
                                    relFromUsed = True
                            relTo = rel.toModelObject
                            preferredLabel = rel.preferredLabel
                            if relTo in conceptsUsed:
                                conceptsUsed[relTo] = True # 6.12.3, has a pres relationship
                                if preferredLabel and preferredLabel != "":
                                    conceptRelsUsedWithPreferredLabels[relTo].append(rel)
                                # 6.12.5 distinct preferred labels in base set
                                preferredLabels = targetConceptPreferredLabels[relTo]
                                if preferredLabel in preferredLabels:
                                    if preferredLabel in preferredLabels:
                                        rel2, relTo2 = preferredLabels[preferredLabel]
                                    else:
                                        rel2 = relTo2 = None
                                    modelXbrl.error(("EFM.6.12.05", "GFM.1.06.05"),
                                        _("Relationships from %(fromConcept)s to %(concept)s in role %(linkroleDefinition)s do not have distinct values for "
                                          "the preferredLabel attribute, %(preferredLabel)s.  Change all but one value of preferredLabel."),
                                        edgarCode="rq-1205-Preferred-Label-Duplicates",
                                        modelObject=(rel, relTo, rel2, relTo2), 
                                        concept=relTo.qname, fromConcept=rel.fromModelObject.qname,
                                        preferredLabel=preferredLabel, linkrole=rel.linkrole, linkroleDefinition=modelXbrl.roleTypeDefinition(rel.linkrole))
                                else:
                                    preferredLabels[preferredLabel] = (rel, relTo)
                                if relFromUsed:
                                    # 6.14.5
                                    conceptsPresented.add(relFrom.objectIndex)
                                    conceptsPresented.add(relTo.objectIndex)
                            order = rel.order
                            if order in orderRels and relTo is not None:
                                modelXbrl.error(("EFM.6.12.02", "GFM.1.06.02"),
                                    _("More than one presentation relationship in role %(linkroleDefinition)s has order value %(order)s, from concept %(conceptFrom)s.  "
                                      "Change all but one so they are distinct."),
                                    edgarCode="rq-1202-Presentation-Order-Duplicates",
                                    modelObject=(rel, orderRels[order]), conceptFrom=relFrom.qname, order=rel.arcElement.get("order"), linkrole=rel.linkrole, 
                                    linkroleDefinition=modelXbrl.roleTypeDefinition(rel.linkrole), linkroleName=modelXbrl.roleTypeName(rel.linkrole),
                                    conceptTo=relTo.qname, conceptTo2=orderRels[order].toModelObject.qname)
                            else:
                                orderRels[order] = rel
                            if isinstance(relTo, ModelConcept):
                                if relTo.periodType == "duration" and instantPreferredLabelRolePattern.match(preferredLabel or ""): 
                                    modelXbrl.warning("EFM.6.12.07",
                                        _("In \"%(linkrole)s\", element %(conceptTo)s has period type 'duration' but is given a preferred label %(preferredLabel)s "
                                          "when shown under parent %(conceptFrom)s.  The preferred label will be ignored."),
                                        modelObject=(rel, relTo), conceptTo=relTo.qname, conceptFrom=relFrom.qname, order=rel.arcElement.get("order"), linkrole=rel.linkrole, linkroleDefinition=modelXbrl.roleTypeDefinition(rel.linkrole),
                                        linkroleName=modelXbrl.roleTypeName(rel.linkrole),
                                        conceptTo2=orderRels[order].toModelObject.qname, 
                                        preferredLabel=preferredLabel, preferredLabelValue=preferredLabel.rpartition("/")[2])
                                if (relTo.isExplicitDimension and not any(
                                    isinstance(_rel.toModelObject, ModelConcept) and _rel.toModelObject.type is not None and _rel.toModelObject.type.isDomainItemType
                                    for _rel in parentChildRels.fromModelObject(relTo))):
                                        modelXbrl.warning("EFM.6.12.08",
                                            _("In \"%(linkrole)s\" axis %(axis)s has no domain element children, which effectively filters out every fact."),
                                            modelObject=(relFrom,relTo), axis=relFrom.qname, 
                                            linkrole=ELR, linkroleDefinition=modelXbrl.roleTypeDefinition(ELR), linkroleName=modelXbrl.roleTypeName(ELR))
                                if (relFrom.isExplicitDimension and not any(
                                    isinstance(_rel.toModelObject, ModelConcept) and _rel.toModelObject.type is not None and _rel.toModelObject.type.isDomainItemType
                                    for _rel in siblingRels)):
                                        modelXbrl.warning("EFM.6.12.08",
                                            _("In \"%(linkrole)s\" axis %(axis)s has no domain element children, which effectively filters out every fact."),
                                            modelObject=relFrom, axis=relFrom.qname, 
                                            linkrole=ELR, linkroleDefinition=modelXbrl.roleTypeDefinition(ELR), linkroleName=modelXbrl.roleTypeName(ELR))
                        targetConceptPreferredLabels.clear()
                        orderRels.clear()
                    localPreferredLabels.clear() # clear for next relationship
                    for conceptPresented in conceptsPresented:
                        if conceptPresented in usedCalcsPresented:
                            usedCalcPairingsOfConcept = usedCalcsPresented[conceptPresented]
                            if len(usedCalcPairingsOfConcept & conceptsPresented) > 0:
                                usedCalcPairingsOfConcept -= conceptsPresented
                    # 6.15.02, 6.15.03 semantics checks for totals and calc arcs (by tree walk)
                    if validateLoggingSemantic:
                        for rootConcept in parentChildRels.rootConcepts:
                            checkCalcsTreeWalk(val, parentChildRels, rootConcept, isStatementSheet, False, conceptsUsed, set())
                    # 6.12.6 
                    if len(parentChildRels.rootConcepts) > 1:
                        val.modelXbrl.warning("EFM.6.12.06",
                            _("Presentation relationship set role %(linkrole)s has multiple (%(numberRootConcepts)s) root nodes.  "
                              "XBRL allows unordered root nodes, but rendering requires ordering.  They will instead be ordered by their labels.  "
                              "To avoid undesirable ordering of axes and primary items across multiple root nodes, rearrange the presentation relationships to have only a single root node."),
                            modelObject=(rel,parentChildRels.rootConcepts), linkrole=ELR, linkroleDefinition=val.modelXbrl.roleTypeDefinition(ELR),
                            linkroleName=val.modelXbrl.roleTypeName(ELR),
                            numberRootConcepts=len(parentChildRels.rootConcepts))
                elif arcrole == XbrlConst.summationItem:
                    # 6.14.3 check for relation concept periods
                    fromRelationships = modelXbrl.relationshipSet(arcrole,ELR).fromModelObjects()
                    # allElrRelSet = modelXbrl.relationshipSet(arcrole)
                    for relFrom, rels in fromRelationships.items():
                        orderRels = {}
                        for rel in rels:
                            relTo = rel.toModelObject
                            # 6.14.03 must have matched period types across relationshp
                            if isinstance(relTo, ModelConcept) and relFrom.periodType != relTo.periodType:
                                val.modelXbrl.error(("EFM.6.14.03", "GFM.1.07.03"),
                                    "Element %(conceptFrom)s and element %(conceptTo)s have different period types, but there is a calculation relationship between them in role %(linkroleDefinition)s. "
                                    "Please recheck submission calculation links.",
                                    edgarCode="fs-1403-Calculation-Relationship-Has-Different-Period-Types",
                                    modelObject=rel, linkrole=rel.linkrole, conceptFrom=relFrom.qname, conceptTo=relTo.qname, linkroleDefinition=val.modelXbrl.roleTypeDefinition(ELR))
                            # 6.14.5 concepts used must have pres in same ext link
                            if relFrom in conceptsUsed and relTo in conceptsUsed:
                                fromObjId = relFrom.objectIndex
                                toObjId = relTo.objectIndex
                                if fromObjId < toObjId:
                                    usedCalcsPresented[fromObjId].add(toObjId)
                                else:
                                    usedCalcsPresented[toObjId].add(fromObjId)
                                    
                            order = rel.order
                            if order in orderRels and disclosureSystem.GFM:
                                val.modelXbrl.error(("EFM.N/A", "GFM.1.07.06"),
                                    _("Duplicate calculations relations from concept %(conceptFrom)s for order %(order)s in base set role %(linkrole)s to concept %(conceptTo)s and to concept %(conceptTo2)s"),
                                    modelObject=(rel, orderRels[order]), linkrole=rel.linkrole, conceptFrom=relFrom.qname, order=order,
                                    conceptTo=rel.toModelObject.qname, conceptTo2=orderRels[order].toModelObject.qname)
                            else:
                                orderRels[order] = rel
                        directedCycleRels = directedCycle(val, relFrom,relFrom,fromRelationships,{relFrom})
                        if directedCycleRels is not None:
                            val.modelXbrl.error(("EFM.6.14.04", "GFM.1.07.04"),
                                _("Element %(concept)s is summed into itself in calculation group %(linkroleDefinition)s.  Please recheck submission."),
                                edgarCode="fs-1404-Circular-Calculation",
                                modelObject=[relFrom] + directedCycleRels, linkrole=ELR, concept=relFrom.qname, linkroleDefinition=val.modelXbrl.roleTypeDefinition(ELR))
                        orderRels.clear()
                        # if relFrom used by fact and multiple calc networks from relFrom, test 6.15.04
                        if rels and relFrom in conceptsUsed:
                            relFromAndTos = (relFrom.objectIndex,) + tuple(sorted((rel.toModelObject.objectIndex 
                                                                                   for rel in rels if isinstance(rel.toModelObject, ModelConcept))))
                            if relFromAndTos in usedCalcFromTosELR:
                                otherRels = usedCalcFromTosELR[relFromAndTos]
                                otherELR = otherRels[0].linkrole
                                val.modelXbrl.log("WARNING-SEMANTIC", ("EFM.6.15.04", "GFM.2.06.04"),
                                    _("Calculation relationships should have a same set of targets in %(linkrole)s and %(linkrole2)s starting from %(concept)s"),
                                    modelObject=[relFrom] + rels + otherRels, linkrole=ELR, linkrole2=otherELR, concept=relFrom.qname)
                            else:
                                usedCalcFromTosELR[relFromAndTos] = rels
                                                            
                elif arcrole == XbrlConst.all or arcrole == XbrlConst.notAll:
                    drsELRs.add(ELR)
                    
                elif arcrole == XbrlConst.dimensionDomain or arcrole == XbrlConst.dimensionDefault:
                    # 6.16.3 check domain targets in extension linkbases are domain items
                    fromRelationships = modelXbrl.relationshipSet(arcrole,ELR).fromModelObjects()
                    for relFrom, rels in fromRelationships.items():
                        for rel in rels:
                            relTo = rel.toModelObject

                            if not (isinstance(relTo, ModelConcept) and relTo.type is not None and relTo.type.isDomainItemType) and not isStandardUri(val, rel.modelDocument.uri):
                                val.modelXbrl.error(("EFM.6.16.03", "GFM.1.08.03"),
                                    _("There is a dimension-domain relationship from %(conceptFrom)s but its target element %(conceptTo)s is not a domain.  "
                                      "Please change the relationship or change the type of the target element."),
                                    edgarCode="du-1603-Dimension-Domain-Target-Mismatch",
                                    modelObject=(rel, relFrom, relTo), conceptFrom=relFrom.qname, conceptTo=(relTo.qname if relTo is not None else None), linkrole=rel.linkrole)

                       
                # definition tests (GFM only, for now)
                if XbrlConst.isDefinitionOrXdtArcrole(arcrole) and disclosureSystem.GFM: 
                    fromRelationships = modelXbrl.relationshipSet(arcrole,ELR).fromModelObjects()
                    for relFrom, rels in fromRelationships.items():
                        orderRels = {}
                        for rel in rels:
                            relTo = rel.toModelObject
                            order = rel.order
                            if order in orderRels and disclosureSystem.GFM:
                                val.modelXbrl.error("GFM.1.08.10",
                                    _("Duplicate definitions relations from concept %(conceptFrom)s for order %(order)s in base set role %(linkrole)s "
                                      "to concept %(conceptTo)s and to concept %(conceptTo2)s"),
                                    modelObject=(rel, relFrom, relTo), conceptFrom=relFrom.qname, order=order, linkrole=rel.linkrole, 
                                    conceptTo=rel.toModelObject.qname, conceptTo2=orderRels[order].toModelObject.qname)
                            else:
                                orderRels[order] = rel
                            if (arcrole not in (XbrlConst.dimensionDomain, XbrlConst.domainMember) and
                                rel.get("{http://xbrl.org/2005/xbrldt}usable") == "false"):
                                val.modelXrl.error("GFM.1.08.11",
                                    _("Disallowed xbrldt:usable='false' attribute on %(arc)s relationship from concept %(conceptFrom)s in "
                                      "base set role %(linkrole)s to concept %(conceptTo)s"),
                                    modelObject=(rel, relFrom, relTo), arc=rel.qname, conceptFrom=relFrom.qname, linkrole=rel.linkrole, conceptTo=rel.toModelObject.qname)
                                
    # 6.9.10 checks on custom arcs
    if isEFM:
        # find CEF or VIP
        for d in modelXbrl.urlDocs.values():
            ns = d.targetNamespace
            lbVal = linkbaseValidations.get(abbreviatedNamespace(d.targetNamespace, NOYEAR))
            if d.type == ModelDocument.Type.SCHEMA and lbVal:
                preSrcConcepts = [modelXbrl.qnameConcepts.get(qname(ns,c)) for c in lbVal.preSources]
                for rel in modelXbrl.relationshipSet(XbrlConst.parentChild).modelRelationships:
                    if not isStandardUri(val, rel.modelDocument.uri) and rel.modelDocument.targetNamespace not in val.otherStandardTaxonomies:
                        relFrom = rel.fromModelObject
                        relTo = rel.toModelObject
                        if relFrom is not None and relTo is not None:
                            relset = modelXbrl.relationshipSet(XbrlConst.parentChild, rel.linkrole)
                            roleMatch = lbVal.elrPre.match(rel.linkrole)
                            if ((roleMatch and relTo.qname.namespaceURI != ns and (
                                         not relTo.type.isDomainItemType or (lbVal.preSources and not
                                         any(relset.isRelated(c, "descendant", relTo) for c in preSrcConcepts))))
                                or
                                (not roleMatch and  (relFrom.qname.namespaceURI == ns or relTo.qname.namespaceURI == ns))):
                                modelXbrl.error(f"EFM.{lbVal.efmPre}.relationshipNotPermitted",
                                    _("The %(arcrole)s relationship from %(conceptFrom)s to %(conceptTo)s, link role %(linkroleDefinition)s, is not permitted."),
                                    edgarCode=f"du-{lbVal.efmPre[2:4]}{lbVal.efmPre[5:]}-Relationship-Not-Permitted",
                                    modelObject=(rel,relFrom,relTo), arc=rel.qname, arcrole=rel.arcrole,
                                    linkrole=rel.linkrole, linkroleDefinition=modelXbrl.roleTypeDefinition(rel.linkrole), 
                                    conceptFrom=relFrom.qname, conceptTo=relTo.qname)
                for rel in modelXbrl.relationshipSet(XbrlConst.summationItem).modelRelationships:
                    if not isStandardUri(val, rel.modelDocument.uri) and rel.modelDocument.targetNamespace not in val.otherStandardTaxonomies:
                        relFrom = rel.fromModelObject
                        relTo = rel.toModelObject
                        if relFrom is not None and relTo is not None:
                            if relFrom.qname.namespaceURI == ns or relTo.qname.namespaceURI == ns:
                                modelXbrl.error(f"EFM.{lbVal.efmCal}.relationshipNotPermitted",
                                    _("The %(arcrole)s relationship from %(conceptFrom)s to %(conceptTo)s, link role %(linkroleDefinition)s, is not permitted."),
                                    edgarCode=f"du-{lbVal.efmCal[2:4]}{lbVal.efmCal[5:]}-Relationship-Not-Permitted",
                                    modelObject=(rel,relFrom,relTo), arc=rel.qname, arcrole=rel.arcrole,
                                    linkrole=rel.linkrole, linkroleDefinition=modelXbrl.roleTypeDefinition(rel.linkrole), 
                                    conceptFrom=relFrom.qname, conceptTo=relTo.qname)              
                for rel in modelXbrl.relationshipSet("XBRL-dimensions").modelRelationships:
                    if not isStandardUri(val, rel.modelDocument.uri) and rel.modelDocument.targetNamespace not in val.otherStandardTaxonomies:
                        relFrom = rel.fromModelObject
                        relTo = rel.toModelObject
                        if relFrom is not None and relTo is not None:
                            if ((relFrom.qname.namespaceURI == ns or relTo.qname.namespaceURI == ns) 
                                and not (
                                  rel.arcrole == XbrlConst.domainMember and (
                                    (relFrom.qname.namespaceURI == ns and relTo.qname.namespaceURI == ns and lbVal.elrDefInNs.match(rel.linkrole))
                                    or
                                    (relFrom.qname.namespaceURI == ns and lbVal.elrDefExNs.match(rel.linkrole))
                                  ))):
                                modelXbrl.error(f"EFM.{lbVal.efmDef}.relationshipNotPermitted",
                                    _("The %(arcrole)s relationship from %(conceptFrom)s to %(conceptTo)s, link role %(linkroleDefinition)s, is not permitted."),
                                    edgarCode=f"du-{lbVal.efmDef[2:4]}{lbVal.efmDef[5:]}-Relationship-Not-Permitted",
                                    modelObject=(rel,relFrom,relTo), arc=rel.qname, arcrole=rel.arcrole,
                                    linkrole=rel.linkrole, linkroleDefinition=modelXbrl.roleTypeDefinition(rel.linkrole), 
                                    conceptFrom=relFrom.qname, conceptTo=relTo.qname)           
            

    del localPreferredLabels # dereference
    del usedCalcFromTosELR

    val.modelXbrl.profileActivity("... filer relationships checks", minTimeToShow=1.0)

                            
    # checks on dimensions
    checkFilingDimensions(val, drsELRs)
    val.modelXbrl.profileActivity("... filer dimensions checks", minTimeToShow=1.0)
                                    
    for concept, hasPresentationRelationship in conceptsUsed.items():
        if not hasPresentationRelationship:
            val.modelXbrl.error(("EFM.6.12.03", "GFM.1.6.3"),
                _("Element %(concept)s is used in a fact or context in the instance, but is not in any presentation relationships.  "
                  "Add the element to at least one presentation group."),
                edgarCode="cp-1203-Element-Used-Not-Presented",
                modelObject=[concept] + list(modelXbrl.factsByQname[concept.qname]), concept=concept.qname)
            
    for fromIndx, toIndxs in usedCalcsPresented.items():
        for toIndx in toIndxs:
            fromModelObject = val.modelXbrl.modelObject(fromIndx)
            toModelObject = val.modelXbrl.modelObject(toIndx)
            calcRels = modelXbrl.relationshipSet(XbrlConst.summationItem) \
                                .fromToModelObjects(fromModelObject, toModelObject, checkBothDirections=True)
            fromFacts = val.modelXbrl.factsByQname[fromModelObject.qname]
            toFacts = val.modelXbrl.factsByQname[toModelObject.qname]
            fromFactContexts = set(f.context.contextNonDimAwareHash for f in fromFacts if f.context is not None)
            contextId = backupId = None # for EFM message
            for f in toFacts:
                if f.context is not None:
                    if f.context.contextNonDimAwareHash in fromFactContexts:
                        contextId = f.context.id
                        break
                    backupId = f.context.id
            if contextId is None:
                contextId = backupId
            val.modelXbrl.error(("EFM.6.14.05", "GFM.1.7.5"),
                _("Context %(contextId)s has facts of elements %(conceptFrom)s and %(conceptTo)s, with a calculation relationship in %(linkroleDefinition)s, "
                  "but these elements are not in any common corresponding presentation relationship group."),
                edgarCode="du-1405-Facts-In-Calculations-Presentation-Missing",
                modelObject=calcRels + [fromModelObject, toModelObject],
                linkroleDefinition=val.modelXbrl.roleTypeDefinition(calcRels[0].linkrole if calcRels else None),
                conceptFrom=val.modelXbrl.modelObject(fromIndx).qname, conceptTo=val.modelXbrl.modelObject(toIndx).qname, contextId=contextId)
            
    if disclosureSystem.defaultXmlLang:
        for concept, preferredLabelRels in conceptRelsUsedWithPreferredLabels.items():
            for preferredLabelRel in preferredLabelRels:
                preferredLabel = preferredLabelRel.preferredLabel
                hasDefaultLangPreferredLabel = False
                for modelLabelRel in labelsRelationshipSet.fromModelObject(concept):
                    modelLabel = modelLabelRel.toModelObject
                    if modelLabel.xmlLang.startswith(disclosureSystem.defaultXmlLang) and \
                       modelLabel.role == preferredLabel:
                        hasDefaultLangPreferredLabel = True
                        break
                if not hasDefaultLangPreferredLabel:
                    val.modelXbrl.error("GFM.1.06.04", # 6.12.04 now reserved: ("EFM.6.12.04", "GFM.1.06.04"),
                        _("Concept %(concept)s missing %(lang)s preferred labels for role %(preferredLabel)s"),
                        modelObject=(preferredLabelRel, concept), concept=concept.qname, fromConcept=preferredLabelRel.fromModelObject.qname,
                        lang=disclosureSystem.defaultLanguage, preferredLabel=preferredLabel)
    del conceptRelsUsedWithPreferredLabels
    
    # 6 16 4, 1.16.5 Base sets of Domain Relationship Sets testing
    val.modelXbrl.profileActivity("... filer preferred label checks", minTimeToShow=1.0)
    
    # DQC.US rules
    for dqcRuleName, dqcRule in dqcRules.items(): # note this is an OrderedDict to preserve rule execution order
        if dqcRuleName == "copyright": # first in JSON OrderedDict, initialize common variables for rule
            if ugtRels:
                ugtAxisDefaults = ugtRels["axis-defaults"]
            hasDocPerEndDateFact = documentPeriodEndDateFact is not None and documentPeriodEndDateFact.xValid >= VALID and documentPeriodEndDateFact.xValue and documentPeriodEndDateFact.context.endDatetime
            if hasDocPerEndDateFact and documentPeriodEndDate:
                maxEndDate = max(documentPeriodEndDate, documentPeriodEndDateFact.context.endDatetime)
            else:
                maxEndDate = documentPeriodEndDate # note that this may be None if there is no documentPeriodEndDate
            continue
        elif not dqcRuleName.startswith("DQC.US."):
            continue # skip description and any other non-rule entries
        msg = dqcRule.get("message")
        edgarCode = "dqc-{}-{}".format(dqcRuleName[-4:], "-".join(dqcRule["name"].title().split()))
        if dqcRuleName == "DQC.US.0001" and ugtRels:
            ugtAxisMembers = ugtRels["axes"]
            warnedFactsByQn = defaultdict(list)
            for id, rule in dqcRule["rules"].items():
                for axisConcept in modelXbrl.nameConcepts.get(rule["axis"],()):        
                    membersOfExtensionAxis = axisMemQnames(modelXbrl, axisConcept.qname, rule["extensions-allowed"] == "Yes") # set of QNames
                    allowableMembers = ugtAxisMembers[axisConcept.name] if rule["axis-descendants"] == "Yes" else set()
                    for otherAxis in rule.get("additional-axes",EMPTY_LIST):
                        allowableMembers |= ugtAxisMembers[otherAxis]
                    for otherMemName in rule.get("additional-members",EMPTY_LIST) + rule.get("extension-members",EMPTY_LIST):
                        for otherMemConcept in modelXbrl.nameConcepts.get(otherMemName,()):
                            allowableMembers.add(otherMemConcept.qname)
                    for childExtensionMember in rule.get("child-extension-members",EMPTY_LIST):
                        allowableMembers |= memChildQnames(modelXbrl, childExtensionMember)
                    unallowedMembers = membersOfExtensionAxis - allowableMembers
                    if "unallowed-axes" in rule:
                        unallowedMembers &= set.union(*(ugtAxisMembers[a] for a in rule.get("unallowed-axes")))
                    unallowedMembersUsedByFacts = set()
                    if unallowedMembers:
                        for f in modelXbrl.factsByDimMemQname(axisConcept.qname, None): # None also includes default members
                            dimValueQname = f.context.dimMemberQname(axisConcept.qname) # include default members
                            if dimValueQname in unallowedMembers:
                                unallowedMembersUsedByFacts.add(dimValueQname)
                                if dimValueQname.namespaceURI not in disclosureSystem.standardTaxonomiesDict: # is extension member concept
                                    issue = {"No": "Extension members should not be used with this axis. ",
                                             "Limited": "This extension member should not be used with this axis. ",
                                             "Yes": "Extension member is not allowed by rule. "
                                             }[rule["extensions-allowed"]]
                                elif rule["axis-descendants"] == "None":
                                    issue = "Only extension members can be used with this axis. "
                                else:
                                    issue = "Base taxonomy member is not allowed by rule. "
                                if not any(f.isDuplicateOf(warnedFact) for warnedFact in warnedFactsByQn[f.qname]):
                                    warnedFactsByQn[f.qname].append(f)
                                    modelXbrl.warning(f"{dqcRuleName}.{id}", _(logMsg(msg)),
                                        modelObject=f, name=f.qname, value=strTruncate(f.value,128), axis=axisConcept.qname, member=dimValueQname, issue=issue,
                                        contextID=f.context.id, unitID=f.unit.id if f.unit is not None else "(none)",
                                        edgarCode=edgarCode, ruleElementId=id)
                    unusedUnallowed = unallowedMembers - unallowedMembersUsedByFacts
                    for unusedMember in unusedUnallowed: # report one member per message for result comparability to XBRL-US implementation
                        modelXbrl.warning(f"{dqcRuleName}.{id}", _(logMsg(dqcRule["message-unreported"])),
                            modelObject=modelXbrl, axis=axisConcept.qname, member=unusedMember,
                            edgarCode=edgarCode+"-Unreported", ruleElementId=id)
                    if rule.get("axis-default-must-match-UGT") == "Yes" and rule["axis"] in ugtAxisDefaults:
                        ugtDefaultMem = ugtAxisDefaults[rule["axis"]]
                        for dimDefRel in modelXbrl.relationshipSet(XbrlConst.dimensionDefault).fromModelObject(axisConcept):
                            if dimDefRel.toModelObject is not None:
                                extDefaultQname = dimDefRel.toModelObject.qname
                                if extDefaultQname.localName != ugtDefaultMem:
                                    modelXbrl.warning(f"{dqcRuleName}.{id}", _(logMsg(dqcRule["message-disallowed-default"])),
                                        modelObject=modelXbrl, axis=axisConcept.qname, default=extDefaultQname, allowedDefault=ugtDefaultMem,
                                        edgarCode=edgarCode+"-Disallowed-Default", ruleElementId=id)
            del warnedFactsByQn # dereference objects

        elif dqcRuleName == "DQC.US.0004":
            for id, rule in dqcRule["rules"].items():
                # first check if there's a calc-sum and calc-items
                sumLn = rule.get("calc-sum")
                blkAxis = rule.get("blocking-axes",())
                alts = rule.get("alternatives",EMPTY_DICT)
                tolerance = rule["tolerance"]
                linkroleURIs = (None,) # for IDs without calc network evaluation
                if sumLn in modelXbrl.nameConcepts and "calc-items" in rule: # (dqc_us_rules/pull/544)
                    sumConcept = modelXbrl.nameConcepts[sumLn][0]
                    linkroleURIs = OrderedSet(modelLink.role
                                              for modelLink in val.modelXbrl.baseSets[(XbrlConst.summationItem,None,None,None)]
                                              if modelXbrl.relationshipSet(XbrlConst.summationItem, modelLink.role , None, None).fromModelObject(sumConcept))
                    
                for linkroleUri in linkroleURIs: # evaluate by network where applicable to ID
                    itemWeights = {}
                    summingNetworkChildren = False
                    if linkroleUri: # has calc network evaluation
                        itemWeights = dict((rel.toModelObject.name, rel.weightDecimal)
                                            for rel in modelXbrl.relationshipSet(XbrlConst.summationItem, linkroleUri, None, None).fromModelObject(sumConcept)
                                            if rel.toModelObject is not None)
                        if set(rule.get("calc-items")) <= itemWeights.keys():
                            itemLns = list(itemWeights.keys())
                            sumLn = rule.get("calc-sum") # may be reset on previous linkroleUri in loop
                            summingNetworkChildren = True
                        else:
                            sumLn = None
                    if not sumLn:
                        sumLn = rule["sum"]
                        itemLns = rule["items"]
                    bindings = factBindings(val.modelXbrl, flattenToSet( (sumLn, itemLns, alts.values() )), nils=False)
                    for b in bindings.values():
                        _itemLns = itemLns.copy() # need fresh array to use for substituting
                        _sumLn = sumLn
                        for iLn in itemLns: # check if substitution is necessary
                            if iLn not in b and iLn in alts:
                                for aLns in alts[iLn]:
                                    if all(aLn in b for aLn in aLns):
                                        p = _itemLns.index(iLn) # replace iLn with alts that all are in binding
                                        _itemLns[p:p+1] = aLns
                                        break
                        if _sumLn not in b and _sumLn in alts:
                            for aLns in alts[sumLn]:
                                if aLns and aLns[0] in b:
                                    _sumLn = aLns[0]
                                    break
                        if summingNetworkChildren: # use actually-present contributing items in binding
                            _itemLns = b.keys() - {_sumLn}
                        if _sumLn in b and _itemLns and all(ln in b for ln in _itemLns) and not (
                            any(ax in f.context.qnameDims for ax in blkAxis for f in b.values())):
                            dec = leastDecimals(b, flattenToSet( (_sumLn, _itemLns) ))
                            sumFact = b[_sumLn]
                            itemFacts = [b[ln] for ln in _itemLns]
                            sfNil = sumFact.isNil
                            allIfNil = itemFacts and all(f.isNil for f in itemFacts)
                            if sfNil:
                                sumValue = "(nil)"
                            else:
                                sumValue = roundValue(sumFact.xValue, decimals=dec)
                            if not allIfNil:
                                itemValues = tuple(roundValue(f.xValue * itemWeights.get(f.qname.localName, ONE), decimals=dec) 
                                                   for f in itemFacts if not f.isNil)
                            try:
                                if ((not (sfNil & allIfNil)) and (
                                    (sfNil ^ allIfNil) or 
                                    abs(sumValue - sum(itemValues)) > pow(10, -dec) * tolerance)):
                                    modelXbrl.warning(f"{dqcRuleName}.{id}", _(logMsg(msg)),
                                        modelObject=b.values(), sumName=_sumLn, sumValue=str(sumValue), 
                                        itemNames=", ".join(_itemLns), itemValues=" + ".join(str(v) for v in itemValues), 
                                        contextID=sumFact.context.id, unitID=sumFact.unit.id if sumFact.unit is not None else "(none)",
                                        edgarCode=edgarCode, ruleElementId=id)
                            except:
                                print("exception")
        elif dqcRuleName == "DQC.US.0005" and  documentType not in dqcRule["excluded-document-types"] and maxEndDate:
            for id, rule in dqcRule["rules"].items():
                msg = rule.get("message") # each rule has a message
                if "name" in rule:
                    facts = modelXbrl.factsByLocalName.get(rule["name"],())
                    maxEndDateComparedTo = maxEndDate.__gt__ # f.endDate < maxEndDate
                elif "axis" in rule and rule["axis"] in modelXbrl.nameConcepts:
                    axisQn = modelXbrl.nameConcepts[rule["axis"]][0].qname
                    if rule.get("member") in modelXbrl.nameConcepts:
                        memQn = modelXbrl.nameConcepts[rule.get("member")][0].qname
                    else:
                        memQn = NONDEFAULT
                    facts = modelXbrl.factsByDimMemQname(axisQn, memQn)
                    maxEndDateComparedTo = maxEndDate.__ge__ # f.endDate <= maxEndDate
                else:
                    continue
                for f in facts:
                    if maxEndDateComparedTo(f.context.endDatetime):
                        modelXbrl.warning(f"{dqcRuleName}.{id}", _(logMsg(msg)),
                                          modelObject=f, name=f.qname.localName, value=f.xValue,
                                          date=XmlUtil.dateunionValue(f.context.endDatetime, subtractOneDay=True),
                                          endDate=XmlUtil.dateunionValue(maxEndDate, subtractOneDay=True),
                                          axis=rule.get("axis"), member=rule.get("member"),
                                          contextID=f.context.id, unitID=f.unit.id if f.unit is not None else "(none)",
                                          edgarCode=edgarCode + '-' + id, ruleElementId=id)
        elif (dqcRuleName == "DQC.US.0006" 
              and documentType not in dqcRule["excluded-document-types"] 
              and documentType and "T" not in documentType):
            for id, rule in dqcRule["rules"].items():
                focusRange = rule["focus-range"].get(deiItems.get("DocumentFiscalPeriodFocus"))
                if focusRange and not any(modelXbrl.factsByLocalName.get(n,()) for n in rule["blocking-names"]):
                    def r6facts():
                        for n in rule["names"]:
                            for f in modelXbrl.factsByLocalName.get(n,()):
                                yield f
                        for n in ("{http://www.xbrl.org/dtr/type/non-numeric}textBlockItemType",
                                  "{http://www.xbrl.org/dtr/type/2020-01-21}textBlockItemType"):
                            for f in modelXbrl.factsByDatatype(True, qname(n)):
                                yield f
                    for f in r6facts():
                        durationDays = (f.context.endDatetime - f.context.startDatetime).days
                        if not (focusRange[0] <= durationDays <= focusRange[1]):
                            modelXbrl.warning(f"{dqcRuleName}.{id}", _(logMsg(msg)),
                                              modelObject=f, name=f.qname.localName, durationDays=durationDays, documentFiscalPeriodFocus=deiItems.get("DocumentFiscalPeriodFocus"),
                                              startDate=XmlUtil.dateunionValue(f.context.startDatetime), endDate=XmlUtil.dateunionValue(f.context.endDatetime, subtractOneDay=True),
                                              contextID=f.context.id, unitID=f.unit.id if f.unit is not None else "(none)",
                                              edgarCode=edgarCode, ruleElementId=id)
        elif dqcRuleName == "DQC.US.0008" and ugtRels:
            for id, rule in dqcRule["rules"].items():
                ugtCalcs = ugtRels["calcs"]
                for rel in val.summationItemRelsSetAllELRs.modelRelationships:
                    relFrom = rel.fromModelObject
                    relTo = rel.toModelObject
                    if (relFrom is not None and relTo is not None and 
                        relFrom.qname in ugtCalcs.get(rel.weight,EMPTY_DICT).get(relTo.qname,EMPTY_DICT)):
                        modelXbrl.warning(f"{dqcRuleName}.{id}", _(logMsg(msg)),
                                          modelObject=rel, linkrole=rel.linkrole, linkroleDefinition=modelXbrl.roleTypeDefinition(rel.linkrole), 
                                          conceptFrom=relFrom.qname, conceptTo=relTo.qname,
                                          edgarCode=edgarCode, ruleElementId=id)

        elif dqcRuleName == "DQC.US.0009":
            for id, rule in dqcRule["rules"].items():
                lesserLn = rule["lesser"]
                greaterLn = rule["greater"]
                msg = rule.get("use-message","message") # general message defaults to "message"
                ruleMsg = dqcRule[msg]
                ruleEdgarCode = edgarCode + msg.title()[7:]
                bindings = factBindings(val.modelXbrl, (lesserLn, greaterLn) )
                for b in bindings.values():
                    if lesserLn in b and greaterLn in b:
                        dec = leastDecimals(b, (lesserLn, greaterLn) )
                        lesserFact = b[lesserLn]
                        lesserValue = roundValue(lesserFact.xValue, decimals=dec)
                        greaterValue = roundValue(b[greaterLn].xValue, decimals=dec)
                        if lesserValue > greaterValue:
                            modelXbrl.warning(f"{dqcRuleName}.{id}", _(logMsg(ruleMsg)),
                                modelObject=b.values(), lesserName=lesserLn, lesserValue=str(lesserValue), greaterName=greaterLn, greaterValue=str(greaterValue),
                                contextID=lesserFact.context.id, unitID=lesserFact.unit.id if lesserFact.unit is not None else "(none)",
                                edgarCode=ruleEdgarCode, ruleElementId=id)
        elif dqcRuleName == "DQC.US.0015" and "DQC.US.0015" in ugtRels:
            dqc0015 = ugtRels["DQC.US.0015"]
            warnedFactsByQn = defaultdict(list)
            for f in modelXbrl.facts:
                if (f.qname in dqc0015.concepts and f.isNumeric and not f.isNil and f.xValid >= VALID and f.xValue < 0 and (
                    all(d.isTyped or (
                        (d.dimensionQname not in dqc0015.excludedAxesMembers or
                         ("*" not in dqc0015.excludedAxesMembers[d.dimensionQname] and
                          d.memberQname not in dqc0015.excludedAxesMembers[d.dimensionQname])) and
                         d.memberQname not in dqc0015.excludedMembers and
                         (dqc0015.excludedMemberNamesPattern is None or 
                          not dqc0015.excludedMemberNamesPattern.search(d.memberQname.localName)))
                        for d in f.context.qnameDims.values()))):
                    id = dqc0015.conceptRuleIDs.get(f.qname, 9999)
                    if not any(f.isDuplicateOf(warnedFact) for warnedFact in warnedFactsByQn[f.qname]):
                        warnedFactsByQn[f.qname].append(f)
                        modelXbrl.warning("{}.{}".format(dqcRuleName, id), _(logMsg(msg)),
                            modelObject=f, name=f.qname, value=f.value, contextID=f.contextID, unitID=f.unit.id if f.unit is not None else "(none)",
                            edgarCode=edgarCode, ruleElementId=id)
            del warnedFactsByQn # dereference objects
        elif (dqcRuleName == "DQC.US.0033" and hasDocPerEndDateFact
              and not (documentType == "8K" and any(f.get("xValue") for f in modelXbrl.factsByLocalName.get("AmendmentFlag",())))
              and abs((documentPeriodEndDate + ONE_DAY - documentPeriodEndDateFact.context.endDatetime).days) == 0): # was 3
            for id, rule in dqcRule["rules"].items():
                for n in rule["names"]:
                    for f in modelXbrl.factsByLocalName.get(n,()):
                        if not dateUnionEqual(documentPeriodEndDate, f.context.endDatetime, instantEndDate=True):
                            modelXbrl.warning(f"{dqcRuleName}.{id}", _(logMsg(msg)),
                                              modelObject=f, name=f.qname.localName, endDate=XmlUtil.dateunionValue(f.context.endDatetime, subtractOneDay=True), 
                                              documentPeriodEndDate=documentPeriodEndDate,
                                              contextID=f.context.id, unitID=f.unit.id if f.unit is not None else "(none)",
                                              edgarCode=edgarCode, ruleElementId=id)
        elif dqcRuleName == "DQC.US.0036" and hasDocPerEndDateFact:
            for id, rule in dqcRule["rules"].items():
                if abs((documentPeriodEndDate + ONE_DAY - documentPeriodEndDateFact.context.endDatetime).days) > 1: # was 3
                    modelXbrl.warning(f"{dqcRuleName}.{id}", _(logMsg(msg)),
                                      modelObject=f, name=documentPeriodEndDateFact.qname.localName, 
                                      endDate=XmlUtil.dateunionValue(documentPeriodEndDateFact.context.endDatetime, subtractOneDay=True), 
                                      documentPeriodEndDate=documentPeriodEndDate,
                                      contextID=documentPeriodEndDateFact.context.id,
                                      edgarCode=edgarCode, ruleElementId=id)
        elif dqcRuleName == "DQC.US.0041":
            ugtAxisDefaults = ugtRels["axis-defaults"]
            for id, rule in dqcRule["rules"].items():
                for rel in modelXbrl.relationshipSet(XbrlConst.dimensionDefault).modelRelationships:
                    if (rel.fromModelObject is not None and rel.toModelObject is not None
                        and rel.fromModelObject.qname in ugtAxisDefaults 
                        and ugtAxisDefaults[rel.fromModelObject.qname] != rel.toModelObject.qname):
                        modelXbrl.warning(f"{dqcRuleName}.{id}", _(logMsg(msg)),
                                          modelObject=(rel, rel.fromModelObject), axisName=rel.fromModelObject.qname, 
                                          axisDefaultName=ugtAxisDefaults[rel.fromModelObject.qname],
                                          extensionDefaultName=rel.toModelObject.qname,
                                          edgarCode=edgarCode, ruleElementId=id)
        elif dqcRuleName == "DQC.US.0043":
            incomeNames = dqcRule["income-names"]
            def descendantWeights(fromConcept, ELR=None, effectiveWeight=1, bottomWeights=None, visited=None):
                if visited is None:
                    visited = set()
                    bottomWeights = set()
                visited.add(fromConcept)
                for rel in modelXbrl.relationshipSet(XbrlConst.summationItem, ELR).fromModelObject(fromConcept):
                    if rel.toModelObject is not None and rel.toModelObject.name not in incomeNames:
                        w = effectiveWeight * rel.weight
                        bottomWeights.add((rel.toModelObject, w))
                        descendantWeights(rel.toModelObject, rel.linkrole, w, bottomWeights, visited)
                visited.discard(fromConcept)
                return bottomWeights
                
            for id, rule in dqcRule["rules"].items():
                topName = rule["parent-name"]
                if (modelXbrl.factsByLocalName.get(topName,())
                    and ("excluded-name" not in rule or not modelXbrl.factsByLocalName.get(rule["excluded-name"],()))):
                    top = modelXbrl.nameConcepts[topName][0]
                    for bottom, effectiveWeight in descendantWeights(top): # don't include stopping income concept
                        if ((bottom.balance == "credit" and effectiveWeight > 0)
                            or (bottom.balance == "debit" and effectiveWeight < 0)):
                            modelXbrl.warning(f"{dqcRuleName}.{id}", _(logMsg(msg[bottom.balance or ""])),
                                              modelObject=(top, bottom), topName=top.name, bottomName=bottom.name,
                                              edgarCode=f"{edgarCode}-{bottom.balance}", ruleElementId=id)
                        
        elif dqcRuleName == "DQC.US.0044":
            ugtAccrualItems = ugtRels["accrual-items"]
            for id, rule in dqcRule["rules"].items():
                def checkAccrualDescendants(rel, visited):
                    if rel.toModelObject is not None:
                        name = rel.toModelObject.name
                        if name in ugtAccrualItems:
                            for f in modelXbrl.factsByLocalName[name]:
                                if f.xValue != 0:
                                    modelXbrl.warning(f"{dqcRuleName}.{id}", _(logMsg(msg)),
                                        modelObject=f, name=name, contextID=f.context.id, unitID=f.unit.id if f.unit is not None else "(none)", value=f.xValue,
                                        edgarCode=edgarCode, ruleElementId=id)
                        if name not in visited:
                            visited.add(name)
                            for childRel in modelXbrl.relationshipSet(rel.arcrole, rel.consecutiveLinkrole).fromModelObject(rel.toModelObject):
                                checkAccrualDescendants(childRel, visited)
                            visited.discard(name)
                for parentLn in rule["summation-items"]:
                    for parentConcept in modelXbrl.nameConcepts[parentLn]:
                        for rel in val.summationItemRelsSetAllELRs.fromModelObject(parentConcept):
                            checkAccrualDescendants(rel, set())
        elif dqcRuleName == "DQC.US.0048" and documentType not in dqcRule["excluded-document-types"]:
            # 0048 has only one id, rule
            id, rule = next(iter(dqcRule["rules"].items()))
            # check if calc root check is blocked
            blockRootCheck = any(f.xValue == v for ln,v in dqcRule["blocking-facts"].items() for f in modelXbrl.factsByLocalName.get(ln,()))
            # find presentation ELR of interest
            preCashFlowLinkRoles = set()
            calcCashFlowLinkRoles = set()
            calcCashFlowLinkRolesMissingRoots = set()
            linkroleUris = OrderedSet(modelLink.role for modelLink in val.modelXbrl.baseSets[(XbrlConst.parentChild,None,None,None)])
            for linkroleUri in linkroleUris: # role ELRs may be repeated in pre LB
                roleTypes = val.modelXbrl.roleTypes.get(linkroleUri)
                definition = (roleTypes[0].definition or linkroleUri) if roleTypes else linkroleUri
                preRoots = val.modelXbrl.relationshipSet(XbrlConst.parentChild, linkroleUri, None, None).rootConcepts
                if ((any(c.name == "StatementOfCashFlowsAbstract" for c in preRoots) or 
                     'cashflow' in linkroleUri.lower())
                    and '- Statement ' in definition and 'parenthetical' not in linkroleUri.lower()):
                    preCashFlowLinkRoles.add(linkroleUri)
                    calcRelationshipSet = val.modelXbrl.relationshipSet(XbrlConst.summationItem, linkroleUri, None, None)
                    calcRoots = calcRelationshipSet.rootConcepts
                    if calcRoots:
                        calcCashFlowLinkRoles.add(linkroleUri)
                        roots = rule["roots"]
                        if not (blockRootCheck or 
                                any(all(any(c.name == rName for c in calcRoots) for rName in rNames) for rNames in roots)):
                            calcCashFlowLinkRolesMissingRoots.add(linkroleUri)
            if preCashFlowLinkRoles:
                if not calcCashFlowLinkRoles:
                    modelXbrl.warning(f"{dqcRuleName}.{id}", _(logMsg(dqcRule["message-no-roles"])),
                        modelObject=modelXbrl, 
                        linkRoles=(", ".join(sorted(preCashFlowLinkRoles))),
                        edgarCode=edgarCode+"-No-Roles", ruleElementId=id)
                elif calcCashFlowLinkRolesMissingRoots == calcCashFlowLinkRoles: # every calc is missing the roots
                    for linkRole in calcCashFlowLinkRolesMissingRoots:
                        modelXbrl.warning(f"{dqcRuleName}.{id}", _(logMsg(msg)),
                            modelObject=val.modelXbrl.baseSets[(XbrlConst.summationItem,linkroleUri,None,None)] or modelXbrl, # may be no base sets, in which case just show the instance
                            linkRole=linkroleUri, linkroleDefinition=definition,
                            rootNames=(", ".join(r.name for r in calcRoots) or "(none)"),
                            edgarCode=edgarCode, ruleElementId=id)
        elif dqcRuleName == "DQC.US.0060":
            for id, rule in dqcRule["rules"].items():
                for eltLn, depLns in rule["element-dependencies"].items():
                    bindings = factBindings(val.modelXbrl, flattenToSet( (eltLn, depLns )), nils=False)
                    for b in bindings.values():
                        if eltLn in b and not any(depLn in b for depLn in depLns):
                            f = b[eltLn]
                            modelXbrl.warning(f"{dqcRuleName}.{id}", _(logMsg(msg)),
                                modelObject=b.values(), name=eltLn, value=f.xValue, 
                                dependentElements=", ".join(depLns), 
                                contextID=f.context.id, unitID=f.unit.id if f.unit is not None else "(none)",
                                edgarCode=edgarCode, ruleElementId=id)
        elif dqcRuleName == "DQC.US.0079":
            for id, rule in dqcRule["rules"].items():
                ignoreDims = rule["acceptable-dimensions"]
                replacementMembers = rule["replacement-members"]
                def checkMember(axis, rel, visited):
                    if rel.toModelObject is not None:
                        name = rel.toModelObject.name
                        if name.lower() in replacementMembers and rel.toModelObject.qname.namespaceURI not in val.disclosureSystem.standardTaxonomiesDict:
                            modelXbrl.warning(f"{dqcRuleName}.{id}", _(logMsg(msg)),
                                modelObject=(rel, rel.toModelObject), member=rel.toModelObject.qname, axis=axis.qname, 
                                replacement=replacementMembers[name.lower()],
                                edgarCode=edgarCode, ruleElementId=id)
                        if name not in visited:
                                visited.add(name)
                                for childRel in modelXbrl.relationshipSet(XbrlConst.domainMember, rel.consecutiveLinkrole).fromModelObject(rel.toModelObject):
                                    checkMember(axis, childRel, visited)
                                visited.discard(name)
                for rel in modelXbrl.relationshipSet(XbrlConst.dimensionDomain).modelRelationships:
                    if rel.fromModelObject is not None and rel.fromModelObject.name not in ignoreDims:
                        checkMember(rel.fromModelObject, rel, set())
                    
                
    
    del val.summationItemRelsSetAllELRs
    
    if "EFM/Filing.py#validateFiling_end" in val.modelXbrl.arelleUnitTests:
        raise pyNamedObject(val.modelXbrl.arelleUnitTests["EFM/Filing.py#validateFiling_end"], "EFM/Filing.py#validateFiling_end")

    if isEFM:
        for pluginXbrlMethod in pluginClassMethods("Validate.EFM.Finally"):
            pluginXbrlMethod(val, conceptsUsed)
    val.modelXbrl.profileActivity("... plug in '.Finally' checks", minTimeToShow=1.0)
    val.modelXbrl.profileStat(_("validate{0}").format(modelXbrl.modelManager.disclosureSystem.validationType))
    
    modelXbrl.modelManager.showStatus(_("ready"), 2000)
                
def isStandardUri(val, uri):
    try:
        return val._isStandardUri[uri]
    except KeyError:
        isStd = (uri in val.disclosureSystem.standardTaxonomiesDict or
                 (not isHttpUrl(uri) and 
                  # try 2011-12-23 RH: if works, remove the localHrefs
                  # any(u.endswith(e) for u in (uri.replace("\\","/"),) for e in disclosureSystem.standardLocalHrefs)
                  "/basis/sbr/" in uri.replace("\\","/")
                  ))
        val._isStandardUri[uri] = isStd
        return isStd

def directedCycle(val, relFrom, origin, fromRelationships, path):
    if relFrom in fromRelationships:
        for rel in fromRelationships[relFrom]:
            relTo = rel.toModelObject
            if relTo == origin:
                return [rel]
            if relTo not in path: # report cycle only where origin causes the cycle
                path.add(relTo)
                foundCycle = directedCycle(val, relTo, origin, fromRelationships, path)
                if foundCycle is not None:
                    foundCycle.insert(0, rel)
                    return foundCycle
                path.discard(relTo)
    return None


def checkConceptLabels(val, modelXbrl, labelsRelationshipSet, disclosureSystem, concept):
    hasDefaultLangStandardLabel = False
    dupLabels = {}
    for modelLabelRel in labelsRelationshipSet.fromModelObject(concept):
        modelLabel = modelLabelRel.toModelObject
        if isinstance(modelLabel, ModelResource) and modelLabel.xmlLang and modelLabel.modelDocument.inDTS:
            if modelLabel.xmlLang.startswith(disclosureSystem.defaultXmlLang) and \
               modelLabel.role == XbrlConst.standardLabel:
                hasDefaultLangStandardLabel = True
            dupDetectKey = ( (modelLabel.role or ''), modelLabel.xmlLang)
            if dupDetectKey in dupLabels:
                modelXbrl.error(("EFM.6.10.02", "GFM.1.5.2"),
                    _("Concept %(concept)s has duplicated labels for role %(role)s lang %(lang)s."),
                    edgarCode="cp-1002-Element-Used-Has-Duplicate-Label",
                    modelObject=(modelLabel, dupLabels[dupDetectKey]), # removed concept from modelObjects
                    concept=concept.qname, role=dupDetectKey[0], lang=dupDetectKey[1])
            else:
                dupLabels[dupDetectKey] = modelLabel
            
    #6 10.1 en-US standard label
    if not hasDefaultLangStandardLabel:
        modelXbrl.error(("EFM.6.10.01", "GFM.1.05.01"),
            _("You have submitted an instance using an element without an %(lang)s standard label %(concept)s. Please check your submission and correct the labels."),
            # concept must be the first referenced modelObject
            edgarCode="cp-1001-Element-Used-Standard-Label",    
            modelObject=[concept] + list(modelXbrl.factsByQname[concept.qname]), concept=concept.qname, 
            lang=disclosureSystem.defaultLanguage)
        
    #6 10.3 default lang label for every role
    try:
        dupLabels[("zzzz",disclosureSystem.defaultXmlLang)] = None #to allow following loop
        priorRole = None
        priorLang = None
        hasDefaultLang = True
        for role, lang in sorted(dupLabels.keys()):
            if role != priorRole:
                if not hasDefaultLang:
                    modelXbrl.error(("EFM.6.10.03", "GFM.1.5.3"),
                        _("You have submitted an instance using an element %(concept)s with %(lang)s for role %(role)s. Please check your submission and correct the labels."),
                        edgarCode="cp-1003-Element-Used-Standard-English-Label",
                        modelObject=list(modelXbrl.factsByQname[concept.qname]) + [dupLabels[(priorRole,priorLang)]], 
                        concept=concept.qname, 
                        lang=disclosureSystem.defaultLanguage, role=priorRole)
                hasDefaultLang = False
                priorLang = lang
                priorRole = role
            if lang is not None and lang.startswith(disclosureSystem.defaultXmlLang):
                hasDefaultLang = True
    except Exception:
        pass
    
def deiParamEqual(deiName, xbrlVal, secVal):
    if xbrlVal is None: # nil fact
        return False
    if deiName == "DocumentPeriodEndDate":
        x = str(xbrlVal).split('-')
        s = secVal.split('-')
        return (x[0]==s[2] and x[1]==s[0] and x[2]==s[1])
    elif deiName == "CurrentFiscalYearEndDate":
        x = str(xbrlVal).lstrip('-').split('-')
        s = secVal.split('/')
        return (len(secVal) == 5 and secVal[2] == '/' and x[0] == s[0] and x[1] == s[1])
    elif deiName in {"EntityEmergingGrowthCompany", "EntityExTransitionPeriod", "EntityShellCompany", 
                     "EntitySmallBusiness", "EntityVoluntaryFilers", "EntityWellKnownSeasonedIssuer",
                     "IcfrAuditorAttestationFlag",
                     "cef:IntervalFundFlag", "cef:NewCefOrBdcRegistrantFlag", "cef:PrimaryShelfQualifiedFlag"}:
        return {"y": True, "yes": True, "true": True, "n": False, "no": False, "false": False
                }.get(str(xbrlVal).lower()) == {
                "yes":True, "Yes":True, "y":True, "Y":True, "no":False, "No":False, "N":False, "n":False
                }.get(secVal,secVal)
    elif deiName == "EntityFileNumber":
        return secVal == xbrlVal
    elif deiName == "EntityInvCompanyType":
        return xbrlVal in {"N-1A":("N-1A",), "N-1":("N-1",), "N-2":("N-2"), "N-3":("N-3",), "N-4":("N-4",), "N-5":("N-5",),
                           "N-6":("N-6",), "S-1":("S-1","S-3"), "S-3":("S-1","S-3"),"S-6":("S-6")}.get(secVal,())
    elif deiName == "EntityFilerCategory":
        return xbrlVal in {"Non-Accelerated Filer":("Non-accelerated Filer", "Smaller Reporting Company"),
                           "Accelerated Filer":("Accelerated Filer", "Smaller Reporting Accelerated Filer"),
                           "Large Accelerated Filer":("Large Accelerated Filer",),
                           "Not Applicable":("Non-accelerated Filer", "Smaller Reporting Company")}.get(secVal,())
    elif deiName == "2014EntityFilerCategory":
        return xbrlVal in {True:("Smaller Reporting Company", "Smaller Reporting Accelerated Filer"),
                           False:("Non-accelerated Filer", "Accelerated Filer", "Large Accelerated Filer")}.get(secVal,())
    return False # unhandled deiName

def eloValueOfFact(deiName, xbrlVal):
    if xbrlVal is None: # nil fact
        return None
    if deiName == "DocumentPeriodEndDate":
        return ("{1}-{2}-{0}".format(*str(xbrlVal).split('-')))
    elif deiName == "CurrentFiscalYearEndDate":
        return ("{0}/{1}".format(*str(xbrlVal).lstrip('-').split('-')))
    elif deiName in {"EntityEmergingGrowthCompany", "EntityExTransitionPeriod", "EntityShellCompany", 
                     "EntitySmallBusiness", "EntityVoluntaryFilers", "EntityWellKnownSeasonedIssuer",
                     "IcfrAuditorAttestationFlag",
                     "cef:NewCefOrBdcRegistrantFlag", "cef:NewCefOrBdcRegistrantFlag", "cef:NewCefOrBdcRegistrantFlag"}:
        return {"y": "yes", "yes": "yes", "true": "yes", "n": "no", "no": "no", "false": "no"
                }.get(str(xbrlVal).lower())
    elif deiName == "EntityFileNumber":
        return xbrlVal
    elif deiName == "EntityInvCompanyType":
        return xbrlVal
    elif deiName == "EntityFilerCategory":
        return xbrlVal
    return None # unhandled deiName


def cleanedCompanyName(name):
    for pattern, replacement in (
                                 (r"\s&(?=\s)", " and "),  # Replace & with and
                                 (r"/.+/|\\.+\\", " "),  # Remove any "/../" , "\...\" or "/../../" expression.
                                 (r"\s*[(].+[)]$", " "),  # Remove any parenthetical expression if it occurs at the END of the string.
                                 (r"[\u058A\u05BE\u2010\u2011\u2012\u2013\u2014\u2015\uFE58\uFE63\uFF0D]", "-"),  # Normalize fancy dashes.
                                 (r"-", ""),  #dash to space
                                 (r"[\u2019']", ""),  #Apostrophe to space
                                 (r"^\s*the(?=\s)", ""),  # Remove the word "THE" (i.e., followed by space) from the beginning.
                                 (r"[^\w-]", " "),  # Remove any punctuation.
                                 (r"^\w(?=\s)|\s\w(?=\s)|\s\w$", " "),  # Remove single letter words
                                 (r"^INCORPORATED(?=\s|$)|(?<=\s)INCORPORATED(?=\s|$)", "INC"),  # Truncate the word INCORPORATED (case insensitive) to INC
                                 (r"^CORPORATION(?=\s|$)|(?<=\s)CORPORATION(?=\s|$)", "CORP"),  # Truncate the word CORPORATION (case insensitive) to CORP
                                 (r"^COMPANY(?=\s|$)|(?<=\s)COMPANY(?=\s|$)", "CO"),  # Truncate the word CORPORATION (case insensitive) to CORP
                                 (r"^LIMITED(?=\s|$)|(?<=\s)LIMITED(?=\s|$)", "LTD"),  # Truncate the word LIMITED (case insensitive) to LTD
                                 (r"^AND(?=\s|$)|(?<=\s)AND(?=\s|$)", "&"),  # Replace the word AND with an ampersand (&)
                                 (r"\s+", " "),  # Normalize all spaces (i.e., trim, collapse, map &#xA0; to &#xA; and so forth)
                                 (r"\s", "")  # remove space to nothing for comparison
                                 ):
        name = re.sub(pattern, replacement, name, flags=re.IGNORECASE)
    return unicodedata.normalize('NFKD', name.strip().lower()).encode('ASCII', 'ignore').decode()  # remove diacritics 

=======
# -*- coding: utf-8 -*-
'''
Created on Oct 17, 2010

@author: Mark V Systems Limited

This is a collective work.
Original work (c) Copyright 2010 Mark V Systems Limited, All rights reserved.
Subsequent validations and enhancements created by staff of the U.S. Securities and Exchange Commission.
Data and content created by government employees within the scope of their employment are not subject 
to domestic copyright protection. 17 U.S.C. 105.
Implementation of DQC rules invokes https://xbrl.us/dqc-license and https://xbrl.us/dqc-patent

'''
import re, datetime, decimal, json, unicodedata, holidays
from math import isnan, pow
from collections import defaultdict, OrderedDict
from pytz import timezone
from arelle import (ModelDocument, ModelValue, ModelRelationshipSet, 
                    XmlUtil, XbrlConst, ValidateFilingText)
from arelle.ModelValue import qname, QName
from arelle.ValidateXbrlCalcs import insignificantDigits
from arelle.ModelObject import ModelObject
from arelle.ModelInstanceObject import ModelFact, ModelInlineFact, ModelInlineFootnote
from arelle.ModelDtsObject import ModelConcept, ModelResource
from arelle.ModelXbrl import NONDEFAULT
from arelle.PluginManager import pluginClassMethods
from arelle.PrototypeDtsObject import LinkPrototype, LocPrototype, ArcPrototype
from arelle.PythonUtil import pyNamedObject, strTruncate, flattenSequence, flattenToSet, OrderedSet
from arelle.UrlUtil import isHttpUrl
from arelle.ValidateXbrlCalcs import inferredDecimals, rangeValue, roundValue, ONE
from arelle.XmlValidate import VALID
from .DTS import checkFilingDTS
from .Consts import submissionTypesAllowingWellKnownSeasonedIssuer, \
                    submissionTypesNotRequiringPeriodEndDate, \
                    submissionTypesAllowingEntityInvCompanyType, docTypesRequiringEntityFilerCategory, \
                    submissionTypesAllowingAcceleratedFilerStatus, submissionTypesAllowingShellCompanyFlag, \
                    submissionTypesAllowingEdgarSmallBusinessFlag, submissionTypesAllowingEmergingGrowthCompanyFlag, \
                    submissionTypesAllowingExTransitionPeriodFlag, submissionTypesAllowingSeriesClasses, \
                    submissionTypesExemptFromRoleOrder, docTypesExemptFromRoleOrder, \
                    submissionTypesAllowingPeriodOfReport, docTypesRequiringPeriodOfReport, \
                    docTypesRequiringEntityWellKnownSeasonedIssuer, \
                    submissionTypesAllowingVoluntaryFilerFlag, docTypesNotAllowingInlineXBRL, \
                    docTypesRequiringRrSchema, docTypesNotAllowingIfrs, \
                    untransformableTypes, rrUntransformableEltsPattern, \
                    docTypes20F 
                                        
from .Dimensions import checkFilingDimensions
from .PreCalAlignment import checkCalcsTreeWalk
from .Util import conflictClassFromNamespace, abbreviatedNamespace, NOYEAR, WITHYEARandWILD, loadDeprecatedConceptDates, \
                    loadCustomAxesReplacements, loadNonNegativeFacts, loadDeiValidations, loadOtherStandardTaxonomies, \
                    loadUgtRelQnames, loadDqcRules, factBindings, leastDecimals, axisMemQnames, memChildQnames, \
                    loadTaxonomyCompatibility, loadIxTransformRegistries
                    
MIN_DOC_PER_END_DATE = ModelValue.dateTime("1980-01-01", type=ModelValue.DATE)
MAX_DOC_PER_END_DATE = ModelValue.dateTime("2050-12-31", type=ModelValue.DATE)
EMPTY_DICT = {}
EMPTY_SET = set()
EMPTY_LIST = []

def sevMessageArgValue(x):
    if isinstance(x, bool):
        return ("false", "true")[x]
    return str(x)

def logMsg(msg):
    return re.sub(r"{(\w+)}", r"%(\1)s", msg) # replace {...} args with %(...)s args for modelXbrl.log functionality

def validateFiling(val, modelXbrl, isEFM=False, isGFM=False):
    if not modelXbrl.modelDocument or not hasattr(modelXbrl.modelDocument, "xmlDocument"): # not parsed
        return
    
    datePattern = re.compile(r"([12][0-9]{3})-([01][0-9])-([0-3][0-9])")
    GFMcontextDatePattern = re.compile(r"^[12][0-9]{3}-[01][0-9]-[0-3][0-9]$")
    # note \u20zc = euro, \u00a3 = pound, \u00a5 = yen
    signOrCurrencyPattern = re.compile("^(-)[0-9]+|[^eE](-)[0-9]+|(\\()[0-9].*(\\))|([$\u20ac\u00a3\00a5])")
    instanceFileNamePattern = re.compile(r"^(\w+)-([12][0-9]{3}[01][0-9][0-3][0-9]).xml$")
    htmlFileNamePattern = re.compile(r"([a-zA-Z0-9][._a-zA-Z0-9-]*)\.htm$")
    linkroleDefinitionStatementSheet = re.compile(r"[^-]+-\s+Statement\s+-\s+.*", # no restriction to type of statement
                                                  re.IGNORECASE)
    efmCIKpattern = re.compile(r"^[0-9]{10}$")
    instantPreferredLabelRolePattern = re.compile(r".*[pP]eriod(Start|End)")
    embeddingCommandPattern = re.compile(r"[^~]*~\s*()[^~]*~")
    styleIxHiddenPattern = re.compile(r"(.*[^\w]|^)-sec-ix-hidden\s*:\s*([\w.-]+).*")
    efmRoleDefinitionPattern = re.compile(r"([0-9]+) - (Statement|Disclosure|Schedule|Document) - (.+)")
    messageKeySectionPattern = re.compile(r"(.*[{]efmSection[}]|[a-z]{2}-[0-9]{4})(.*)")
    
    val._isStandardUri = {}
    modelXbrl.modelManager.disclosureSystem.loadStandardTaxonomiesDict()
    
    
    datetimeNowAtSEC = ModelValue.dateTime(
        val.params.get("datetimeForTesting",
        datetime.datetime.now(tz=timezone("US/Eastern")).isoformat()[:19])) # re-strip time zone
    upcomingSECHolidays = holidays.US(state=None, years=[datetimeNowAtSEC.year, datetimeNowAtSEC.year+1])

    
    # note that some XFM tests are done by ValidateXbrl to prevent mulstiple node walks
    disclosureSystem = val.disclosureSystem
    val.disclosureSystemVersion = disclosureSystemVersion = disclosureSystem.version
    
    modelXbrl.modelManager.showStatus(_("validating {0}").format(disclosureSystem.name))
    
    val.modelXbrl.profileActivity()
    conceptsUsed = {} # key=concept object value=True if has presentation label
    labelsRelationshipSet = modelXbrl.relationshipSet(XbrlConst.conceptLabel)
    # genLabelsRelationshipSet = modelXbrl.relationshipSet(XbrlConst.elementLabel)
    # presentationRelationshipSet = modelXbrl.relationshipSet(XbrlConst.parentChild)
    referencesRelationshipSetWithProhibits = modelXbrl.relationshipSet(XbrlConst.conceptReference, includeProhibits=True)
    val.modelXbrl.profileActivity("... cache lbl, pre, ref relationships", minTimeToShow=1.0)
    
    validateInlineXbrlGFM = (modelXbrl.modelDocument.type == ModelDocument.Type.INLINEXBRL and
                             isGFM)
    validateEFMpragmatic = disclosureSystem.names and "efm-pragmatic" in disclosureSystem.names
    val.validateLoggingSemantic = validateLoggingSemantic = (
          modelXbrl.isLoggingEffectiveFor(level="WARNING-SEMANTIC") or 
          modelXbrl.isLoggingEffectiveFor(level="ERROR-SEMANTIC"))
    
    if isEFM:
        for pluginXbrlMethod in pluginClassMethods("Validate.EFM.Start"):
            pluginXbrlMethod(val)
            
    if "EFM/Filing.py#validateFiling_start" in val.modelXbrl.arelleUnitTests:
        raise pyNamedObject(val.modelXbrl.arelleUnitTests["EFM/Filing.py#validateFiling_start"], "EFM/Filing.py#validateFiling_start")

    # instance checks
    val.fileNameBasePart = None # prevent testing on fileNameParts if not instance or invalid
    val.fileNameDate = None
    val.entityRegistrantName = None
    val.requiredContext = None
    documentType = None # needed for non-instance validation too
    submissionType = val.params.get("submissionType", "")
    requiredFactLang = disclosureSystem.defaultXmlLang.lower() if disclosureSystem.defaultXmlLang else disclosureSystem.defaultXmlLang
    hasSubmissionType = bool(submissionType)
    dqcRules = {}
    isInlineXbrl = modelXbrl.modelDocument.type in (ModelDocument.Type.INLINEXBRL, ModelDocument.Type.INLINEXBRLDOCUMENTSET)
    if isEFM:
        val.otherStandardTaxonomies = loadOtherStandardTaxonomies(modelXbrl, val)
        compatibleTaxonomies = loadTaxonomyCompatibility(modelXbrl)
    if modelXbrl.modelDocument.type == ModelDocument.Type.INSTANCE or isInlineXbrl:
        deprecatedConceptDates = {}
        deprecatedConceptFacts = defaultdict(list) # index by concept Qname, value is list of facts
        deprecatedConceptContexts = defaultdict(list) # index by contextID, value is list of concept QNames of deprecated dimensions, members
        
        if isEFM:
            loadDeprecatedConceptDates(val, deprecatedConceptDates)
            customAxesReplacements = loadCustomAxesReplacements(modelXbrl)
            deiValidations = loadDeiValidations(modelXbrl, isInlineXbrl)
            dqcRules = loadDqcRules(modelXbrl) # empty {} if no rules for filing
            ugtRels = loadUgtRelQnames(modelXbrl, dqcRules) # None if no rels applicable
            nonNegFacts = loadNonNegativeFacts(modelXbrl, dqcRules, ugtRels) # none if dqcRules are used after 2020
            ixTrRegistries = loadIxTransformRegistries(modelXbrl)
            
        
        # inline doc set has multiple instance names to check
        if modelXbrl.modelDocument.type == ModelDocument.Type.INLINEXBRLDOCUMENTSET:
            instanceNames = [ixDoc.basename
                             for ixDoc in modelXbrl.modelDocument.referencesDocument.keys()
                             if ixDoc.type == ModelDocument.Type.INLINEXBRL]
            xbrlInstRoots = modelXbrl.ixdsHtmlElements
        else: # single instance document to check is the entry point document
            instanceNames = [modelXbrl.modelDocument.basename]
            xbrlInstRoots = [modelXbrl.modelDocument.xmlDocument.getroot()]
        #6.3.3 filename check
        for instanceName in instanceNames:
            m = instanceFileNamePattern.match(instanceName)
            if isInlineXbrl:
                m = htmlFileNamePattern.match(instanceName)
                if m:
                    val.fileNameBasePart = None # html file name not necessarily parseable.
                    val.fileNameDatePart = None
                else:
                    modelXbrl.error(val.EFM60303,
                                    _('Invalid inline xbrl document in {base}.htm": %(filename)s'),
                                    modelObject=modelXbrl.modelDocument, filename=instanceName,
                                    messageCodes=("EFM.6.03.03",))
            elif m:
                val.fileNameBasePart = m.group(1)
                val.fileNameDatePart = m.group(2)
                if not val.fileNameBasePart:
                    modelXbrl.error((val.EFM60303, "GFM.1.01.01"),
                        _('Invalid instance document base name part (ticker or mnemonic name) in "{base}-{yyyymmdd}.xml": %(filename)s'),
                        modelObject=modelXbrl.modelDocument, filename=modelXbrl.modelDocument.basename,
                        messageCodes=("EFM.6.03.03", "EFM.6.23.01", "GFM.1.01.01"))
                else:
                    try:
                        val.fileNameDate = datetime.datetime.strptime(val.fileNameDatePart,"%Y%m%d").date()
                    except ValueError:
                        modelXbrl.error((val.EFM60303, "GFM.1.01.01"),
                            _('Invalid instance document base name part (date) in "{base}-{yyyymmdd}.xml": %(filename)s'),
                            modelObject=modelXbrl.modelDocument, filename=modelXbrl.modelDocument.basename,
                            messageCodes=("EFM.6.03.03", "EFM.6.23.01", "GFM.1.01.01"))
            else:
                modelXbrl.error((val.EFM60303, "GFM.1.01.01"),
                    _('Invalid instance document name, must match "{base}-{yyyymmdd}.xml": %(filename)s'),
                    modelObject=modelXbrl.modelDocument, filename=modelXbrl.modelDocument.basename,
                    messageCodes=("EFM.6.03.03", "EFM.6.23.01", "GFM.1.01.01"))
        
        #6.5.1 scheme, 6.5.2, 6.5.3 identifier
        entityIdentifierValue = None
        entityIdentifierValueElt = None
        if disclosureSystem.identifierValueName:   # omit if no checks
            for xbrlInstRoot in xbrlInstRoots: # check all inline docs in ix doc set
                for entityIdentifierElt in xbrlInstRoot.iterdescendants("{http://www.xbrl.org/2003/instance}identifier"):
                    if isinstance(entityIdentifierElt,ModelObject):
                        schemeAttr = entityIdentifierElt.get("scheme","")
                        entityIdentifier = XmlUtil.text(entityIdentifierElt)
                        if not disclosureSystem.identifierSchemePattern.match(schemeAttr):
                            try:
                                contextId = entityIdentifierElt.getparent().getparent().id
                            except AttributeError:
                                contextId = "not available"
                            modelXbrl.error(("EFM.6.05.01", "GFM.1.02.01"),
                                _("Your identifier for the CIK code, %(identifier)s, or scheme %(scheme)s, in context %(context)s, did not adhere "
                                  "to the standard naming convention of <identifier scheme='http://www.sec.gov/CIK'>xxxxxxxxxx</identifier>'.  "
                                  "Please recheck your submission and comply with the standard naming convention."),
                                edgarCode="cp-0501-Entity-Identifier-Scheme",
                                modelObject=entityIdentifierElt, scheme=schemeAttr,
                                context=contextId, identifier=entityIdentifier)
                        if not disclosureSystem.identifierValuePattern.match(entityIdentifier):
                            modelXbrl.error(("EFM.6.05.02", "GFM.1.02.02"),
                                _("Invalid entity identifier %(entityIdentifierName)s: %(entityIdentifer)s"),
                                modelObject=entityIdentifierElt,  
                                entityIdentifierName=disclosureSystem.identifierValueName,
                                entityIdentifer=entityIdentifier)
                        if not entityIdentifierValue:
                            entityIdentifierValue = entityIdentifier
                            entityIdentifierValueElt = entityIdentifierElt
                            if isEFM and not efmCIKpattern.match(entityIdentifierValue):
                                val.modelXbrl.error("EFM.6.05.23.cikValue",
                                    _("The context identifier CIK %(entityIdentifier)s is not 10 digits, for required context(s).  "
                                      "Please include a correct context identifier CIK in the filing."),
                                    edgarCode="cp-0523-Non-Matching-Cik",
                                    modelObject=entityIdentifierElt, entityIdentifier=entityIdentifierValue)
                        elif entityIdentifier != entityIdentifierValue:
                            modelXbrl.error(("EFM.6.05.03", "GFM.1.02.03"),
                                _("The submission CIK, %(filerIdentifier)s does not match either the EntityCentralIndexKey, %(entityIdentifer)s, "
                                  "or context identifier CIK(s) %(entityIdentifer)s, %(entityIdentifer2)s, or is not 10 digits, for required context(s).  "
                                  "Please include a correct matching EntityCentralIndexKey and context identifier CIK(s) in the filing."),
                                edgarCode="cp-0523-Non-Matching-Cik",
                                modelObject=(entityIdentifierElt, entityIdentifierValueElt),  
                                entityIdentifierName=disclosureSystem.identifierValueName,
                                entityIdentifer=entityIdentifierValue,
                                entityIdentifer2=entityIdentifier,
                                filerIdentifier=",".join(sorted(val.params["cikNameList"].keys()) if "cikNameList" in val.params else []))
            val.modelXbrl.profileActivity("... filer identifier checks", minTimeToShow=1.0)

        #6.5.7 duplicated contexts
        contexts = modelXbrl.contexts.values()
        contextIDs = set()
        contextsWithNonNilFacts = set()
        uniqueContextHashes = {}
        contextsWithDisallowedOCEs = []
        contextsWithDisallowedOCEcontent = []
        nonStandardTypedDimensions = defaultdict(set)
        nonStandardReplacableDimensions = defaultdict(set)
        for context in contexts:
            contextID = context.id
            contextIDs.add(contextID)
            h = context.contextDimAwareHash
            if h in uniqueContextHashes:
                if context.isEqualTo(uniqueContextHashes[h]):
                    modelXbrl.error(("EFM.6.05.07", "GFM.1.02.07"),
                        _("The instance document contained more than one context equivalent to %(context)s (%(context2)s).  "
                          "Please remove duplicate contexts from the instance."),
                        edgarCode="du-0507-Duplicate-Contexts",
                        modelObject=(context, uniqueContextHashes[h]), context=contextID, context2=uniqueContextHashes[h].id)
            else:
                uniqueContextHashes[h] = context
                
            #GFM no time in contexts
            if isGFM:
                for dateElt in XmlUtil.children(context, XbrlConst.xbrli, ("startDate", "endDate", "instant")):
                    dateText = XmlUtil.text(dateElt)
                    if not GFMcontextDatePattern.match(dateText):
                        modelXbrl.error("GFM.1.02.25",
                            _("Context id %(context)s %(elementName)s invalid content %(value)s"),
                            modelObject=dateElt, context=contextID, 
                            elementName=dateElt.prefixedName, value=dateText)
            #6.5.4 scenario
            hasSegment = XmlUtil.hasChild(context, XbrlConst.xbrli, "segment")
            hasScenario = XmlUtil.hasChild(context, XbrlConst.xbrli, "scenario")
            notAllowed = None
            if disclosureSystem.contextElement == "segment" and hasScenario:
                notAllowed = _("Scenario")
            elif disclosureSystem.contextElement == "scenario" and hasSegment:
                notAllowed = _("Segment")
            elif disclosureSystem.contextElement == "either" and hasSegment and hasScenario:
                notAllowed = _("Both segment and scenario")
            elif disclosureSystem.contextElement == "none" and (hasSegment or hasScenario):
                notAllowed = _("Neither segment nor scenario")
            if notAllowed:
                if validateEFMpragmatic:
                    contextsWithDisallowedOCEs.append(context)
                else:
                    modelXbrl.error(("EFM.6.05.04", "GFM.1.02.04"),
                        _("There must be no contexts with %(elementName)s, but %(count)s was(were) found: %(context)s."),
                        edgarCode="cp-0504-No-Scenario",
                        modelObject=context, elementName=notAllowed, context=contextID, count=1)
    
            #6.5.5 segment only explicit dimensions
            for contextName in {"segment": ("{http://www.xbrl.org/2003/instance}segment",),
                                "scenario": ("{http://www.xbrl.org/2003/instance}scenario",),
                                "either": ("{http://www.xbrl.org/2003/instance}segment","{http://www.xbrl.org/2003/instance}scenario"),
                                "both": ("{http://www.xbrl.org/2003/instance}segment","{http://www.xbrl.org/2003/instance}scenario"),
                                "none": [], None:[]
                                }[disclosureSystem.contextElement]:
                for segScenElt in context.iterdescendants(contextName):
                    if isinstance(segScenElt,ModelObject):
                        _childTagNames = [child.prefixedName for child in segScenElt.iterchildren()
                                          if isinstance(child,ModelObject) and 
                                             child.tag not in ("{http://xbrl.org/2006/xbrldi}explicitMember",
                                                               "{http://xbrl.org/2006/xbrldi}typedMember")]
                        childTags = ", ".join(_childTagNames)
                        if len(childTags) > 0:
                            if validateEFMpragmatic:
                                contextsWithDisallowedOCEcontent.append(context)
                            else:
                                modelXbrl.error(("EFM.6.05.05", "GFM.1.02.05"),
                                                _("There must be no %(elementName)s with non-explicitDimension content, but %(count)s was(were) found: %(content)s."),
                                                edgarCode="cp-0505-Segment-Child-Not-Explicit-Member",
                                                modelObject=context, context=contextID, content=childTags, count=len(_childTagNames),
                                                elementName=contextName.partition("}")[2].title())
            for dim in context.qnameDims.values():
                if isEFM and dim.dimension is not None and dim.dimensionQname.namespaceURI not in disclosureSystem.standardTaxonomiesDict:
                    if dim.isTyped:
                        nonStandardTypedDimensions[dim.dimensionQname].add(context)
                    if customAxesReplacements.customNamePatterns.match(dim.dimensionQname.localName):
                        nonStandardReplacableDimensions[dim.dimensionQname].add(context)
                for _qname in (dim.dimensionQname, dim.memberQname):
                    if _qname in deprecatedConceptDates: # none if typed and then won't be in deprecatedConceptDates
                        deprecatedConceptContexts[contextID].append(_qname)
            #6.5.38 period forever
            if context.isForeverPeriod:
                val.modelXbrl.error("EFM.6.05.38",
                    _("Context %(contextID)s uses period <xbrli:forever>. Please remove it and resubmit."),
                    edgarCode="du-0538-Context-Has-Period-Forever",
                    modelObject=context, contextID=contextID)
        if validateEFMpragmatic: # output combined count message
            if contextsWithDisallowedOCEs:
                modelXbrl.error(("EFM.6.05.04", "GFM.1.02.04"),
                    _("There must be no contexts with %(elementName)s, but %(count)s was(were) found: %(context)s."),
                    edgarCode="cp-0504-No-Scenario",
                    modelObject=contextsWithDisallowedOCEs, elementName=notAllowed, 
                    count=len(contextsWithDisallowedOCEs), context=', '.join(c.id for c in contextsWithDisallowedOCEs))
            if contextsWithDisallowedOCEcontent:
                modelXbrl.error(("EFM.6.05.05", "GFM.1.02.05"),
                    _("There must be no %(elementName)s with non-explicitDimension content, but %(count)s was(were) found: %(context)s."),
                    edgarCode="cp-0505-Segment-Child-Not-Explicit-Member",
                    modelObject=contextsWithDisallowedOCEcontent, elementName=disclosureSystem.contextElement, 
                    count=len(contextsWithDisallowedOCEcontent), context=', '.join(c.id for c in contextsWithDisallowedOCEcontent))
        if nonStandardTypedDimensions:
            val.modelXbrl.error("EFM.6.05.39",
                _("Typed dimensions must be defined in standard taxonomy schemas, contexts: %(contextIDs)s dimensions: %(dimensions)s."),
                modelObject=set.union(*nonStandardTypedDimensions.values()),
                edgarCode="cp-0539-Typed-Dimension-Not-Standard",
                contextIDs=", ".join(sorted(cntx.id for cntx in set.union(*nonStandardTypedDimensions.values()))),
                dimensions=", ".join(sorted(str(qn) for qn in nonStandardTypedDimensions.keys())))
        for qn, contexts in sorted(nonStandardReplacableDimensions.items(), key=lambda i:str(i[0])):
            try:
                replacableAxisMatch = customAxesReplacements.customNamePatterns.match(qn.localName)
                axis = [customAxesReplacements.standardAxes[k] for k,v in replacableAxisMatch.groupdict().items() if v is not None][0]
                if replacableAxisMatch and any(v is not None for v in replacableAxisMatch.groupdict().values()):
                    val.modelXbrl.warning("EFM.6.05.44.customAxis",
                        _("Contexts %(contextIDs)s use dimension %(dimension)s in namespace %(namespace)s but %(axis)s in %(taxonomy)s is preferred."),
                        edgarCode="dq-0544-Custom-Axis",
                        modelObject=contexts, dimension=qn.localName, namespace=qn.namespaceURI,
                        axis=axis.partition(":")[2], taxonomy=axis.partition(":")[0],
                        contextIDs=", ".join(sorted(c.id for c in contexts)))
            except (AttributeError, IndexError):
                pass # something wrong with match table
        del uniqueContextHashes, contextsWithDisallowedOCEs, contextsWithDisallowedOCEcontent, nonStandardTypedDimensions, nonStandardReplacableDimensions
        val.modelXbrl.profileActivity("... filer context checks", minTimeToShow=1.0)


        #fact items from standard context (no dimension)
        amendmentFlag = None
        amendmentFlagFact = None
        documentPeriodEndDate = None # date or None
        documentPeriodEndDateFact = None
        documentTypeFact = None
        documentTypeFactContextID = None
        deiItems = {}
        deiFacts = {}
        def hasDeiFact(deiName):
            return deiName in deiFacts and not deiFacts[deiName].isNil
        
        extractedCoverFacts = defaultdict(list) # key concept localname
        
        commonSharesItemsByStockClass = defaultdict(list)
        commonSharesClassMembers = None
        commonSharesClassAxisQName = None
        deiSharesClassMembers = set()
        
        # hasDefinedStockAxis = False
        hasCommonSharesOutstandingDimensionedFactWithDefaultStockClass = False
        # commonSharesClassUndefinedMembers = None
        # commonStockMeasurementDatetime = None

        deiNamespaceURI = None
        deiCheckLocalNames = {
            disclosureSystem.deiCurrentFiscalYearEndDateElement, 
            disclosureSystem.deiDocumentFiscalYearFocusElement, 
            "CurrentFiscalYearEndDate",
            "DocumentFiscalPeriodFocus",
            "EntityCommonStockSharesOutstanding",
            "EntityCurrentReportingStatus", 
            "EntityEmergingGrowthCompany",
            "EntityExTransitionPeriod",
            "EntityFilerCategory", 
            "EntityInvCompanyType",
            "EntityPublicFloat", 
            "EntityRegistrantName", 
            "EntityReportingCurrencyISOCode",
            "EntityShellCompany",
            "EntitySmallBusiness",
            "EntityVoluntaryFilers", 
            "EntityWellKnownSeasonedIssuer"
             }
        #6.5.8 unused contexts
        #candidateRequiredContexts = set()
        for f in modelXbrl.facts:
            factContextID = f.contextID
            contextIDs.discard(factContextID)
                
            context = f.context
            factQname = f.qname # works for both inline and plain instances
            factElementName = factQname.localName
            if disclosureSystem.deiNamespacePattern is not None:
                factInDeiNamespace = disclosureSystem.deiNamespacePattern.match(factQname.namespaceURI)
                if factInDeiNamespace and deiNamespaceURI is None:
                    deiNamespaceURI = factQname.namespaceURI
                    deiADRmember = qname(deiNamespaceURI, "AdrMember")
            else:
                factInDeiNamespace = None
            # standard dei items from required context
            if context is not None and f.xValid >= VALID: # tests do not apply to tuples
                if not context.hasSegment and not context.hasScenario: 
                    #required context
                    if factInDeiNamespace and (
                        not f.concept.type.isWgnStringFactType or f.xmlLang.lower() == requiredFactLang):
                        value = f.xValue
                        if factElementName == disclosureSystem.deiAmendmentFlagElement:
                            amendmentFlag = value
                            amendmentFlagFact = f
                        elif factElementName == disclosureSystem.deiDocumentPeriodEndDateElement:
                            documentPeriodEndDate = value
                            documentPeriodEndDateFact = f
                            # commonStockMeasurementDatetime = context.endDatetime
                            #if (context.isStartEndPeriod and context.startDatetime is not None and context.endDatetime is not None):
                            #    if context.endDatetime.time() == datetime.time(0): # midnight of subsequent day
                            #        if context.endDatetime - datetime.timedelta(1) == f.xValue:
                            #            candidateRequiredContexts.add(context)
                            #    elif context.endDatetime.date() == f.xValue: # not midnight, only day portion matches
                            #        candidateRequiredContexts.add(context)
                        elif factElementName == "DocumentType":
                            documentType = value
                            documentTypeFact = f
                            documentTypeFactContextID = factContextID
                            if not hasSubmissionType: # wch 18/aug/18
                                modelXbrl.info("info",_("Setting submissionType %(documentType)s"),documentType=documentType)
                                submissionType = documentType #wch 18/aug/18
                        elif factElementName == disclosureSystem.deiFilerIdentifierElement:
                            deiItems[factElementName] = value
                            deiFilerIdentifierFact = f
                        elif factElementName == disclosureSystem.deiFilerNameElement:
                            deiItems[factElementName] = value
                            deiFilerNameFact = f
                        elif factElementName in deiCheckLocalNames:
                            deiItems[factElementName] = value
                            deiFacts[factElementName] = f
                            if (val.requiredContext is None and context.isStartEndPeriod and
                                context.startDatetime is not None and context.endDatetime is not None):
                                val.requiredContext = context
                else:
                    # segment present
                    isEntityCommonStockSharesOutstanding = factElementName == "EntityCommonStockSharesOutstanding"
                    hasClassOfStockMember = False
                    
                    # note all concepts used in explicit dimensions
                    for dimValue in context.qnameDims.values():
                        if dimValue.isExplicit:
                            dimConcept = dimValue.dimension
                            memConcept = dimValue.member
                            for dConcept in (dimConcept, memConcept):
                                if dConcept is not None:
                                    conceptsUsed[dConcept] = False
                            if (isEntityCommonStockSharesOutstanding and
                                dimConcept is not None and
                                dimConcept.name in ("StatementClassOfStockAxis", "ClassesOfShareCapitalAxis") and
                                dimConcept.modelDocument.targetNamespace in disclosureSystem.standardTaxonomiesDict):
                                commonSharesClassAxisQName = dimConcept.qname
                                commonSharesItemsByStockClass[memConcept.qname].append(f)
                                ''' per discussion with Dean R, remove use of LB defined members from this test
                                if commonSharesClassMembers is None:
                                    commonSharesClassMembers, hasDefinedStockAxis = val.getDimMembers(dimConcept)
                                if not hasDefinedStockAxis: # no def LB for stock axis, note observed members
                                    commonSharesClassMembers.add(memConcept.qname) 
                                #following is replacement:'''
                                if commonSharesClassMembers is None:
                                    commonSharesClassMembers = set()
                                commonSharesClassMembers.add(memConcept.qname) # only note the actually used members, not any defined members
                                #end of replacement 
                                hasClassOfStockMember = True
                            if factInDeiNamespace and dimConcept is not None and dimConcept.name in ("StatementClassOfStockAxis", "ClassesOfShareCapitalAxis") and memConcept is not None:
                                deiSharesClassMembers.add(memConcept.qname)
                                
                    if isEntityCommonStockSharesOutstanding and not hasClassOfStockMember:
                        hasCommonSharesOutstandingDimensionedFactWithDefaultStockClass = True   # absent dimension, may be no def LB
                     
                # 6.5.43 signs - applies to all facts having a context.
                if (isEFM and nonNegFacts and f.qname in nonNegFacts.concepts and f.isNumeric and not f.isNil and f.xValue < 0 and (
                    all(dim.isTyped or (
                        (dim.dimensionQname not in nonNegFacts.excludedAxesMembers or
                         ("*" not in nonNegFacts.excludedAxesMembers[dim.dimensionQname] and
                          dim.memberQname not in nonNegFacts.excludedAxesMembers[dim.dimensionQname])) and
                         dim.memberQname not in nonNegFacts.excludedMembers and
                         (nonNegFacts.excludedMemberNamesPattern is None or 
                          not nonNegFacts.excludedMemberNamesPattern.search(dim.memberQname.localName)))
                        for dim in context.qnameDims.values()))):
                    modelXbrl.warning("EFM.6.05.43",
                        _("Concept %(element)s in %(taxonomy)s has a negative value %(value)s in context %(context)s.  Correct the sign, use a more appropriate concept, or change the context."),
                        edgarCode="dq-0543-Negative-Fact-Value",
                        modelObject=f, element=f.qname.localName, taxonomy=abbreviatedNamespace(f.qname.namespaceURI),
                        value=f.value, context=f.contextID)
                    
                if not f.isNil:
                    contextsWithNonNilFacts.add(context)
                    if f.qname.localName in deiValidations["extraction-cover-tags"]:
                        extractedCoverFacts[f.qname.localName].append(f)
                    
                if isEFM: # note that this is in the "if context is not None" region.  It does receive nil facts.
                    for pluginXbrlMethod in pluginClassMethods("Validate.EFM.Fact"):
                        pluginXbrlMethod(val, f)
            #6.5.17 facts with precision
            concept = f.concept
            if concept is not None:
                # note fact concepts used
                conceptsUsed[concept] = False
                
                if concept.isNumeric:
                    if f.precision is not None:
                        modelXbrl.error(("EFM.6.05.17", "GFM.1.02.16"),
                            _("Your filing contained elements using the precision attribute.  Please recheck your submission and replace "
                              "the precision attribute with the decimals attribute."),
                            edgarCode="fs-0517-Decimals-Not-Precision",
                            modelObject=f, fact=f.qname, contextID=factContextID, precision=f.precision)

                #6.5.25 domain items as facts
                if isEFM and concept.type is not None and concept.type.isDomainItemType:
                    modelXbrl.error("EFM.6.05.25",
                        _("The domain item %(fact)s cannot appear as a fact.  Please remove the fact from context %(contextID)s."),
                        edgarCode="du-0525-Domain-As-Fact",
                        modelObject=f, fact=f.qname, contextID=factContextID)
                    
                # fasb extensibleListItemType checks (2017-2018 only)
                #if concept.instanceOfType(qnFasbExtensibleListItemTypes):
                #    qnEnumsInvalid = []
                #    for qnToken in value.split():
                #        for qnValue in qnameEltPfxName(f, qnToken):
                #            qnConcept = modelXbrl.qnameConcepts.get(qnValue)
                #            if qnConcept is None:
                #                qnEnumsInvalid.append(qnToken)
                #            else:
                #                conceptsUsed[qnConcept] = False
                #    if qnEnumsInvalid:
                #        modelXbrl.error("EFM.tbd",
                #            _("The fact %(fact)s contains inappropriate enumeration items %(enumerationItems)s in context %(contextID)s.  Please remove the inappropriate enumeratiuon items."),
                #            edgarCode="du-tbd",
                #            modelObject=f, fact=f.qname, contextID=factContextID, enumerationItems=", ".join(qnEnumsInvalid))
                
                if concept.qname in deprecatedConceptDates:
                    deprecatedConceptFacts[concept.qname].append(f) 
            if factContextID in deprecatedConceptContexts: # deprecated dimension and member qnames
                for _qname in deprecatedConceptContexts[factContextID]:
                    deprecatedConceptFacts[_qname].append(f) 
                
            if validateInlineXbrlGFM:
                if f.localName == "nonFraction" or f.localName == "fraction":
                    syms = signOrCurrencyPattern.findall(f.text)
                    if syms:
                        modelXbrl.error(("EFM.N/A", "GFM.1.10.18"),
                            'ix-numeric Fact %(fact)s of context %(contextID)s has a sign or currency symbol "%(value)s" in "%(text)s"',
                            modelObject=f, fact=f.qname, contextID=factContextID, 
                            value="".join(s for t in syms for s in t), text=f.text)
                        
        val.entityRegistrantName = deiItems.get("EntityRegistrantName") # used for name check in 6.8.6
        
        # 6.05..23,24 check (after dei facts read)
        if not (isEFM and documentType == "L SDR"): # allow entityIdentifierValue == "0000000000" or any other CIK value
            if disclosureSystem.deiFilerIdentifierElement in deiItems:
                value = deiItems.get(disclosureSystem.deiFilerIdentifierElement)
                if entityIdentifierValue != value:
                    val.modelXbrl.error(("EFM.6.05.23", "GFM.3.02.02"),
                        _("The EntityCentralIndexKey, %(value)s, does not match the context identifier CIK %(entityIdentifier)s.  "
                          "Please include a correct matching EntityCentralIndexKey and context identifier CIK(s) in the filing."),
                        edgarCode="cp-0523-Non-Matching-Cik",
                        modelObject=deiFilerIdentifierFact, elementName=disclosureSystem.deiFilerIdentifierElement,
                        value=value, entityIdentifier=entityIdentifierValue)
                if "cikNameList" in val.params:
                    if value not in val.params["cikNameList"]:
                        val.modelXbrl.error(("EFM.6.05.23.submissionIdentifier", "GFM.3.02.02"),
                            _("The submission CIK, %(filerIdentifier)s does not match the EntityCentralIndexKey.  "
                              "Please include a correct matching EntityCentralIndexKey in the filing."),
                            edgarCode="cp-0523-Non-Matching-Cik",
                            modelObject=deiFilerIdentifierFact, elementName=disclosureSystem.deiFilerIdentifierElement,
                            value=value, filerIdentifier=",".join(sorted(val.params["cikNameList"].keys())))
                elif val.params.get("cik") and value != val.params["cik"]:
                    val.modelXbrl.error(("EFM.6.05.23.submissionIdentifier", "GFM.3.02.02"),
                        _("The submission CIK, %(filerIdentifier)s does not match the %(elementName)s.  "
                          "Please include a correct matching %(elementName)s in the filing."),
                        edgarCode="cp-0523-Non-Matching-Cik",
                        modelObject=deiFilerIdentifierFact, elementName=disclosureSystem.deiFilerIdentifierElement,
                        value=value, filerIdentifier=val.params["cik"])
            if disclosureSystem.deiFilerNameElement in deiItems:
                value = deiItems[disclosureSystem.deiFilerNameElement]
                if "cikNameList" in val.params and entityIdentifierValue in val.params["cikNameList"]:
                    prefix = val.params["cikNameList"][entityIdentifierValue]
                    if prefix is not None:
                        if ((isInlineXbrl and not re.match(cleanedCompanyName(prefix).replace("-", r"[\s-]?"),
                                                          cleanedCompanyName(value), flags=re.IGNORECASE)) or
                            (not isInlineXbrl and not value.casefold().startswith(prefix.casefold()))): # casefold needed for some non-en languages
                            val.modelXbrl.error(("EFM.6.05.24", "GFM.3.02.02"),
                                _("The Official Registrant name, %(prefix)s, does not match the value %(value)s in the Required Context.  "
                                  "Please correct dei:%(elementName)s."),
                                edgarCode="cp-0524-Registrant-Name-Mismatch",
                                modelObject=deiFilerNameFact, elementName=disclosureSystem.deiFilerNameElement,
                                prefix=prefix, value=value)
                            
        if isEFM and disclosureSystem.deiNamespacePattern is not None and deiNamespaceURI is None:
            modelXbrl.error("EFM.6.05.20.deiFactsMissing",
                _("DEI facts are missing."),
                edgarCode="dq-{efmSection}-{tag}-Missing",
                modelObject=modelXbrl, subType=submissionType, efmSection="0520", severityVerb="must", tag="DEI-Facts", context="Required Context")
                        
        val.modelXbrl.profileActivity("... filer fact checks", minTimeToShow=1.0)

        if len(contextIDs) > 0: # check if contextID is on any undefined facts
            for undefinedFact in modelXbrl.undefinedFacts:
                contextIDs.discard(undefinedFact.get("contextRef"))
            if len(contextIDs) > 0:
                modelXbrl.error(("EFM.6.05.08", "GFM.1.02.08"),
                                _("The instance document contained a context %(contextIDs)s that was not used in any fact. Please remove the context from the instance."),
                                edgarCode="du-0508-Unused-Context",
                                modelXbrl=modelXbrl, contextIDs=", ".join(str(c) for c in contextIDs))

        #6.5.9, .10 start-end durations
        if disclosureSystem.GFM or \
           disclosureSystemVersion[0] >= 27 or \
           documentType in {
                    '20-F', '40-F', '10-Q', '10-QT', '10-K', '10-KT', '10', 'N-CSR', 'N-CSRS', 'N-Q',
                    '20-F/A', '40-F/A', '10-Q/A', '10-QT/A', '10-K/A', '10-KT/A', '10/A', 'N-CSR/A', 'N-CSRS/A', 'N-Q/A'}:
            '''
            for c1 in contexts:
                if c1.isStartEndPeriod:
                    end1 = c1.endDatetime
                    start1 = c1.startDatetime
                    for c2 in contexts:
                        if c1 != c2 and c2.isStartEndPeriod:
                            duration = end1 - c2.startDatetime
                            if duration > datetime.timedelta(0) and duration <= datetime.timedelta(1):
                                modelXbrl.error(("EFM.6.05.09", "GFM.1.2.9"),
                                    _("Context {0} endDate and {1} startDate have a duration of one day; that is inconsistent with document type {2}."),
                                         c1.id, c2.id, documentType), 
                                    "err", )
                        if isEFM and c1 != c2 and c2.isInstantPeriod:
                            duration = c2.endDatetime - start1
                            if duration > datetime.timedelta(0) and duration <= datetime.timedelta(1):
                                modelXbrl.error(
                                    _("Context {0} startDate and {1} end (instant) have a duration of one day; that is inconsistent with document type {2}."),
                                         c1.id, c2.id, documentType), 
                                    "err", "EFM.6.05.10")
            '''
            durationCntxStartDatetimes = defaultdict(set)
            for cntx in contexts:
                if cntx.isStartEndPeriod and cntx.startDatetime is not None:
                    durationCntxStartDatetimes[cntx.startDatetime].add(cntx)
            probStartEndCntxsByEnd = defaultdict(set)
            startEndCntxsByEnd = defaultdict(set)
            probInstantCntxsByEnd = defaultdict(set)
            probCntxs = set()
            for cntx in contexts:
                end = cntx.endDatetime
                if end is not None:
                    if cntx.isStartEndPeriod:
                        thisStart = cntx.startDatetime
                        for otherStart, otherCntxs in durationCntxStartDatetimes.items():
                            duration = end - otherStart
                            if duration > datetime.timedelta(0) and duration <= datetime.timedelta(1):
                                if disclosureSystemVersion[0] < 27:
                                    probCntxs |= otherCntxs - {cntx}
                                elif thisStart is not None and end - thisStart > datetime.timedelta(1):
                                    for otherCntx in otherCntxs:
                                        if otherCntx is not cntx and otherCntx.endDatetime != end and otherStart != cntx.startDatetime:
                                            probCntxs.add(otherCntx)
                        if probCntxs:
                            probStartEndCntxsByEnd[end] |= probCntxs
                            startEndCntxsByEnd[end] |= {cntx}
                            probCntxs.clear()
                    if isEFM and cntx.isInstantPeriod:
                        for otherStart, otherCntxs in durationCntxStartDatetimes.items():
                            duration = end - otherStart
                            if duration > datetime.timedelta(0) and duration <= datetime.timedelta(1):
                                probCntxs |= otherCntxs
                        if probCntxs:
                            probInstantCntxsByEnd[end] |= ( probCntxs | {cntx} )
                            probCntxs.clear()
            del probCntxs
            for end, probCntxs in probStartEndCntxsByEnd.items():
                endCntxs = startEndCntxsByEnd[end]
                modelXbrl.error(("EFM.6.05.09", "GFM.1.2.9"),
                    _("Context %(endContexts)s endDate and %(startContexts)s startDate have a duration of one day; that is inconsistent "
                      "with document type %(documentType)s."),
                    edgarCode="fs-0509-Start-And-End-Dates-Not-Distinct-Inconsistent-With-Document-Type",
                    modelObject=probCntxs, endDate=XmlUtil.dateunionValue(end, subtractOneDay=True), 
                    endContexts=', '.join(sorted(c.id for c in endCntxs)),
                    startContexts=', '.join(sorted(c.id for c in probCntxs)), 
                    documentType=documentType)
            if disclosureSystemVersion[0] < 27:
                for end, probCntxs in probInstantCntxsByEnd.items():
                    modelXbrl.error("EFM.6.05.10",
                        _("Contexts %(contexts)s have an overlap of one day; that is inconsistent with document type %(documentType)s."),
                        edgarCode="fs-0510-Start-And-Instant-Dates-Not-Distinct-Inconsistent-With-Document-Type",
                        modelObject=probCntxs, endDate=XmlUtil.dateunionValue(end, subtractOneDay=True), 
                        contexts=', '.join(sorted(c.id for c in probCntxs)), 
                        documentType=documentType)
            del probStartEndCntxsByEnd, startEndCntxsByEnd, probInstantCntxsByEnd
            del durationCntxStartDatetimes
            val.modelXbrl.profileActivity("... filer instant-duration checks", minTimeToShow=1.0)
            
        #6.5.19 required context
        #for c in sorted(candidateRequiredContexts, key=lambda c: (c.endDatetime, c.endDatetime-c.startDatetime), reverse=True):
        #    val.requiredContext = c
        #    break # longest duration is first
        
        # pre-16.1 code to accept any duration period as start-end (per WH/HF e-mails 2016-03-13)
        if val.requiredContext is None: # possibly there is no document period end date with matching context
            for c in contexts:
                if c.isStartEndPeriod and not c.hasSegment and c.startDatetime is not None and c.endDatetime is not None:
                    val.requiredContext = c
                    break

        if val.requiredContext is None:
            modelXbrl.error(("EFM.6.05.19", "GFM.1.02.18"),
                _("Required context (no segment) not found for document type %(documentType)s."),
                edgarCode="cp-0519-Required-Context",
                modelObject=modelXbrl, documentType=documentType)
            
        #6.5.11 equivalent units
        uniqueUnitHashes = {}
        for unit in val.modelXbrl.units.values():
            h = unit.hash
            if h in uniqueUnitHashes:
                if unit.isEqualTo(uniqueUnitHashes[h]):
                    modelXbrl.error(("EFM.6.05.11", "GFM.1.02.10"),
                        _("There is more than one unit equivalent to %(unitID)s (%(unitID2)s).  Please remove all but one and resubmit."),
                        edgarCode="du-0511-Duplicate-Units",
                        modelObject=(unit, uniqueUnitHashes[h]), unitID=unit.id, unitID2=uniqueUnitHashes[h].id)
            else:
                uniqueUnitHashes[h] = unit
            if isEFM:  # 6.5.38
                for measureElt in unit.iterdescendants(tag="{http://www.xbrl.org/2003/instance}measure"):
                    if isinstance(measureElt.xValue, ModelValue.QName) and len(measureElt.xValue.localName) > 65:
                        l = len(measureElt.xValue.localName.encode("utf-8"))
                        if l > 200:
                            modelXbrl.error("EFM.6.05.36",
                                _("Unit %(unitID)s contains a measure element whose local-name in UTF-8, length %(length)s, has more than 200 bytes:  %(measure)s.  Shorten the measure name."),
                                edgarCode="du-0536-Name-Length-Limit",
                                modelObject=measureElt, unitID=unit.id, measure=measureElt.xValue.localName, length=l)
        del uniqueUnitHashes
        
        # 6.5.42 deprecated concepts
        if deprecatedConceptFacts:
            for conceptQn, facts in sorted(deprecatedConceptFacts.items(), key=lambda i:[0]):
                date = deprecatedConceptDates[conceptQn]
                version1 = abbreviatedNamespace(conceptQn.namespaceURI)
                modelXbrl.warning("EFM.6.05.42",
                    _("Concept %(element)s in %(version1)s used in %(count)s facts was deprecated in %(version2)s as of %(date)s and should not be used."),
                    edgarCode="dq-0542-Deprecated-Concept",
                    modelObject=facts, element=conceptQn.localName, count=len(facts), date=date,
                    version1=version1, version2=version1[:-4]+date[0:4])
            
        del deprecatedConceptContexts, deprecatedConceptFacts, deprecatedConceptDates, nonNegFacts
        val.modelXbrl.profileActivity("... filer unit checks", minTimeToShow=1.0)


        # EFM.6.05.14, GFM.1.02.13 xml:lang tests, as of v-17, full default lang is compared
        #if val.validateEFM:
        #    factLangStartsWith = disclosureSystem.defaultXmlLang[:2]
        #else:
        #    factLangStartsWith = disclosureSystem.defaultXmlLang

        #6.5.12 equivalent facts
        factsForLang = {}
        factForConceptContextUnitHash = defaultdict(list)
        keysNotDefaultLang = {}
        for f1 in modelXbrl.facts:
            if f1.context is not None and f1.concept is not None and f1.concept.type is not None and getattr(f1,"xValid", 0) >= VALID:
                # build keys table for 6.5.14
                if not f1.isNil:
                    langTestKey = "{0},{1},{2}".format(f1.qname, f1.contextID, f1.unitID)
                    factsForLang.setdefault(langTestKey, []).append(f1)
                    lang = f1.xmlLang
                    if lang and lang.lower() != requiredFactLang: # not lang.startswith(factLangStartsWith):
                        keysNotDefaultLang[langTestKey] = f1
                        
                    # 6.5.37 test (insignificant digits due to rounding)
                    if f1.isNumeric and f1.decimals and f1.decimals != "INF":
                        try:
                            insignificance = insignificantDigits(f1.xValue, decimals=f1.decimals)
                            if insignificance: # if not None, returns (truncatedDigits, insiginficantDigits)
                                modelXbrl.error(("EFM.6.05.37", "GFM.1.02.26"),
                                    _("Fact %(fact)s of context %(contextID)s decimals %(decimals)s value %(value)s has insignificant digits %(insignificantDigits)s.  "
                                      "Please correct the fact value and resubmit."),
                                    edgarCode="du-0537-Nonzero-Digits-Truncated",
                                    modelObject=f1, fact=f1.qname, contextID=f1.contextID, decimals=f1.decimals, 
                                    value=f1.xValue, truncatedDigits=insignificance[0], insignificantDigits=insignificance[1])
                        except (ValueError,TypeError):
                            modelXbrl.error(("EFM.6.05.37", "GFM.1.02.26"),
                                _("Fact %(fact)s of context %(contextID)s decimals %(decimals)s value %(value)s causes a Value Error exception.  "
                                  "Please correct the fact value and resubmit."),
                                edgarCode="du-0537-Nonzero-Digits-Truncated",
                                modelObject=f1, fact=f1.qname, contextID=f1.contextID, decimals=f1.decimals, value=f1.value)
                # 6.5.12 test
                factForConceptContextUnitHash[f1.conceptContextUnitHash].append(f1)
        # 6.5.12 test
        aspectEqualFacts = defaultdict(list)
        decVals = {}
        for hashEquivalentFacts in factForConceptContextUnitHash.values():
            if len(hashEquivalentFacts) > 1:
                for f in hashEquivalentFacts:
                    aspectEqualFacts[(f.qname,f.contextID,f.unitID,
                                      f.xmlLang.lower() if f.concept.type.isWgnStringFactType else None)].append(f)
                for fList in aspectEqualFacts.values():
                    f0 = fList[0]
                    if f0.concept.isNumeric:
                        if any(f.isNil for f in fList):
                            _inConsistent = not all(f.isNil for f in fList)
                        else: # not all have same decimals
                            _d = inferredDecimals(f0)
                            _v = f0.xValue
                            _inConsistent = isnan(_v) # NaN is incomparable, always makes dups inconsistent
                            decVals[_d] = _v
                            aMax, bMin = rangeValue(_v, _d)
                            for f in fList[1:]:
                                _d = inferredDecimals(f)
                                _v = f.xValue
                                if isnan(_v):
                                    _inConsistent = True
                                    break
                                if _d in decVals:
                                    _inConsistent |= _v != decVals[_d]
                                else:
                                    decVals[_d] = _v
                                a, b = rangeValue(_v, _d)
                                if a > aMax: aMax = a
                                if b < bMin: bMin = b
                            if not _inConsistent:
                                _inConsistent = (bMin < aMax)
                            decVals.clear()
                    else:
                        _inConsistent = any(not f.isVEqualTo(f0) for f in fList[1:])
                    if _inConsistent:
                        modelXbrl.error(("EFM.6.05.12", "GFM.1.02.11"),
                            "The instance document contained an element, %(fact)s that was used more than once in contexts equivalent to %(contextID)s: values %(values)s.  "
                            "Please ensure there are no duplicate combinations of concept and context in the instance.",
                            edgarCode="du-0512-Duplicate-Facts",
                            modelObject=fList, fact=f0.qname, contextID=f0.contextID, values=", ".join(strTruncate(f.value, 128) for f in fList))
                aspectEqualFacts.clear()
        del factForConceptContextUnitHash, aspectEqualFacts
        val.modelXbrl.profileActivity("... filer fact checks", minTimeToShow=1.0)

        #6.5.14 facts without english text
        for keyNotDefaultLang, factNotDefaultLang in keysNotDefaultLang.items():
            anyDefaultLangFact = False
            for fact in factsForLang[keyNotDefaultLang]:
                if fact.xmlLang.lower() == requiredFactLang: #.startswith(factLangStartsWith):
                    anyDefaultLangFact = True
                    break
            if not anyDefaultLangFact:
                val.modelXbrl.error(("EFM.6.05.14", "GFM.1.02.13"),
                    _("Element %(fact)s in context %(contextID)s has text with xml:lang other than '%(lang2)s' (%(lang)s) without matching English text.  "
                      "Please provide a fact with xml:lang equal to '%(lang2)s'."),
                    edgarCode="du-0514-English-Text-Missing",
                    modelObject=factNotDefaultLang, fact=factNotDefaultLang.qname, contextID=factNotDefaultLang.contextID, 
                    lang=factNotDefaultLang.xmlLang, lang2=disclosureSystem.defaultXmlLang) # report lexical format default lang
                
        #label validations
        if not labelsRelationshipSet:
            val.modelXbrl.error(("EFM.6.10.01.missingLabelLinkbase", "GFM.1.05.01"),
                _("A label linkbase is required but was not found"), 
                modelXbrl=modelXbrl)
        elif disclosureSystem.defaultXmlLang:  # cannot check if no defaultXmlLang specified
            for concept in conceptsUsed.keys():
                checkConceptLabels(val, modelXbrl, labelsRelationshipSet, disclosureSystem, concept)
                    

        #6.5.15 facts with xml in text blocks
        ValidateFilingText.validateTextBlockFacts(modelXbrl, {
                                    True: ("gif", "jpg"), # img file extensions
                                    False: () # mime types: none at this time
                                    })
        
        isDei2018orLater = any(doc.targetNamespace.startswith("http://xbrl.sec.gov/dei/") and doc.targetNamespace >= "http://xbrl.sec.gov/dei/2018"
                               for doc in modelXbrl.urlDocs.values() if doc.targetNamespace)
        
        isRR = any(doc.targetNamespace.startswith("http://xbrl.sec.gov/rr/")
                   for doc in modelXbrl.urlDocs.values() if doc.targetNamespace)
    
         # seriesId 6.5.41
        if submissionType in submissionTypesAllowingSeriesClasses:
            legalEntityAxis = modelXbrl.nameConcepts.get("LegalEntityAxis",())
            if len(legalEntityAxis) > 0:
                legalEntityAxisQname = legalEntityAxis[0].qname
                if legalEntityAxisQname.namespaceURI.startswith("http://xbrl.sec.gov/dei/"):
                    legalEntityAxisRelationshipSet = modelXbrl.modelXbrl.relationshipSet("XBRL-dimensions")
                    if val.params.get("rptIncludeAllSeriesFlag") in (True, "Yes", "yes", "Y", "y"):
                        seriesIds = val.params.get("newClass2.seriesIds", ())
                    else:
                        seriesIds = val.params.get("rptSeriesClassInfo.seriesIds", ())
                    for seriesId in sorted(set(seriesIds)): # series Ids are a hierarchy and need to be de-duplicated and ordered
                        seriesIdMemberName = seriesId + "Member"
                        seriesIdMember = None
                        for c in modelXbrl.nameConcepts.get(seriesIdMemberName, ()):
                            if c.type.isDomainItemType:
                                seriesIdMember = c
                                break
                        if seriesIdMember is None:
                            xsds = [doc for url, doc in modelXbrl.urlDocs.items()  # all filer schemas
                                    if doc.type == ModelDocument.Type.SCHEMA and 
                                    url not in disclosureSystem.standardTaxonomiesDict]
                            modelXbrl.warning("EFM.6.05.41.seriesIdMemberNotDeclared",
                                _("Submission type %(subType)s should have %(seriesIdMember)s declared as a domainItemType element."),
                                edgarCode="dq-0541-Series-Id-Member-Not-Declared",
                                modelObject=xsds, seriesIdMember=seriesIdMemberName, subType=submissionType)
                        elif not legalEntityAxisRelationshipSet.isRelated(legalEntityAxis[0],"descendant", seriesIdMember):
                            defLBs = [doc for url, doc in modelXbrl.urlDocs.items()  # all filer def LBs
                                      if doc.type == ModelDocument.Type.LINKBASE and 
                                      url not in disclosureSystem.standardTaxonomiesDict and
                                      url.endswith("_def.xml")]
                            modelXbrl.warning("EFM.6.05.41.seriesIdMemberNotAxisMember",
                                _("Submission type %(subType)s should have %(seriesIdMember)s as a member of the Legal Entity Axis."),
                                edgarCode="dq-0541-Series-Id-Member-Not-Axis-Member",
                                modelObject=[seriesIdMember, defLBs], seriesIdMember=seriesIdMemberName, subType=submissionType)
                        elif not any(cntx.hasDimension(legalEntityAxisQname) and seriesIdMember == cntx.qnameDims[legalEntityAxisQname].member
                                     for cntx in contextsWithNonNilFacts):
                            modelXbrl.warning("EFM.6.05.41.seriesIdMemberNotInContext",
                                _("Submission type %(subType)s should have a context with %(seriesIdMember)s as a member of the Legal Entity Axis."),
                                edgarCode="dq-0541-Series-Id-Member-Not-In-Context",
                                modelObject=(modelXbrl,seriesIdMember), seriesIdMember=seriesIdMemberName, subType=submissionType)                    
        val.modelXbrl.profileActivity("... filer label and text checks", minTimeToShow=1.0)

        if isEFM:
            if val.params.get("exhibitType") and documentType is not None:
                _exhibitType = val.params["exhibitType"]
                if (documentType in ("SD", "SD/A")) != (_exhibitType == "EX-2.01"):
                    modelXbrl.error({"EX-100":"EFM.6.23.04",
                                     "EX-101":"EFM.6.23.04",    
                                     "EX-99.K SDR.INS":"EFM.6.23.04",
                                     "EX-99.L SDR.INS":"EFM.6.23.04",
                                     "EX-2.01":"EFM.6.23.05"}.get(_exhibitType,"EX-101"),
                        #edgarCode
                        _("The value for dei:DocumentType, %(documentType)s, is not allowed for %(exhibitType)s attachments."),
                        modelObject=documentTypeFact, contextID=documentTypeFactContextID, documentType=documentType, exhibitType=_exhibitType,
                        messageCodes=("EFM.6.23.04", "EFM.6.23.04", "EFM.6.23.05"))
                elif (((documentType == "K SDR") != (_exhibitType in ("EX-99.K SDR", "EX-99.K SDR.INS"))) or
                      ((documentType == "L SDR") != (_exhibitType in ("EX-99.L SDR", "EX-99.L SDR.INS")))):
                    modelXbrl.error("EFM.6.05.20.exhibitDocumentType",
                        _("The value for dei:DocumentType, '%(documentType)s' is not allowed for %(exhibitType)s attachments."),
                        modelObject=documentTypeFact, contextID=documentTypeFactContextID, documentType=documentType, exhibitType=_exhibitType)
                
            # Table driven validations
            def sevMessage(sev, messageKey=None, **kwargs):
                logArgs = kwargs.copy()
                validation = deiValidations["validations"][sev["validation"]]
                severity = kwargs.get("severity", validation["severity"]).upper()
                if severity == "WARNINGIFPRAGMATICELSEERROR":
                    severity = "WARNING" if validateEFMpragmatic else "ERROR"
                if messageKey is None:
                    messageKey = validation[kwargs.get("validationMessage", "message")]
                if messageKey is None:
                    return # not a m
                if "severityVerb" not in logArgs:
                    logArgs["severityVerb"] = (validation.get("severityVerb") or
                                               {"WARNING":"should","ERROR":"must"}[severity])
                if "efmSection" not in logArgs:
                    logArgs["efmSection"] = sev.get("efm")
                efm = logArgs["efmSection"].split(".")
                logArgs["efmSection"] = "{}{}".format(efm[1].zfill(2), efm[2].zfill(2))
                logArgs["edgarCode"] = messageKey # edgar code is the un-expanded key for message with {...}'s
                logArgs["arelleCode"] = "EFM.{}.{}.{}".format(efm[0], efm[1].zfill(2), efm[2].zfill(2))
                try:
                    keyAfterSection = messageKeySectionPattern.match(messageKey).group(2)
                    arelleCode = "{arelleCode}.".format(**logArgs) + keyAfterSection.format(**logArgs) \
                                  .replace(",", "").replace(".","").replace(" ","") # replace commas in names embedded in message code portion
                except KeyError as err:
                    modelXbrl.error("arelle:loadDeiValidations", 
                                    _("Missing field %(field)s from messageKey %(messageKey)s, validation %(validation)s."), 
                                    field=err, messageKey=messageKey, validation=sev)
                    return
                arelleCodeSections = arelleCode.split("-")
                if len(arelleCodeSections) > 1 and arelleCodeSections[1]:
                    arelleCodeSections[1] = arelleCodeSections[1][0].lower() + arelleCodeSections[1][1:] # start with lowercase
                arelleCode = "".join(arelleCodeSections)
                axisKey = sev.get("axis","")
                axesValidations = deiValidations["axis-validations"][axisKey]
                logArgs["axis"] = " or ".join(axesValidations["axes"])
                logArgs["member"] = " or ".join(axesValidations["members"])
                if "context" in logArgs:
                    pass # custom content for context argument 
                elif not axisKey:
                    logArgs["context"] = "Required Context"
                elif axisKey == "c":
                    if not commonSharesClassMembers or len(commonSharesClassMembers) == 1:
                        logArgs["context"] = "Required Context (one class of stock axis)"
                    else:
                        logArgs["context"] = "context corresponding to the Required Context with at least one of {}".format(
                            logArgs["axis"])
                else:
                    logArgs["context"] = "context with {} and {}".format(
                            logArgs["axis"], logArgs["member"])
                if "modelObject" in logArgs and "contextID" not in logArgs:
                    modelObjects = logArgs["modelObject"]
                    for f in modelObjects if isinstance(modelObjects, (tuple, set, list)) else (modelObjects,):
                        if isinstance(f, ModelFact):
                            logArgs["contextID"] = f.contextID
                            break
                if logArgs.get("modelObject") is None: # no modelObject, default to the entry document
                    logArgs["modelObject"] = modelXbrl
                if "value" in logArgs:
                    v = logArgs["value"]
                    if isinstance(v, list):
                        if len(v) == 1:
                            logArgs["value"] = sevMessageArgValue(v[0])
                        else:
                            logArgs["value"] = "one of {}".format(", ".join(sevMessageArgValue(_v) for _v in v))
                if "subType" in logArgs: # provide item 5.03 friendly format for submission type
                    logArgs["subType"] = logArgs["subType"].replace("+5.03", " (with item 5.03)")
                message = deiValidations["messages"][messageKey]
                modelXbrl.log(severity, arelleCode, logMsg(message), **logArgs)
                
            sevs = deiValidations["sub-type-element-validations"]
            deiCAxes = deiValidations["axis-validations"]["c"]["axes"]
            deiDefaultPrefixedNamespaces = deiValidations["prefixed-namespaces"]
            # called with sev, returns iterator of sev facts for names and axes matching
            # called with sev and name, returns single fact for name matching axesMembers (if any)
            def sevFacts(sev=None, name=None, otherFact=None, requiredContext=False, axisKey=None, deduplicate=False):
                if deduplicate:
                    previouslyYieldedFacts = set() 
                    def notdup(f):
                        dedupKey = (f.qname, f.context.contextDimAwareHash, f.xmlLang if f.isMultiLanguage else None)
                        if dedupKey not in previouslyYieldedFacts:
                            previouslyYieldedFacts.add(dedupKey)
                            return True
                        return False
                if isinstance(sev, int):
                    sev = sevs[sev] # convert index to sev object
                if isinstance(name, list):
                    names = name
                elif name:
                    names = (name,)
                else:
                    names = sev.get("xbrl-names", ())
                langPattern = sev.get("langPattern")
                if axisKey is None:
                    axisKey = sev.get("axis","")
                axesValidations = deiValidations["axis-validations"][axisKey]
                axes = axesValidations["axes"]
                members = axesValidations["members"]

                for name in names:
                    for f in modelXbrl.factsByQname[qname(name, deiDefaultPrefixedNamespaces)]:
                        if langPattern is not None and not langPattern.match(f.xmlLang):
                            continue
                        context = f.context
                        if context is not None and f.xValid >= VALID and not f.isNil:
                            if otherFact is not None:
                                if context.isEqualTo(otherFact.context):
                                    if not deduplicate or notdup(f):
                                        yield f
                            elif requiredContext and documentType:
                                if ((context.isInstantPeriod and not context.qnameDims) or
                                    (context.isStartEndPeriod and context.isEqualTo(documentTypeFact.context))):
                                    if not deduplicate or notdup(f):
                                        yield f
                            elif not context.qnameDims and (not axes or axisKey == "c"):
                                if not deduplicate or notdup(f):
                                    yield f
                            elif context.qnameDims: # has dimensions
                                excludesAxes = "!not!" in axes
                                hasDimMatch = False
                                for dim in context.qnameDims.values():
                                    if dim.dimensionQname.localName in axes:
                                        if (not members or 
                                            dim.memberQname.localName in members):
                                            hasDimMatch = True
                                            if not deduplicate or notdup(f):
                                                if not excludesAxes:
                                                    yield f
                                            break
                                if excludesAxes and not hasDimMatch:
                                    yield f

            # return first of matching facts or None
            def sevFact(sev=None, name=None, otherFact=None, requiredContext=False):
                if isinstance(name, list):
                    for _name in name:
                        f = sevFact(sev, _name, otherFact, requiredContext)
                        if f is not None:
                            return f
                else:
                    for f in sevFacts(sev, name, otherFact, requiredContext):
                        return f
                return None
            
            def isADR(f):
                return f is not None and f.context is not None and (
                    any(d.dimensionQname.localName in deiValidations["axis-validations"]["c"]["axes"]
                        and d.memberQname == deiADRmember
                        for d in f.context.qnameDims.values()))
            
            unexpectedDeiNameEfmSects = defaultdict(set) # name and sev(s)
            expectedDeiNames = defaultdict(set)
            coverVisibleQNames = {}  # true if error, false if warning when not visible
            unexpectedEloParams = set()
            expectedEloParams = set()
            storeDbObjectFacts = defaultdict(dict)
            eloValueFactNames = set(n for sev in sevs if "store-db-name" in sev for n in sev.get("xbrl-names", ())) # fact names producing elo values
            missingReqInlineTag = False
            reportDate = val.params.get("periodOfReport")
            if reportDate:
                reportDate = "{2}-{0}-{1}".format(*str(reportDate   ).split('-')) # mm-dd-yyyy
            elif documentPeriodEndDate:
                reportDate = str(documentPeriodEndDate)
            elif val.requiredContext is not None:
                reportDate = str(XmlUtil.dateunionValue(val.requiredContext.endDatetime, subtractOneDay=True))
            for sevIndex, sev in enumerate(sevs):
                subTypes = sev.get("subTypeSet", EMPTY_SET) # compiled set of sub-types
                names = sev.get("xbrl-names", ())
                eloName = sev.get("elo-name")
                storeDbName = sev.get("store-db-name")
                storeDbObject = sev.get("store-db-object")
                efmSection = sev.get("efm")
                validation = sev.get("validation")
                checkAfter = sev.get("check-after")
                axisKey = sev.get("axis","")
                value = sev.get("value")
                isCoverVisible = {"cover":False, "COVER":True, "dei": None, None: None
                                  }[sev.get("dei/cover")]
                referenceTag = sev.get("references")
                referenceValue = sev.get("reference-value")
                if checkAfter and reportDate and checkAfter >= reportDate:
                    continue
                subFormTypesCheck = {submissionType, "{}§{}".format(submissionType, documentType)}
                if subTypes != "all" and (subFormTypesCheck.isdisjoint(subTypes) ^ ("!not!" in subTypes)):
                    if validation is not None: # don't process name for sev's which only store-db-field
                        for name in names:
                            if name.endswith(":*") and validation == "(supported-taxonomy)": # taxonomy-prefix filter
                                txPrefix = name[:-2]
                                ns = deiDefaultPrefixedNamespaces.get(txPrefix)
                                if ns:
                                    unexpectedFacts = set()
                                    for qn, facts in modelXbrl.factsByQname.items():
                                        if qn.namespaceURI == ns:
                                            unexpectedFacts |= facts
                                    if unexpectedFacts:
                                        sevMessage(sev, subType=submissionType, modelObject=unexpectedFacts, taxonomy=txPrefix)
                            if sevFact(sev, name) is not None:
                                unexpectedDeiNameEfmSects[name,axisKey].add(sevIndex)
                        if eloName:
                            unexpectedEloParams.add(eloName)
                    continue
                # name is expected for this form
                if validation is not None: # don't process name for sev's which only store-db-field
                    for name in names:
                        expectedDeiNames[name,axisKey].add(sevIndex)
                        if isCoverVisible is not None:
                            coverVisibleQNames[qname(name, deiDefaultPrefixedNamespaces)] = isCoverVisible
                # last validation for unexpected items which were not bound to a validation for submission form type
                if validation in ("(blank)", "(blank-error)"): 
                    includeNames = sev.get("include-xbrl-names")
                    excludeNames = sev.get("exclude-xbrl-names")
                    for nameAxisKey, sevIndices in unexpectedDeiNameEfmSects.items():
                        efmSection = sevs[sorted(sevIndices)[0]].get("efm") # use first section
                        if nameAxisKey not in expectedDeiNames:
                            name, axisKey = nameAxisKey
                            if (includeNames is None or name in includeNames) and (excludeNames is None or name not in excludeNames):
                                sevMessage(sev, subType=submissionType, efmSection=efmSection, tag=name,
                                                modelObject=[f for i in sevIndices for f in sevFacts(i, name)],
                                                typeOfContext="Required Context")
                elif validation == "(elo-unexpected)": 
                    for eloName in sorted(unexpectedEloParams - expectedEloParams):
                        if eloName in val.params:
                            sevMessage(sev, subType=submissionType, efmSection="6.5.40",
                                       modelObject=modelXbrl, headerTag=eloName, value=val.params[eloName])
                elif validation == "(earliest-taxonomy)":
                    for et in sev.get("earliest-taxonomies", ()):
                        txPrefix = et.partition("/")[0]
                        ns = deiDefaultPrefixedNamespaces.get(txPrefix)
                        if ns:
                            foundVersion = abbreviatedNamespace(ns)
                            if foundVersion and foundVersion < et:
                                sevMessage(sev, subType=submissionType, modelObject=modelXbrl, taxonomy=txPrefix, earliestVersion=et)
                elif validation == "taxonomy-version-required": 
                    if len(names) != value:
                        et = sev["earliest-taxonomy"]
                        sevMessage(sev, subType=submissionType, efmSection=efmSection, taxonomy=et.partition('/')[0], earliestTaxonomy=et)                        
                # type-specific validations
                elif len(names) == 0:
                    pass # no name entries if all dei names of this validation weren't in the loaded dei taxonomy (i.e., pre 2019) 
                elif validation == "tf3": # exactly one of names should have value if inline or if noninline and any present
                    numFactWithValue = numFactsNotValue = 0
                    for name in names:
                        f = sevFact(sev, name) # these all are required context
                        if f is not None:
                            if f.xValue == value[0]: # first value is exclusive fact, second is other facts
                                numFactWithValue += 1
                            elif f.xValue == value[1]:
                                numFactsNotValue += 1
                    if (isInlineXbrl or numFactWithValue or numFactsNotValue) and (numFactWithValue != 1 or numFactsNotValue != 2):
                        sevMessage(sev, subType=submissionType, 
                                        modelObject=sevFacts(sev), tags=", ".join(names), value=value[0], otherValue=value[1])
                elif validation in ("ws", "wv"): # only one of names should have value
                    numFactWithValue = 0
                    for name in names:
                        f = sevFact(sev, name) # these all are required context
                        if f is not None:
                            if f.xValue in value: # List of values which may be Yes, true, etc...
                                numFactWithValue += 1
                    if numFactWithValue > 1:
                        sevMessage(sev, subType=submissionType, 
                                        modelObject=sevFacts(sev), tags=", ".join(names), value=value)
                elif validation in ("o2", "o3"): # at least one present 
                    f2 = None
                    numFacts = 0
                    if referenceTag:
                        f2 = sevFact(sev, referenceTag) # f and dependent fact are in same context
                        if f2 is None:
                            numFacts = 999 # block following message because no dependent (e.g., addressLine1)
                    for name in names:
                        f = sevFact(sev, name, f2)
                        if f is not None:
                            f2 = f # align next fact to this context
                            numFacts += 1
                    if numFacts == 0:
                        sevMessage(sev, subType=submissionType, modelObject=sevFacts(sev), tags=", ".join(names))
                elif validation == "op": # all or neither must have a value
                    if 0 < sum(sevFact(sev, name) is not None for name in names) < len(names): # default context for all
                        sevMessage(sev, subType=submissionType, modelObject=sevFacts(sev), tags=", ".join(names))
                elif validation == "et1": # "og": 
                    ogfacts = set()
                    for fr in sevFacts(sev, referenceTag, deduplicate=True):
                        if fr.xValue == referenceValue:
                            numOgFacts = 0
                            for f in sevFacts(sev, names, fr):
                                ogfacts.add(f)
                                numOgFacts += 1
                            if numOgFacts == 0:
                                sevMessage(sev, subType=submissionType, modelObject=fr, tag=names[0], value=referenceValue, otherTag=referenceTag, contextID=fr.contextID)
                                if any(name in eloValueFactNames for name in names):
                                    missingReqInlineTag = True
                    # find any facts without a referenceTag fact = value, note these are warning severity
                    for f in sevFacts(sev, names, deduplicate=True):
                        if f not in ogfacts:
                            fr = sevFact(sev, referenceTag, f)
                            if (fr is None or fr.xValue != referenceValue):
                                sevMessage(sev, severity="warning", subType=submissionType, modelObject=f, tag=names[0], value=referenceValue, otherTag=referenceTag, contextID=f.contextID)
                    del ogfacts # dereference
                elif validation == "f2":
                    f = sevFact(sev, referenceTag) # f and dependent fact are in same context
                    if f is not None and not any(sevFact(sev, name, f) is not None for name in names):
                        sevMessage(sev, subType=submissionType, modelObject=f, tag=referenceTag, otherTags=", ".join(names))
                elif validation in ("ol1", "ol2"):
                    for name in names:
                        f = sevFact(sev, name) # referenced fact must be same context as this fact
                        if f is not None and sevFact(sev, referenceTag, f) is None:
                            sevMessage(sev, subType=submissionType, modelObject=sevFacts(sev), tag=name, otherTag=referenceTag, contextID=f.contextID)
                elif validation == "oph":
                    f = sevFact(sev, referenceTag)
                    for name in names:
                        if f is None: 
                            f2 = sevFact(sev, name)
                        if ((f is not None and sevFact(sev, name, f) is None) or
                            (f is None and f2 is not None and sevFact(sev, referenceTag, f2) is None)):
                            sevMessage(sev, subType=submissionType, modelObject=f, tag=name, otherTag=referenceTag,
                                       contextID=f.contextID if f is not None else f2.contextID)
                elif validation in ("a", "sr", "oth", "tb", "n2e"): #, "et1"):
                    for name in names:
                        f = sevFact(sev, name)
                        fr = sevFact(sev, referenceTag, f) # dependent fact is of context of f or for "c" inherited context (less disaggregatedd)
                        if ((fr is not None and ((f is not None and fr.xValue != referenceValue) or
                                                 (f is None and fr.xValue == referenceValue))) or
                            (fr is None and f is not None)):
                            sevMessage(sev, subType=submissionType, modelObject=sevFacts(sev), tag=name, otherTag=referenceTag, value=referenceValue,
                                       contextID=f.contextID if f is not None else fr.contextID if fr is not None else "N/A")
                elif validation in ("n2e",): 
                    for name in names:
                        f = sevFact(sev, name)
                        if f is not None and f.xValue == referenceValue:
                            fr = sevFact(sev, referenceTag, f) # dependent fact is of context of f or for "c" inherited context (less disaggregatedd)
                            if ((fr is not None and fr.xValue != referenceValue) or
                                fr is None):
                                sevMessage(sev, subType=submissionType, modelObject=sevFacts(sev), tag=name, otherTag=referenceTag, value=referenceValue,
                                           contextID=f.contextID if f is not None else fr.contextID if fr is not None else "N/A")
                elif validation == "ra":
                    fr = sevFact(sev, referenceTag)
                    for name in names:
                        f = sevFact(sev, name, fr)
                        if fr is not None and fr.xValue in referenceValue and f is None:
                            sevMessage(sev, subType=submissionType, modelObject=sevFacts(sev), tag=referenceTag, otherTag=name, value=fr.xValue, contextID=fr.contextID)
                elif validation == "t":
                    frs = [f for f in sevFacts(sev, referenceTag)] # all reference facts from generator
                    for name in names:
                        for f in sevFacts(sev, name):
                            fr = sevFact(sev, referenceTag, f) # dependent fact is of context of f or for "c" inherited context (less disaggregated)
                            if fr is not None:
                                frs.remove(fr) # this referenced object has been covered by a referencing fact
                            if ((fr is not None and f is None) or
                                (fr is None and f is not None)):
                                sevMessage(sev, subType=submissionType, modelObject=(f,fr), tag=name, otherTag=referenceTag)
                    for fr in frs:
                        for name in names:
                            if sevFact(sev, name, fr) is None: # no corresponding fact to an unreferenced reference fact
                                sevMessage(sev, subType=submissionType, modelObject=fr, tag=referenceTag, otherTag=name)
                elif validation == "te":
                    tefacts = set()
                    for fr in sevFacts(sev, referenceTag, deduplicate=True):
                        flist = [f for f in sevFacts(sev, names, fr, deduplicate=True)] # just 1 name for te
                        tefacts.update(flist)
                        #revision of 2019-07-16, no warning if no trading symbol (it's now "may" exist)
                        #if len(flist) < 1 and (fr.qname.localName == "TradingSymbol"):
                        #    sevMessage(sev, subType=submissionType, modelObject=[fr]+flist, tag=fr.qname.localName, otherTag=names[0],
                        #               validationMessage="message-missing-exchange")
                    # find any facts without a securities12b
                    for f in sevFacts(sev, names, deduplicate=True): # just 1 name for te
                        if f not in tefacts:
                            if sevFact(sev, referenceTag, f) is None:
                                sevMessage(sev, subType=submissionType, modelObject=f, tag=names[0], otherTags=", ".join(referenceTag), severityVerb="may")
                    del tefacts # dereference
                elif validation in ("ot1", "n2bn1"):
                    for i, name1 in enumerate(names):
                        for fr in sevFacts(sev, name1, deduplicate=True):
                            flist = [sevFact(sev, name2, fr) for name2 in names[i+1:]]
                            if sum(f is not None for f in flist) > 0:
                                sevMessage(sev, subType=submissionType, modelObject=[fr]+flist, tags=", ".join(names))
                elif validation == "t1":
                    t1facts = set()
                    for fr in sevFacts(sev, referenceTag, deduplicate=True):
                        flist = [f for f in sevFacts(sev, names, fr, deduplicate=True)]
                        t1facts.update(flist)
                        if len(flist) > 1: # note that reference tag is a list here
                            sevMessage(sev, subType=submissionType, modelObject=[fr]+flist, tags=", ".join(names), otherTags=", ".join(referenceTag),
                                       severityVerb="may")
                        """
                        if isADR(fr):
                            f = sevFact(sev, "TradingSymbol", fr)
                            if f is not None and sevFact(sev, "SecurityExchangeName", fr) is None:
                                sevMessage(sev, subType=submissionType, modelObject=f, 
                                           tag="TradingSymbol", otherTag="SecurityExchangeName", contextID=f.contextID,
                                           validationMessage="message-ADR-no-exchange")
                        """
                    # find any facts without a securities12b
                    for f in sevFacts(sev, names, deduplicate=True):
                        if f not in t1facts:
                            if sevFact(sev, referenceTag, f) is None: # note that reference tag is a list here
                                sevMessage(sev, subType=submissionType, modelObject=f, tags=", ".join(names), otherTags=", ".join(referenceTag), severityVerb="may")
                    del t1facts # dereference
                elif validation in ("de", "de5pm"):
                    t = datetimeNowAtSEC
                    if validation == "de5pm" and (17,31) <= (t.hour, t.minute) <= (23,0):
                        while True: # add 1 day until on a business day
                            t += datetime.timedelta(1)
                            if t.weekday() < 5 and t not in upcomingSECHolidays: # break when not holiday and not weekend
                                break
                    for f in sevFacts(sev, names, deduplicate=True):
                        if not (MIN_DOC_PER_END_DATE <= f.xValue <= t): # f.xValue is a date only, not a date-time
                            sevMessage(sev, subType=submissionType, modelObject=f, tag=name, 
                                       value="between 1980-01-01 and {}".format(t.date().isoformat()))
                elif validation == "e503" and "itemsList" in val.params: # don't validate if no itemList (e.g. stand alone)
                    e503facts = set()
                    for f in sevFacts(sev, names, deduplicate=True):
                        e503facts.add(f)
                        if "5.03" not in val.params["itemsList"]:
                            sevMessage(sev, subType=submissionType, modelObject=f, tag=name, headerTag="5.03")
                    if "5.03" in val.params["itemsList"] and not e503facts: # missing a required fact
                        sevMessage(sev, subType=submissionType, modelObject=modelXbrl, tag=names[0], headerTag="5.03")
                elif validation == "503-header-field":
                    if "5.03" not in val.params.get("itemsList",()):
                        eloName = None # cancel validation "elo-name": "submissionHeader.fyEnd"
                elif validation == "sb":
                    _fileNum = val.params.get("entity.repFileNum", "")
                    for f in sevFacts(sev):
                        if f.xValue and (_fileNum.startswith("811-") or _fileNum.startswith("814-")):
                            sevMessage(sev, subType=submissionType, modelObject=f, tag=f.qname.localName, otherTag="entity file number", 
                                       value="not starting with 811- or 814-", contextID=f.contextID)
                elif validation in ("x", "xv", "r", "y", "n"):
                    for name in names:
                        f = sevFact(sev, name, requiredContext=not axisKey) # required context match only
                        if f is None or (((f.xValue not in value) ^ ("!not!" in value)) if isinstance(value, (set,list)) 
                                         else (value is not None and f.xValue != value)):
                            sevMessage(sev, subType=submissionType, modelObject=f, efmSection=efmSection, tag=name, value=value)
                        if f is None and name in eloValueFactNames:
                            missingReqInlineTag = True
                elif validation  == "not-in-future":
                    for name in names:
                        for f in sevFacts(sev, name):
                            if documentType and f.context.endDatetime > documentTypeFact.context.endDatetime:
                                sevMessage(sev, subType=submissionType, modelObject=f, efmSection=efmSection, tag=name, context="context " + f.contextID)
                            
                elif validation in ("ru", "ou"):
                    foundNonUS = None # false means found a us state, true means found a non-us state
                    for name in names:
                        f = sevFact(sev, name)
                        if f is not None:
                            foundNonUS = f.xValue not in value # value is set
                    if foundNonUS == True or (validation == "ru" and foundNonUS is None):
                        sevMessage(sev, subType=submissionType, modelObject=f, efmSection=efmSection, tag=name, value="U.S. state codes")                        
                elif validation in ("o", "ov"):
                    for name in names:
                        f = sevFact(sev, name)
                        if f is not None and (((f.xValue not in value) ^ ("!not!" in value)) if isinstance(value, (set,list)) 
                                              else (value is not None and f.xValue != value)):
                            sevMessage(sev, subType=submissionType, modelObject=f, efmSection=efmSection, tag=name, value=value)
                elif validation == "security-axis":
                    for name in names:
                        facts = tuple(f for f in sevFacts(sev, name, deduplicate=True))
                        hasNonDimContext = any((not f.context.qnameDims) for f in facts)
                        hasADRmember = any(isADR(f) for f in facts)
                        if (len(facts) == 1 and not hasNonDimContext and not hasADRmember) or (len(facts) > 1 and hasNonDimContext):
                            sevMessage(sev, subType=submissionType, modelObject=facts, tag=name, 
                                       contextIDs=", ".join(sorted(f.contextID for f in facts)))
                elif validation in ("md", "n2c"):
                    mdfacts = defaultdict(set)
                    for f in sevFacts(sev, names, deduplicate=True): 
                        if f is not None and (value is None or (
                                              ((f.xValue not in value) ^ ("!not!" in value)) if isinstance(value, (set,list)) 
                                              else (value is not None and f.xValue != value))):
                            mdfacts[f.context.contextDimAwareHash].add(f)
                    for mdfactset in mdfacts.values():
                        if len(mdfactset) != (1 if validation == "n2c" else len(names)):
                            sevMessage(sev, subType=submissionType, modelObject=mdfactset, tags=", ".join(names))
                    del mdfacts # dereference
                elif validation == "md-unexpected":
                    for f in sevFacts(sev, names, deduplicate=True): 
                        sevMessage(sev, subType=submissionType, modelObject=f, tag=f.qname.localName, context=f.contextID)
                elif validation == "n2bn2":
                    for f in sevFacts(sev):
                        if not f.xValue.startswith("814-"):
                            sevMessage(sev, subType=submissionType, modelObject=f, tag=f.qname.localName, 
                                       value="a value starting with 814-", contextID=f.contextID)
                elif validation == "n2d":
                    for name in names:
                        f = sevFact(sev, name)
                        fr = sevFact(sev, referenceTag, f)
                        if fr is None and f is not None:
                            sevMessage(sev, subType=submissionType, modelObject=sevFacts(sev), tag=name, otherTag=referenceTag, value=fr.xValue, contextID=fr.contextID)
                if eloName:
                    expectedEloParams.add(eloName)
                    for name in names:
                        f = sevFact(sev, name)
                        if f is not None and eloName in val.params and not deiParamEqual(name, f.xValue, val.params[eloName]):
                            sevMessage(sev, messageKey=sev.get("elo-match-message", "dq-0540-{tag}-Value"),
                                       subType=submissionType, modelObject=f, efmSection="6.5.40", 
                                       tag=name, value=str(f.xValue), headerTag=eloName, valueOfHeaderTag=val.params[eloName])
                            
                if storeDbName:
                    f = sevFact(sev, names)
                    if f is not None:
                        storeDbObjectFacts[storeDbObject][storeDbName] = eloValueOfFact(names[0], f.xValue)
                    elif storeDbName not in storeDbObjectFacts:
                        storeDbObjectFacts[storeDbObject][storeDbName] = None

                        
            del unexpectedDeiNameEfmSects, expectedDeiNames # dereference
                            
            if documentType in ("SD", "SD/A"): # SD documentType
                val.modelXbrl.profileActivity("... filer required facts checks (other than SD)", minTimeToShow=1.0)
                rxdNs = None # find RXD schema
                rxdDoc = None
                hasRxdPre = hasRxdDef = False
                for rxdLoc in disclosureSystem.familyHrefs["RXD"]:
                    rxdUri = rxdLoc.href
                    if rxdUri in modelXbrl.urlDocs:
                        if rxdUri.endswith(".xsd") and rxdLoc.elements == "1":
                            if rxdNs is None:
                                rxdDoc = modelXbrl.urlDocs[rxdUri]
                                rxdNs = rxdDoc.targetNamespace
                            else:
                                modelXbrl.error("EFM.6.23.10",
                                    _("The DTS of $(instance) must use only one version of the RXD schema."),
                                    edgarCode="rxd-2310-RXD-Version-Value",
                                    modelObject=(rxdDoc, modelXbrl.urlDocs[rxdUri]), instance=instanceName)
                        elif "/rxd-pre-" in rxdUri:
                            hasRxdPre = True
                        elif "/rxd-def-" in rxdUri:
                            hasRxdDef = True
                if not hasRxdPre:
                    modelXbrl.error("EFM.6.23.08",
                        _("The DTS of %(instance)s must use a standard presentation linkbase from Family RXD in edgartaxonomies.xml."),
                        edgarCode="rxd-2308-RXD-Presentation-Existence",
                        modelObject=modelXbrl, instance=instanceName)
                if not hasRxdDef:
                    modelXbrl.error("EFM.6.23.09",
                        _("The DTS of %(instance)s must use a standard definition linkbase from Family RXD in edgartaxonomies.xml."),
                        edgarCode="rxd-2309-RXD-Definition-Existence",
                        modelObject=modelXbrl, instance=instanceName)
                countryNs = None
                deiNS = None
                for url, doc in modelXbrl.urlDocs.items():
                    if doc.type == ModelDocument.Type.SCHEMA:
                        if url.startswith("http://xbrl.sec.gov/country/"):
                            if countryNs is None:
                                countryNs = doc.targetNamespace
                            else:
                                modelXbrl.error("EFM.6.23.11",
                                    _("The DTS of %(instance)s must use only one version of the COUNTRY schema."),
                                    edgarCode="rxd-2311-Country-Version-Value",
                                    modelObject=(doc
                                                 for url,doc in modelXbrl.urlDocs.items()
                                                 if url.startswith("http://xbrl.sec.gov/country/")), instance=instanceName)
                        if disclosureSystem.deiNamespacePattern.match(doc.targetNamespace):
                            deiNS = doc.targetNamespace

                if rxdNs:
                    qn = qname(rxdNs, "AmendmentNumber")
                    if amendmentFlag == True and (
                                qn not in modelXbrl.factsByQname or not any(
                                       f.context is not None and not f.context.hasSegment 
                                       for f in modelXbrl.factsByQname[qn])):
                        modelXbrl.error("EFM.6.23.06",
                            _("The value for dei:DocumentType, %(documentType)s, requires a value for rxd:AmendmentNumber in the Required Context."),
                            edgarCode="rxd-2306-Amendment-Number-Existence",
                            modelObject=modelXbrl, documentType=documentType)
                else:
                    modelXbrl.error("EFM.6.23.07",
                        _("The DTS of %(instance)s must use a standard schema from Family SD in edgartaxonomies.xml."),
                        edgarCode="rxd-2307-RXD-Schema-Existence",
                        modelObject=modelXbrl, instance=instanceName)
                class Rxd(): # fake class of rxd qnames based on discovered rxd namespace
                    def __init__(self):
                        for name in ("CountryAxis", "GovernmentAxis", "PaymentTypeAxis", "ProjectAxis","PmtAxis",
                                    "AllGovernmentsMember", "AllProjectsMember","BusinessSegmentAxis", "EntityDomain", 
                                    "A", "Cm", "Co", "Cu", "D", "Gv", "E", "K", "Km", "P", "Payments", "Pr", "Sm"):
                            setattr(self, name, qname(rxdNs, "rxd:" + name))

                rxd = Rxd()
                f1 = deiFacts.get(disclosureSystem.deiCurrentFiscalYearEndDateElement)
                if f1 is not None and documentPeriodEndDateFact is not None and f1.xValid >= VALID and documentPeriodEndDateFact.xValid >= VALID:
                    d = ModelValue.dateunionDate(documentPeriodEndDateFact.xValue)# is an end date, convert back to a start date without midnight part
                    if f1.xValue.month != d.month or f1.xValue.day != d.day:
                        modelXbrl.error("EFM.6.23.26",
                            _("The financial period %(reportingPeriod)s does not match the fiscal year end %(fyEndDate)s."),
                            edgarCode="rxd-2326-Fiscal-Year-End-Date-Value",
                            modelObject=(f1,documentPeriodEndDateFact), fyEndDate=f1.value, reportingPeriod=documentPeriodEndDateFact.value)
                if (documentPeriodEndDateFact is not None and documentPeriodEndDateFact.xValid >= VALID and
                    not any(f2.xValue == documentPeriodEndDateFact.xValue
                            for f2 in modelXbrl.factsByQname[rxd.D]
                            if f2.xValid >= VALID)):
                    modelXbrl.error("EFM.6.23.27",
                        _("The financial period %(reportingPeriod)s does not match rxd:D in any facts."),
                        edgarCode="rxd-2327-Payment-Financial-Period-Existence",
                        modelObject=documentPeriodEndDateFact, reportingPeriod=documentPeriodEndDateFact.value)
                for url,doc in modelXbrl.urlDocs.items():
                    if (url not in disclosureSystem.standardTaxonomiesDict and
                        doc.inDTS and # ignore EdgarRenderer-loaded non-DTS schemas
                        doc.type == ModelDocument.Type.SCHEMA):
                        for concept in XmlUtil.children(doc.xmlRootElement, XbrlConst.xsd, "element"):
                            name = concept.name
                            if not concept.isAbstract and not concept.isTextBlock:
                                modelXbrl.error("EFM.6.23.12",
                                    _("%(schemaName)s contained a non-abstract declaration for %(name)s that is not a Text Block.  "
                                      "Use a standard element or change the type to Text Block."),
                                    edgarCode="rxd-2312-Custom-Element-Value",
                                    modelObject=concept, schemaName=doc.basename, name=concept.name, concept=concept.qname)
                            elif name.endswith("Table") or name.endswith("Axis") or name.endswith("Domain"):
                                modelXbrl.error("EFM.6.23.13",
                                    _("%(schemaName)s contained a declaration for %(name)s that is not allowed.  "
                                      "Use dimensions from a standard schema instead."),
                                    edgarCode="rxd-2313-Custom-Dimension-Existence",
                                    modelObject=concept, schemaName=doc.basename, name=concept.name, concept=concept.qname)
                val.modelXbrl.profileActivity("... SD checks 6-13, 26-27", minTimeToShow=1.0)
                dimDefRelSet = modelXbrl.relationshipSet(XbrlConst.dimensionDefault)
                dimDomRelSet = modelXbrl.relationshipSet(XbrlConst.dimensionDomain)
                hypDimRelSet = modelXbrl.relationshipSet(XbrlConst.hypercubeDimension)
                hasHypRelSet = modelXbrl.relationshipSet(XbrlConst.all)
                for rel in dimDomRelSet.modelRelationships:
                    if (isinstance(rel.fromModelObject, ModelConcept) and isinstance(rel.toModelObject, ModelConcept) and 
                        not dimDefRelSet.isRelated(rel.fromModelObject, "child", rel.toModelObject)):
                        modelXbrl.error("EFM.6.23.14",
                            _("In %(linkbaseName)s the target of the dimension-domain relationship in role %(linkrole)s from "
                              "%(source)s to %(target)s must be the default member of %(source)s."),
                            edgarCode="rxd-2314-Dimension-Domain-Relationship-Existence",
                            modelObject=(rel, rel.fromModelObject, rel.toModelObject), 
                            linkbaseName=rel.modelDocument.basename, linkrole=rel.linkrole,
                            source=rel.fromModelObject.qname, target=rel.toModelObject.qname)
                domMemRelSet = modelXbrl.relationshipSet(XbrlConst.domainMember)
                memDim = {}
                def checkMemMultDims(memRel, dimRel, elt, ELR, visited):
                    if elt not in visited:
                        visited.add(elt)
                        for rel in domMemRelSet.toModelObject(elt):
                            if rel.consecutiveLinkrole == ELR and isinstance(rel.fromModelObject, ModelConcept):
                                checkMemMultDims(memRel, None, rel.fromModelObject, rel.linkrole, visited)
                        for rel in dimDomRelSet.toModelObject(elt):
                            if rel.consecutiveLinkrole == ELR:
                                dim = rel.fromModelObject
                                mem = memRel.toModelObject
                                if isinstance(dim, ModelConcept) and isinstance(mem, ModelConcept):
                                    if dim.qname == rxd.PaymentTypeAxis and not mem.modelDocument.targetNamespace.startswith("http://xbrl.sec.gov/rxd/"):
                                        modelXbrl.error("EFM.6.23.17",
                                            _("The member %(member)s of dimension rxd:PaymentTypeAxis in link role %(linkrole)s must be a QName "
                                              "with namespace that begins with 'http://xbrl.sec.gov/rxd/'."),
                                            edgarCode="rxd-2317-Payment-Type-Dimension-Value",
                                            modelObject=(rel, memRel, dim, mem), member=mem.qname, linkrole=rel.linkrole)
                                    if dim.qname == rxd.CountryAxis and not mem.modelDocument.targetNamespace.startswith("http://xbrl.sec.gov/country/"):
                                        modelXbrl.error("EFM.6.23.18",
                                            _("The member %(member)s of dimension rxd:CountryAxisAxis in link role %(linkrole)s must be a QName with namespace "
                                              "that begins with 'http://xbrl.sec.gov/country/'."),
                                            edgarCode="rxd-2318-Country-Dimension-Member-Value",
                                            modelObject=(rel, memRel, dim, mem), member=mem.qname, linkrole=rel.linkrole)
                                    checkMemMultDims(memRel, rel, rel.fromModelObject, rel.linkrole, visited)
                        for rel in hypDimRelSet.toModelObject(elt):
                            if rel.consecutiveLinkrole == ELR and isinstance(rel.fromModelObject, ModelConcept):
                                checkMemMultDims(memRel, dimRel, rel.fromModelObject, rel.linkrole, visited)
                        for rel in hasHypRelSet.toModelObject(elt):
                            if rel.consecutiveLinkrole == ELR and isinstance(rel.fromModelObject, ModelConcept):
                                linkrole = rel.linkrole
                                mem = memRel.toModelObject
                                if (mem,linkrole) not in memDim:
                                    memDim[mem,linkrole] = (dimRel, memRel)
                                else:
                                    otherDimRel, otherMemRel = memDim[mem,linkrole]
                                    modelXbrl.error("EFM.6.23.16",
                                        _("Member element %(member)s appears in more than one axis: %(dimension1)s and %(dimension2)s.  "
                                          "Use distinct members for the Project, Country, Government, Legal Entity, Business Segment and Payment Type axes."),
                                        edgarCode="rxd-2316-Member-Multiple-Axis-Existence",
                                        modelObject=(dimRel, otherDimRel, memRel, otherMemRel, dimRel.fromModelObject, otherDimRel.fromModelObject),
                                        member=mem.qname, dimension1=dimRel.fromModelObject.qname, linkrole1=linkrole, 
                                        dimension2=otherDimRel.fromModelObject.qname, linkrole2=otherDimRel.linkrole)
                        visited.discard(elt)
                for rel in domMemRelSet.modelRelationships:
                    if isinstance(rel.fromModelObject, ModelConcept) and isinstance(rel.toModelObject, ModelConcept):
                        for rel2 in modelXbrl.relationshipSet(XbrlConst.domainMember, rel.consecutiveLinkrole).fromModelObject(rel.toModelObject):
                            if isinstance(rel2.fromModelObject, ModelConcept) and isinstance(rel2.toModelObject, ModelConcept):
                                modelXbrl.error("EFM.6.23.15",
                                    _("The domain-member relationship in %(linkrole)s from %(source)s to %(target)s is consecutive with domain-member relationship in %(linkrole2)s to %(target2)s."),
                                    edgarCode="rxd-2315-Consecutive-Domain-Member-Relationships-Existence",
                                    modelObject=(rel, rel.fromModelObject, rel.toModelObject), 
                                    linkrole=rel.linkrole, linkrole2=rel2.linkrole,
                                    source=rel.fromModelObject.qname, target=rel.toModelObject.qname, target2=rel2.toModelObject.qname)
                        checkMemMultDims(rel, None, rel.fromModelObject, rel.linkrole, set())
                val.modelXbrl.profileActivity("... SD checks 14-18", minTimeToShow=1.0)
                qnDeiEntityDomain = qname(deiNS, "dei:EntityDomain")
                for relSet, dom, priItem, errCode in ((domMemRelSet, rxd.AllProjectsMember, rxd.Pr, "EFM.6.23.30"),
                                                      (domMemRelSet, rxd.AllGovernmentsMember, rxd.Gv, "EFM.6.23.31"),
                                                      (dimDomRelSet, rxd.BusinessSegmentAxis, rxd.Sm, "EFM.6.23.33"),
                                                      (domMemRelSet, qnDeiEntityDomain, rxd.E, "EFM.6.23.34")):
                    for f in modelXbrl.factsByQname[priItem]:
                        if (not f.isNil and f.xValid >= VALID and
                            not relSet.isRelated(dom, "descendant", f.xValue, isDRS=True)):
                            modelXbrl.error(errCode,
                                _("The %(fact)s %(value)s in context %(context)s is not a %(domain)s."),
                                modelObject=f, fact=priItem, value=f.xValue, context=f.context.id, domain=dom,
                                messageCodes=("EFM.6.23.30", "EFM.6.23.31", "EFM.6.23.33", "EFM.6.23.34"))
                val.modelXbrl.profileActivity("... SD checks 30, 31, 33, 34", minTimeToShow=1.0)
                cntxEqualFacts = defaultdict(list)
                for f in modelXbrl.facts:
                    if f.context is not None:
                        cntxEqualFacts[f.context.contextDimAwareHash].append(f)
                val.modelXbrl.profileActivity("... SD prepare facts by context", minTimeToShow=1.0)
                
                qnCurrencyMeasure = XbrlConst.qnIsoCurrency(deiItems.get("EntityReportingCurrencyISOCode"))
                currencyMeasures = ([qnCurrencyMeasure],[])
                qnAllCountriesDomain = qname(countryNs, "country:AllCountriesDomain")
                for cntxFacts in cntxEqualFacts.values():
                    qnameFacts = dict((f.qname,f) for f in cntxFacts)
                    context = cntxFacts[0].context
                    contextDims = cntxFacts[0].context.qnameDims
                    # required priItem values based on context dimension
                    for dim, priItem, errCode in ((rxd.PmtAxis, rxd.P, "EFM.6.23.20"),
                                                  (rxd.GovernmentAxis, rxd.Payments, "EFM.6.23.22")):
                        if context.hasDimension(dim) and (priItem not in qnameFacts or qnameFacts[priItem].isNil): 
                            modelXbrl.error(errCode,
                                _("The Context %(context)s has dimension %(dimension)s member %(member)s but is missing required fact %(fact)s"),
                                modelObject=context, context=context.id, dimension=dim, member=context.dimMemberQname(dim), fact=priItem,
                                messageCodes=("EFM.6.23.20", "EFM.6.23.22"))
                    if (rxd.Co in qnameFacts and not qnameFacts[rxd.Co].isNil and
                        not domMemRelSet.isRelated(qnAllCountriesDomain, "descendant", qnameFacts[rxd.Co].xValue, isDRS=True)):
                        modelXbrl.error("EFM.6.23.44",
                            _("The value of rxd:Co in context %(context)s, %(value)s, is not in the domain of rxd:CountryAxis. "
                              "Change the value of rxd:Co or add it %(value)s to the Country Axis."),
                            edgarCode="rxd-2344-Country-Value",
                            modelObject=f, context=context.id, value=qnameFacts[rxd.Co].value)
                    # required present facts based on other present fact
                    for qnF, fNilOk, qnG, gNilOk, errCode in ((rxd.A, True, rxd.Cu, False, "EFM.6.23.24"),
                                                              (rxd.A, True, rxd.D, False, "EFM.6.23.25"),
                                                              (rxd.A, False, rxd.Gv, False, "EFM.6.23.28"),
                                                              (rxd.A, False, rxd.Co, False, "EFM.6.23.29"),
                                                              (rxd.Km, False, rxd.K, False, "EFM.6.23.35"),
                                                              (rxd.K, False, rxd.Km, False, "EFM.6.23.35"),
                                                              (rxd.Cm, False, rxd.Cu, False, "EFM.6.23.39"),
                                                              (rxd.K, False, rxd.A, False, "EFM.6.23.42"),
                                                              (rxd.Pr, False, rxd.A, False, "EFM.6.23.43")):
                        if (qnF in qnameFacts and (fNilOk or not qnameFacts[qnF].isNil) and
                            (qnG not in qnameFacts or (not gNilOk and qnameFacts[qnG].isNil))): 
                            modelXbrl.error(errCode,
                                _("The Context %(context)s has a %(fact1)s and is missing required %(fact2NotNil)sfact %(fact2)s"),
                                modelObject=qnameFacts[qnF], context=context.id, fact1=qnF, fact2=qnG, fact2NotNil="" if gNilOk else "non-nil ",
                                messageCodes=("EFM.6.23.24", "EFM.6.23.25", "EFM.6.23.28", "EFM.6.23.29", "EFM.6.23.35",
                                              "EFM.6.23.35", "EFM.6.23.39", "EFM.6.23.42", "EFM.6.23.43"))
                    for f in cntxFacts:
                        if (not context.hasDimension(rxd.PmtAxis) and f.isNumeric and 
                            f.unit is not None and f.unit.measures != currencyMeasures):
                            modelXbrl.error("EFM.6.23.37",
                                _("An %(fact)s fact in context %(context)s has unit %(unit)s not matching the dei:EntityReportingCurrencyISOCode %(currency)s."),
                                edgarCode="rxd-2337-Payment-Unit-Value",
                                modelObject=f, fact=f.qname, context=context.id, unit=f.unit.value, currency=qnCurrencyMeasure)
                    
                    if (rxd.A in qnameFacts and not qnameFacts[rxd.A].isNil and
                        rxd.Cm in qnameFacts and not qnameFacts[rxd.Cm].isNil and
                        qnameFacts[rxd.A].unit is not None and qnameFacts[rxd.A].unit.measures == currencyMeasures): 
                        modelXbrl.error("EFM.6.23.38",
                            _("A value cannot be given for rxd:Cm in context %(context)s because the payment is in the reporting currency %(currency)s."),
                            edgarCode="rxd-2338-Conversion-Method-Value",
                            modelObject=(qnameFacts[rxd.A],qnameFacts[rxd.Cm]), context=context.id, currency=qnCurrencyMeasure)
                    if (rxd.A in qnameFacts and 
                        rxd.Cu in qnameFacts and not qnameFacts[rxd.Cu].isNil and
                        qnameFacts[rxd.A].unit is not None and qnameFacts[rxd.A].unit.measures != ([XbrlConst.qnIsoCurrency(qnameFacts[rxd.Cu].xValue)],[])): 
                        modelXbrl.error("EFM.6.23.41",
                            _("The unit %(unit)s of rxd:A in context %(context)s is not consistent with the value %(currency)s of rxd:Cu.  "
                              "Change one or the other to match."),
                            edgarCode="rxd-2341-Amount-Currency-Existence",
                            modelObject=(qnameFacts[rxd.A],qnameFacts[rxd.Cu]), context=context.id, unit=qnameFacts[rxd.A].unit.value, currency=qnameFacts[rxd.Cu].value)
                                                
                    if (context.hasDimension(rxd.ProjectAxis) and
                        not any(f.xValue == m
                                for m in (contextDims[rxd.ProjectAxis].memberQname,)
                                for f in modelXbrl.factsByQname[rxd.Pr]
                                if f.context is not None)):
                        modelXbrl.error("EFM.6.23.19",
                            _("A payment for each project axis member is required.  Provide a value for element rxd:Pr with value %(dimension)s in context %(context)s."),
                            edgarCode="rxd-2319-Project-Payment-Amount-Existence",
                            modelObject=context, context=context.id, dimension=rxd.GovernmentAxis)
                    if (context.hasDimension(rxd.GovernmentAxis) and
                        not any(f.xValue == m and f.context.hasDimension(rxd.PmtAxis)
                                for m in (contextDims[rxd.GovernmentAxis].memberQname,)
                                for f in modelXbrl.factsByQname[rxd.Gv]
                                if f.context is not None)):
                        modelXbrl.error("EFM.6.23.21",
                            _("A payment amount for each government is required.  Provide a value for element rxd:Gv with value %(member)s."),
                            edgarCode="rxd-2321-Government-Payment-Amount-Existence",
                            modelObject=context, context=context.id, dimension=rxd.GovernmentAxis, member=context.dimMemberQname(rxd.GovernmentAxis))
                    if rxd.P in qnameFacts and not any(f.context is not None and not f.context.hasSegment
                                                       for f in modelXbrl.factsByQname.get(qnameFacts[rxd.P].xValue,())):
                        modelXbrl.error("EFM.6.23.23",
                            _("Payment type %(paymentType)s was reported in context %(context)s but there is no fact with element %(paymentType)s in the Required Context."),
                            edgarCode="rxd-2323-Category-Total-Existence",
                            modelObject=context, context=context.id, paymentType=qnameFacts[rxd.P].xValue)
                    if not context.hasDimension(rxd.PmtAxis) and rxd.A in qnameFacts and not qnameFacts[rxd.A].isNil:
                        modelXbrl.error("EFM.6.23.40",
                            _("There is a fact with element rxd:A in context %(context)s not defining its payment number on axis rxd:PmtAxis."),
                            edgarCode="rxd-2340-Amount-Line-Existence",
                            modelObject=(context, qnameFacts[rxd.A]), context=context.id)
                val.modelXbrl.profileActivity("... SD by context for 19-25, 28-29, 35, 37-39, 40-44", minTimeToShow=1.0)
                for f in modelXbrl.factsByQname[rxd.D]:
                    if not f.isNil and f.xValid >= VALID and f.xValue + datetime.timedelta(1) != f.context.endDatetime: # date needs to be midnite to compare to datetime
                        modelXbrl.error("EFM.6.23.32",
                            _("The value of rxd:D in context %(context)s, %(value)s, is not equal to %(endDate)s.  Change the context end date or the value."),
                            edgarCode="rxd-2332-Date-Value",
                            modelObject=f, value=f.xValue, context=f.context.id, endDate=XmlUtil.dateunionValue(f.context.endDatetime, subtractOneDay=True))
                val.modelXbrl.profileActivity("... SD checks 32 (last SD check)", minTimeToShow=1.0)
                # deference object references no longer needed
                del rxdDoc, cntxEqualFacts
                # dereference compatibly with 2.7 (as these may be used in nested contexts above
                hasHypRelSet = hypDimRelSet = dimDefRelSet = domMemRelSet = dimDomRelSet = None
                memDim.clear()
            else: # non-SD documentType
                pass # no non=SD tests yet
        elif disclosureSystem.GFM:
            for deiItem in (
                    disclosureSystem.deiCurrentFiscalYearEndDateElement, 
                    disclosureSystem.deiDocumentFiscalYearFocusElement, 
                    disclosureSystem.deiFilerNameElement):
                if deiItem not in deiItems or deiItems[deiItem] == "":
                    modelXbrl.error("GFM.3.02.01",
                        _("dei:%(elementName)s was not found in the required context"),
                        modelXbrl=modelXbrl, elementName=deiItem)
        if documentType not in ("SD", "SD/A"):
            val.modelXbrl.profileActivity("... filer required facts checks", minTimeToShow=1.0)
            
        # log extracted facts
        if isInlineXbrl and (extractedCoverFacts or storeDbObjectFacts):
            if storeDbObjectFacts.get("eloValuesFromFacts"):
                storeDbObjectFacts["eloValuesFromFacts"]["missingReqInlineTag"] = ["no", "yes"][missingReqInlineTag]
            contextualFactNameSets = (("Security12bTitle", "TradingSymbol"), ("Security12gTitle", "TradingSymbol"))
            exchangeFactName = "SecurityExchangeName"
            exchangeAxisQN = qname(deiNamespaceURI, "EntityListingsExchangeAxis")
            hasADR = False
            cEqualCoverFacts = defaultdict(dict)
            # find c-equivalent Title, Registration and Symbols
            for name, facts in extractedCoverFacts.items():
                for f in facts:
                    cEqualCoverFacts[f.context.contextDimAwareHash][name] = f
                    if not hasADR and any(d.dimensionQname.localName in deiCAxes
                                          and d.memberQname == deiADRmember
                                          for d in f.context.qnameDims.values()):
                        hasADR = True
            hasOTC = not hasADR and not extractedCoverFacts.get(exchangeFactName, ())
            # organize by "record" of in hierarchical order of extractionCoverTagNames
            coverFactRecords = set()
            def addCoverFactRecord(facts):
                nameValuePairs = []
                for f in facts:
                    if isinstance(f, tuple):
                        nameValuePairs.append(f)
                    elif f is not None:
                        nameValuePairs.append( (f.qname.localName, f.xValue) )
                coverFactRecords.add(tuple(sorted(nameValuePairs)))
            
            if hasOTC:
                for contextualFactNames in contextualFactNameSets:
                    for cEqualFacts in cEqualCoverFacts.values():
                        if contextualFactNames == cEqualFacts.keys(): # context has all OTC facts
                            addCoverFactRecord(list(cEqualFacts.values()) + [(exchangeFactName,None)])
            else:
                for contextualFactNames in contextualFactNameSets:
                    for cEqualFacts in cEqualCoverFacts.values():
                        if set(contextualFactNames) <= cEqualFacts.keys(): # context has all OTC facts
                            cntx = cEqualFacts[contextualFactNames[0]].context # can be any fact's context as they're all same context
                            classOfStockDim = None
                            for d in cntx.qnameDims.values():
                                if d.dimensionQname.localName in deiCAxes:
                                    classOfStockDim = d
                                    break
                            if hasADR and (d is None or d.memberQname != deiADRmember):
                                continue
                            rec = [cEqualFacts[name] for name in contextualFactNames]
                            if exchangeFactName in cEqualFacts:
                                rec.append(cEqualFacts[exchangeFactName])
                                addCoverFactRecord(rec)
                            else:
                                for f in extractedCoverFacts[exchangeFactName]:
                                    fdims = f.context.qnameDims
                                    addThisExchFact = False
                                    if exchangeAxisQN in cntx.qnameDims:
                                        if cntx.qnameDims[exchangeAxisQN].isEqualTo(fdims.get(exchangeAxisQN)):
                                            addThisExchFact = True
                                    elif classOfStockDim is not None and classOfStockDim.dimensionQname in fdims:
                                        if classOfStockDim.isEqualTo(fdims[classOfStockDim.dimensionQname]):
                                            addThisExchFact = True
                                    # may need better disaggregation control
                                    else:
                                        addThisExchFact = True
                                    if addThisExchFact:
                                        rec.append(f)
                                        # override any inherited facts with exch c-equal facts
                                        exchCEqualFacts = cEqualCoverFacts[f.context.contextDimAwareHash]
                                        for name in contextualFactNames:
                                            if name in exchCEqualFacts:
                                                rec.append(f)
                                        addCoverFactRecord(rec)
            jsonParam = OrderedDict()
            jsonParam["coverFacts"] = [dict(keyval for keyval in rec) for rec in sorted(coverFactRecords)]
            for _objName, _objFacts in sorted(storeDbObjectFacts.items(), key=lambda i:i[0]):
                jsonParam[_objName] = _objFacts                                  
            modelXbrl.log("INFO-RESULT",
                          "EFM.coverFacts",
                          "Extracted cover facts returned as json parameter",
                          modelXbrl=modelXbrl,  
                          json=json.dumps(jsonParam))

        #6.5.27 footnote elements, etc
        footnoteLinkNbr = 0
        if isInlineXbrl and isEFM:
            _linkEltIter = (linkPrototype
                            for linkKey, links in modelXbrl.baseSets.items()
                            for linkPrototype in links
                            if linkPrototype.modelDocument.type in (ModelDocument.Type.INLINEXBRL, ModelDocument.Type.INLINEXBRLDOCUMENTSET)
                            and linkKey[1] and linkKey[2] and linkKey[3]  # fully specified roles
                            and linkKey[0] != "XBRL-footnotes")
        else: 
            _linkEltIter = xbrlInstRoots[0].iterdescendants(tag="{http://www.xbrl.org/2003/linkbase}footnoteLink")
        for footnoteLinkElt in _linkEltIter:
            if isinstance(footnoteLinkElt, (ModelObject,LinkPrototype)):
                footnoteLinkNbr += 1
                
                linkrole = footnoteLinkElt.get("{http://www.w3.org/1999/xlink}role")
                if linkrole != XbrlConst.defaultLinkRole:
                    modelXbrl.error(("EFM.6.05.28.linkrole", "GFM.1.02.20"),
                        _("FootnoteLink %(footnoteLinkNumber)s has disallowed role %(linkrole)s"),
                        modelObject=footnoteLinkElt, footnoteLinkNumber=footnoteLinkNbr, linkrole=linkrole)
    
                # find modelLink of this footnoteLink
                # modelLink = modelXbrl.baseSetModelLink(footnoteLinkElt)
                relationshipSet = modelXbrl.relationshipSet("XBRL-footnotes", linkrole)
                #if (modelLink is None) or (not relationshipSet):
                #    continue    # had no child elements to parse
                locNbr = 0
                arcNbr = 0
                for child in footnoteLinkElt:
                    if isinstance(child,(ModelObject,LocPrototype,ArcPrototype)):
                        xlinkType = child.get("{http://www.w3.org/1999/xlink}type")
                        if (not isinstance(child,ModelInlineFootnote) and
                            (child.namespaceURI != XbrlConst.link or 
                             xlinkType not in ("locator", "resource", "arc") or
                             child.localName not in ("loc", "footnote", "footnoteArc"))):
                                modelXbrl.error(("EFM.6.05.27", "GFM.1.02.19"),
                                    _("Footnote link %(footnoteLinkNumber)s has a child element %(elementName)s that is not allowed.  Please remove it."),
                                    edgarCode="du-0527-Footnote-Substitution-Group",
                                    modelObject=child, footnoteLinkNumber=footnoteLinkNbr, elementName=child.prefixedName)
                        elif xlinkType == "locator":
                            locNbr += 1
                            locrole = child.get("{http://www.w3.org/1999/xlink}role")
                            if locrole is not None and (disclosureSystem.GFM or \
                                                        not disclosureSystem.uriAuthorityValid(locrole)): 
                                modelXbrl.error(("EFM.6.05.29", "GFM.1.02.21"),
                                    _("Footnote locator %(xlinkLabel)s has a custom role, %(role)s that is not allowed.  Please replace it with the default footnote role."),
                                    edgarCode="du-0529-Footnote-Custom-Loc-Role",
                                    modelObject=child, footnoteLinkNumber=footnoteLinkNbr, 
                                    xlinkLabel=child.xlinkLabel,
                                    locNumber=locNbr, role=locrole)
                            href = child.get("{http://www.w3.org/1999/xlink}href")
                            if not href.startswith("#"): 
                                modelXbrl.error(("EFM.6.05.32", "GFM.1.02.23"),
                                    _("Footnote %(locLabel)s refers to a location, %(locHref)s, that does not begin with '#' so that any change to the file name would render the XBRL invalid."),
                                    edgarCode="du-0532-Footnote-Locator-Portable",
                                    modelObject=child, footnoteLinkNumber=footnoteLinkNbr, locNumber=locNbr, locHref=href,
                                    locLabel=child.get("{http://www.w3.org/1999/xlink}label"))
                            #else:
                            #    label = child.get("{http://www.w3.org/1999/xlink}label")
                        elif xlinkType == "arc":
                            arcNbr += 1
                            arcrole = child.get("{http://www.w3.org/1999/xlink}arcrole")
                            if (isEFM and not disclosureSystem.uriAuthorityValid(arcrole)) or \
                               (disclosureSystem.GFM  and arcrole != XbrlConst.factFootnote and arcrole != XbrlConst.factExplanatoryFact): 
                                modelXbrl.error(("EFM.6.05.30", "GFM.1.02.22"),
                                    _("Footnote relationship %(arcToLabel)s has a custom arc role %(arcrole)s that is not allowed.  "
                                      "Please replace it with the default (fact-footnote) arcrole."),
                                    edgarCode="du-0530-Footnote-Custom-Arcrole",
                                    modelObject=child, footnoteLinkNumber=footnoteLinkNbr, arcNumber=arcNbr, 
                                    arcToLabel=child.get("{http://www.w3.org/1999/xlink}to"),
                                    arcrole=arcrole)
                        elif xlinkType == "resource" or isinstance(child,ModelInlineFootnote): # footnote
                            footnoterole = child.role if isinstance(child,ModelInlineFootnote) else child.get("{http://www.w3.org/1999/xlink}role")
                            if footnoterole == "":
                                modelXbrl.error(("EFM.6.05.28.missingRole", "GFM.1.2.20"),
                                    _("Footnote %(xlinkLabel)s is missing a role. Please provide the default footnote role."),
                                    edgarCode="du-0528-Footnote-Role-Missing",
                                    modelObject=child, xlinkLabel=getattr(child, "xlinkLabel", None))
                            elif (isEFM and not disclosureSystem.uriAuthorityValid(footnoterole)) or \
                                 (disclosureSystem.GFM  and footnoterole != XbrlConst.footnote): 
                                modelXbrl.error(("EFM.6.05.28", "GFM.1.2.20"),
                                    _("Footnote %(xlinkLabel)s has a role %(role)s that is not allowed. "
                                      "Please replace it with the default footnote role."),
                                    edgarCode="du-0528-Footnote-Custom-Footnote-Role",
                                    modelObject=child, xlinkLabel=getattr(child, "xlinkLabel", None),
                                    role=footnoterole)
                            if isEFM and not isInlineXbrl: # inline content was validated before and needs continuations assembly
                                ValidateFilingText.validateFootnote(modelXbrl, child)
                            # find modelResource for this element
                            foundFact = False
                            if XmlUtil.text(child) != "" and not isInlineXbrl:
                                if relationshipSet:
                                    for relationship in relationshipSet.toModelObject(child):
                                        if isinstance(relationship.fromModelObject, ModelFact):
                                            foundFact = True
                                            break
                                if not foundFact:
                                    modelXbrl.error(("EFM.6.05.33", "GFM.1.02.24"),
                                        _("The footnote with label %(footnoteLabel)s and text '%(text)s' is not connected to any fact.  "
                                          "Please remove the footnote, or link it to a fact."),
                                        edgarCode="cp-0533-Dangling-Footnote",
                                        modelObject=child, footnoteLinkNumber=footnoteLinkNbr, 
                                        footnoteLabel=getattr(child, "xlinkLabel", None),
                                        text=XmlUtil.text(child)[:100])
        val.modelXbrl.profileActivity("... filer rfootnotes checks", minTimeToShow=1.0)

    # entry point schema checks
    elif modelXbrl.modelDocument.type == ModelDocument.Type.SCHEMA:
        pass
    
    # inline-only checks
    if isInlineXbrl and isEFM:
        hiddenEltIds = {}
        presentedHiddenEltIds = defaultdict(list)
        eligibleForTransformHiddenFacts = []
        requiredToDisplayFacts = []
        requiredToDisplayFactIds = {}
        for ixdsHtmlRootElt in modelXbrl.ixdsHtmlElements: # ix root elements
            ixdsHtmlTree = ixdsHtmlRootElt.getroottree()
            if ixdsHtmlRootElt.tag in ("html", "xhtml") or (
                    isinstance(ixdsHtmlRootElt, ModelObject) and not ixdsHtmlRootElt.namespaceURI):
                modelXbrl.error("EFM.5.02.05.xhtmlNamespaceMissing",
                    _("InlineXBRL root element <%(element)s> MUST be html and have the xhtml namespace."),
                    modelObject=ixdsHtmlRootElt, element=ixdsHtmlRootElt.tag)
            nsRequiredPrefixes = {"http://www.w3.org/1999/xhtml": "xhtml",
                                  "http://www.xbrl.org/2013/inlineXBRL": "ix",
                                  "http://www.xbrl.org/inlineXBRL/transformation/2015-02-26": "ixt",
                                  "http://www.sec.gov/inlineXBRL/transformation/2015-08-31": "ixt-sec"}
            for prefix, ns in ((None, "http://www.w3.org/1999/xhtml"),
                               ("ix", "http://www.xbrl.org/2013/inlineXBRL")):
                for _prefix, _ns in ixdsHtmlRootElt.nsmap.items():
                    if _ns == ns and _prefix != prefix:
                        modelXbrl.error("EFM.5.02.05.standardNamespacePrefix",
                            _("The prefix %(submittedPrefix)s must be replaced by %(recommendedPrefix)s for standard namespace %(namespace)s."),
                            edgarCode="ix-0502-Standard-Namespace-Prefix",
                            modelObject=ixdsHtmlRootElt, submittedPrefix=_prefix, recommendedPrefix=prefix, namespace=ns)
            ixNStag = ixdsHtmlRootElt.modelDocument.ixNStag
            ixTags = set(ixNStag + ln for ln in ("nonNumeric", "nonFraction", "references", "relationship"))
            unsupportedTrFacts = []
            unsupportedTrNamespaces = set()
            unsupportedNamespacePrefixes = defaultdict(set)
            for tag in ixTags:
                for ixElt in ixdsHtmlRootElt.iterdescendants(tag=tag):
                    if isinstance(ixElt,ModelObject):
                        if ixElt.get("target"):
                            modelXbrl.error("EFM.5.02.05.targetDisallowed",
                                _("Inline element %(localName)s has disallowed target attribute '%(target)s'."),
                                modelObject=ixElt, localName=ixElt.elementQname, target=ixElt.get("target"))
                        if isinstance(ixElt, ModelInlineFact):
                            format = ixElt.format
                            if format:
                                if format.namespaceURI not in ixTrRegistries:
                                    unsupportedTrNamespaces.add(format.namespaceURI)
                                    unsupportedTrFacts.append(ixElt)
                                elif format.prefix != ixTrRegistries[format.namespaceURI]:
                                    unsupportedNamespacePrefixes[(format.prefix,format.namespaceURI)].add(ixElt)
            if unsupportedTrFacts:
                modelXbrl.error("EFM.5.02.05.12.unupportedTransformationRegistry",
                    _("Inline elements have disallowed transformation registries %(unsupportedRegistries)s."),
                    edgarCode="ix-0512-Unsupported-Transformation-Registry",
                    modelObject=unsupportedTrFacts, unsupportedRegistries=", ".join(sorted(unsupportedTrNamespaces)))
            for (pfx,ns),facts in unsupportedNamespacePrefixes.items():
                modelXbrl.error("EFM.5.02.05.standardNamespacePrefix",
                    _("The prefix %(submittedPrefix)s must be replaced by %(recommendedPrefix)s for standard namespace %(namespace)s."),
                    edgarCode="ix-0502-Standard-Namespace-Prefix",
                    modelObject=facts, submittedPrefix=pfx, recommendedPrefix=ixTrRegistries[ns], namespace=ns)
                
            del unsupportedTrFacts, unsupportedTrNamespaces, unsupportedNamespacePrefixes
            for ixElt in ixdsHtmlRootElt.iterdescendants(tag=ixNStag+"tuple"):
                if isinstance(ixElt,ModelObject):
                    modelXbrl.error("EFM.5.02.05.tupleDisallowed",
                        _("Inline tuple %(qname)s is disallowed."),
                        modelObject=ixElt, qname=ixElt.qname)
            for ixElt in ixdsHtmlRootElt.iterdescendants(tag=ixNStag+"fraction"):
                if isinstance(ixElt,ModelObject):
                    modelXbrl.error("EFM.5.02.05.fractionDisallowed",
                        _("Inline fraction %(qname)s is disallowed."),
                        modelObject=ixElt, qname=ixElt.qname)
            if ixdsHtmlRootElt.getroottree().docinfo.doctype:
                modelXbrl.error("EFM.5.02.05.doctypeDisallowed",
                    _("Inline HTML %(doctype)s is disallowed."),
                    modelObject=ixdsHtmlRootElt, doctype=modelXbrl.modelDocument.xmlDocument.docinfo.doctype)
    
            for ixHiddenElt in ixdsHtmlRootElt.iterdescendants(tag=ixNStag + "hidden"):
                for tag in (ixNStag + "nonNumeric", ixNStag+"nonFraction"):
                    for ixElt in ixHiddenElt.iterdescendants(tag=tag):
                        if (getattr(ixElt, "xValid", 0) >= VALID and # may not be validated
                            (ixElt.qname in coverVisibleQNames
                             or not ixElt.qname.namespaceURI.startswith("http://xbrl.sec.gov/dei/")) and
                            (not isRR or not rrUntransformableEltsPattern.match(ixElt.qname.localName)
                                      or abbreviatedNamespace(ixElt.qname.namespaceURI, NOYEAR) != "rr")):
                            if (ixElt.concept.baseXsdType not in untransformableTypes and
                                not ixElt.isNil):
                                eligibleForTransformHiddenFacts.append(ixElt)
                            elif ixElt.id is None:
                                requiredToDisplayFacts.append(ixElt)
                        if ixElt.id:
                            hiddenEltIds[ixElt.id] = ixElt
        if eligibleForTransformHiddenFacts:
            modelXbrl.warning("EFM.5.02.05.14.hidden-fact-eligible-for-transform",
                _("%(countEligible)s fact(s) appearing in ix:hidden were eligible for transformation: %(elements)s"),
                edgarCode="ix-0514-Hidden-Fact-Eligible-For-Transform",
                modelObject=eligibleForTransformHiddenFacts, 
                countEligible=len(eligibleForTransformHiddenFacts),
                elements=", ".join(sorted(set(str(f.qname) for f in eligibleForTransformHiddenFacts))))
        for ixdsHtmlRootElt in modelXbrl.ixdsHtmlElements:
            for ixElt in ixdsHtmlRootElt.getroottree().iterfind("//{http://www.w3.org/1999/xhtml}*[@style]"):
                hiddenFactRefMatch = styleIxHiddenPattern.match(ixElt.get("style",""))
                if hiddenFactRefMatch:
                    hiddenFactRef = hiddenFactRefMatch.group(2)
                    if hiddenFactRef not in hiddenEltIds:
                        modelXbrl.error("EFM.5.02.05.14.hidden-fact-not-found",
                            _("The value of the -sec-ix-hidden style property, %(id)s, does not correspond to the id of any hidden fact."),
                            edgarCode="ix-0514-Hidden-Fact-Not-Found",
                            modelObject=ixElt, id=hiddenFactRef)
                    else:
                        presentedHiddenEltIds[hiddenFactRef].append(ixElt)
        for hiddenFactRef, ixElts in presentedHiddenEltIds.items():
            if len(ixElts) > 1 and hiddenFactRef in hiddenEltIds:
                fact = hiddenEltIds[hiddenFactRef]
                modelXbrl.warning("EFM.5.02.05.14.hidden-fact-multiple-references",
                    _("Fact %(element)s, id %(id)s, is referenced from %(countReferences)s elements."),
                    edgarCode="ix-0514-Hidden-Fact-Multiple-References",
                    modelObject=ixElts + [fact], id=hiddenFactRef, element=fact.qname, countReferences=len(ixElts))
        for hiddenEltId, ixElt in hiddenEltIds.items():
            if (hiddenEltId not in presentedHiddenEltIds and
                getattr(ixElt, "xValid", 0) >= VALID and # may not be validated
                (ixElt.qname in coverVisibleQNames
                 or not ixElt.qname.namespaceURI.startswith("http://xbrl.sec.gov/dei/")) and
                (ixElt.concept.baseXsdType in untransformableTypes or ixElt.isNil)):
                requiredToDisplayFacts.append(ixElt)
        undisplayedCoverFacts = dict((f, coverVisibleQNames[f.qname])
                                 for f in requiredToDisplayFacts
                                 if f.qname in coverVisibleQNames)
        for f in undisplayedCoverFacts:
            requiredToDisplayFacts.remove(f)
        if requiredToDisplayFacts:
            modelXbrl.warning("EFM.5.02.05.14.hidden-fact-not-referenced",
                _("%(countUnreferenced)s fact(s) appearing in ix:hidden were not referenced by any -sec-ix-hidden style property: %(elements)s"),
                edgarCode="ix-0514-Hidden-Fact-Not-Referenced",
                modelObject=requiredToDisplayFacts, 
                countUnreferenced=len(requiredToDisplayFacts),
                elements=", ".join(sorted(set(str(f.qname) for f in requiredToDisplayFacts))))
        if undisplayedCoverFacts:
            for level, err, verb in (("WARNING", False, "should"), ("ERROR", True, "MUST")):
                facts = [f for f, _err in undisplayedCoverFacts.items() if _err == err]
                if facts:
                    modelXbrl.log(level, "EFM.6.05.45.cover-page-fact-not-visible",
                        _("Submission type %(subType)s has %(countUnreferenced)s cover page fact(s) in ix:hidden that %(verb)s be visible or referenced by an -sec-ix-hidden style property: %(elements)s"),
                        edgarCode="dq-0545-Cover-Page-Fact-Not-Visible",
                        modelObject=facts, subType=submissionType, countUnreferenced=len(facts), verb=verb,
                        elements=", ".join(sorted(set(f.qname.localName for f in facts))))
                del facts
        del eligibleForTransformHiddenFacts, hiddenEltIds, presentedHiddenEltIds, requiredToDisplayFacts, undisplayedCoverFacts
    # all-labels and references checks
    defaultLangStandardLabels = {}
    for concept in modelXbrl.qnameConcepts.values():
        # conceptHasDefaultLangStandardLabel = False
        for modelLabelRel in labelsRelationshipSet.fromModelObject(concept):
            if modelLabelRel.modelDocument.inDTS: # ignore documentation labels added by EdgarRenderer not in DTS
                modelLabel = modelLabelRel.toModelObject
                role = modelLabel.role
                text = modelLabel.text
                lang = modelLabel.xmlLang
                if role == XbrlConst.documentationLabel:
                    if concept.modelDocument.targetNamespace in disclosureSystem.standardTaxonomiesDict:
                        modelXbrl.error(("EFM.6.10.05", "GFM.1.05.05"),
                            _("Your filing attempted to add a new definition, '%(text)s', to an existing concept in the standard taxonomy, %(concept)s.  Please remove this definition."),
                            edgarCode="cp-1005-Custom-Documentation-Standard-Element",
                            modelObject=modelLabel, concept=concept.qname, text=text)
                elif text and lang and disclosureSystem.defaultXmlLang and lang.startswith(disclosureSystem.defaultXmlLang):
                    if role == XbrlConst.standardLabel:
                        if text in defaultLangStandardLabels:
                            concept2, modelLabel2 = defaultLangStandardLabels[text]
                            modelXbrl.error(("EFM.6.10.04", "GFM.1.05.04"),
                                _("More than one element has %(text)s as its English standard label (%(concept)s and %(concept2)s).  "
                                  "Please change or remove all but one label."),
                                edgarCode="du-1004-English-Standard-Labels-Duplicated",
                                modelObject=(concept, modelLabel, concept2, modelLabel2), 
                                concept=concept.qname, 
                                concept2=concept2.qname, 
                                lang=disclosureSystem.defaultLanguage, text=text[:80])
                        else:
                            defaultLangStandardLabels[text] = (concept, modelLabel)
                        # conceptHasDefaultLangStandardLabel = True
                    if len(text) > 511:
                        modelXbrl.error(("EFM.6.10.06", "GFM.1.05.06"),
                            _("Element %(concept)s, label length %(length)s, has more than 511 characters or contains a left-angle-bracket character in the label for role %(role)s. "
                              "Please correct the label."),
                            edgarCode="rq-1006-Label-Disallowed",
                            modelObject=modelLabel, concept=concept.qname, role=role, length=len(text), text=text[:80])
                    match = modelXbrl.modelManager.disclosureSystem.labelCheckPattern.search(text)
                    if match:
                        modelXbrl.error(("EFM.6.10.06", "GFM.1.05.07"),
                            'Label for concept %(concept)s role %(role)s has disallowed characters: "%(text)s"',
                            modelObject=modelLabel, concept=concept.qname, role=role, text=match.group())
                if (text is not None and len(text) > 0 and 
                    modelXbrl.modelManager.disclosureSystem.labelTrimPattern and
                   (modelXbrl.modelManager.disclosureSystem.labelTrimPattern.match(text[0]) or \
                    modelXbrl.modelManager.disclosureSystem.labelTrimPattern.match(text[-1]))):
                    modelXbrl.error(("EFM.6.10.08", "GFM.1.05.08"),
                        _("The label %(text)s of element %(concept)s has leading or trailing white space in role %(role)s for lang %(lang)s.  Please remove it."),
                        edgarCode="du-1008-Label-Not-Trimmed",
                        modelObject=modelLabel, concept=concept.qname, role=role, lang=lang, text=text)
        for modelRefRel in referencesRelationshipSetWithProhibits.fromModelObject(concept):
            if modelRefRel.modelDocument.inDTS: # ignore references added by EdgarRenderer that are not in DTS
                modelReference = modelRefRel.toModelObject
                text = XmlUtil.innerText(modelReference)
                #6.18.1 no reference to company extension concepts
                if (concept.modelDocument.targetNamespace not in disclosureSystem.standardTaxonomiesDict and
                    concept.modelDocument.targetNamespace not in val.otherStandardTaxonomies):
                    modelXbrl.error(("EFM.6.18.01", "GFM.1.9.1"),
                        _("Your filing provides a reference, '%(xml)s', for an custom concept in extension taxonomy, %(concept)s.  "
                          "Please remove this reference."),
                        edgarCode="cp-1801-Custom-Element-Has-Reference",
                        modelObject=modelReference, concept=concept.qname, text=text, xml=XmlUtil.xmlstring(modelReference, stripXmlns=True, contentsOnly=True))
                elif isEFM and not isStandardUri(val, modelRefRel.modelDocument.uri) and concept.modelDocument.targetNamespace not in val.otherStandardTaxonomies: 
                    #6.18.2 no extension to add or remove references to standard concepts
                    modelXbrl.error(("EFM.6.18.02"),
                        _("Your filing attempted to add a new reference, '%(xml)s', to an existing concept in the standard taxonomy, %(concept)s.  "
                          "Please remove this reference."),
                        edgarCode="cp-1802-Standard-Element-Has-Reference",
                        modelObject=modelReference, concept=concept.qname, text=text, xml=XmlUtil.xmlstring(modelReference, stripXmlns=True, contentsOnly=True))

    # role types checks
    # 6.7.10 only one role type declaration in DTS
    for roleURI, modelRoleTypes in modelXbrl.roleTypes.items():
        countInDTS = sum(1 for m in modelRoleTypes if m.modelDocument.inDTS)
        if countInDTS > 1:
            modelXbrl.error(("EFM.6.07.10", "GFM.1.03.10"),
                _("Role %(roleType)s was declared more than once (%(numberOfDeclarations)s times.).  "
                  "Please remove all but one declaration."),
                edgarCode="du-0710-Role-Type-Duplicates",
                modelObject=modelRoleTypes, roleType=roleURI, numberOfDeclarations=countInDTS)
    # 6.7.14 only one arcrole type declaration in DTS
    for arcroleURI, modelRoleTypes in modelXbrl.arcroleTypes.items():
        countInDTS = sum(1 for m in modelRoleTypes if m.modelDocument.inDTS)
        if countInDTS > 1:
            modelXbrl.error(("EFM.6.07.14", "GFM.1.03.16"),
                _("Relationship arc role %(arcroleType)s is declared more than once (%(numberOfDeclarations)s duplicates).  "
                  "Please remove all but one of them."),
                edgarCode="du-0714-Arcrole-Type-Duplicates",
                modelObject=modelRoleTypes, arcroleType=arcroleURI, numberOfDeclarations=countInDTS )
                

    val.modelXbrl.profileActivity("... filer concepts checks", minTimeToShow=1.0)

    del defaultLangStandardLabels #dereference

    # checks on all documents: instance, schema, instance
    val.hasExtensionSchema = False
    checkFilingDTS(val, modelXbrl.modelDocument, isEFM, isGFM, [])
    val.modelXbrl.profileActivity("... filer DTS checks", minTimeToShow=1.0)

    # checks for namespace clashes
    def elementsReferencingTxClass(txClass):
        return set(rd.referringModelObject
                   for t in flattenSequence(txClass)
                   for doc in modelXbrl.urlDocs.values()
                   for d, rd in doc.referencesDocument.items()
                   if t in abbreviatedNamespace(d.targetNamespace,WITHYEARandWILD))
    if isEFM:
        t = set(conflictClassFromNamespace(d.targetNamespace) for d in modelXbrl.urlDocs.values())
        t &= compatibleTaxonomies["checked-taxonomies"] # only consider checked taxonomy classes
        conflictClass = None
        for ti, ts in compatibleTaxonomies["compatible-classes"].items():
            if ti in t:
                conflictClasses = t - {ti} - ts
                if conflictClasses:
                    conflictClass = "-".join([ti] + sorted(conflictClasses))
                break # match found
        if not conflictClass: # look for same taxonomy class in multiple years
            for ti in t:
                tiClass = ti.partition('/')[0]
                if any(ts.startswith(tiClass) for ts in (t - {ti})):
                    conflictClasses = sorted(ts for ts in t if ts.startswith(tiClass))
                    conflictClass = "-".join(conflictClasses)
        if conflictClass:
            modelXbrl.error("EFM.6.22.03.incompatibleSchemas",
                _("References for conflicting standard taxonomies %(conflictClass)s are not allowed in same DTS %(namespaceConflicts)s"),
                edgarCode="cp-2203-Incompatible-Taxonomy-Versions", conflictClass=conflictClass,
                modelObject=elementsReferencingTxClass(conflictClasses), namespaceConflicts=", ".join(sorted(t)))          
        if any(ti.startswith("rr/") for ti in t) and documentType not in docTypesRequiringRrSchema:
            modelXbrl.error("EFM.6.22.03.incompatibleTaxonomyDocumentType",
                _("Taxonomy class %(conflictClass)s may not be used with document type %(documentType)s"),
                modelObject=elementsReferencingTxClass("rr/*"), conflictClass="rr/*", documentType=documentType)
        if any(ti.startswith("ifrs/") for ti in t) and documentType in docTypesNotAllowingIfrs:
            modelXbrl.error("EFM.6.22.03.incompatibleTaxonomyDocumentType",
                _("Taxonomy class %(conflictClass)s may not be used with document type %(documentType)s"),
                modelObject=elementsReferencingTxClass("ifrs/*"), conflictClass="ifrs/*", documentType=documentType)
        if isInlineXbrl and documentType in docTypesNotAllowingInlineXBRL:
            modelXbrl.error("EFM.6.22.03.incompatibleInlineDocumentType",
                _("Inline XBRL may not be used with document type %(documentType)s"),
                modelObject=modelXbrl, conflictClass="inline XBRL", documentType=documentType)
        if documentType is not None and not val.hasExtensionSchema and documentType != "L SDR": # and disclosureSystemVersion[0] <= 58:
            modelXbrl.error("EFM.6.03.10",
                            _("%(documentType)s report is missing a extension schema file."),
                            edgarCode="cp-0310-Missing-Schema",
                            modelObject=modelXbrl, documentType=documentType)
        
        # 6.7.12: check link role orders
        if submissionType not in submissionTypesExemptFromRoleOrder and documentType not in docTypesExemptFromRoleOrder:    
            seqDefRoleTypes = []
            for roleURI in modelXbrl.relationshipSet(XbrlConst.parentChild).linkRoleUris:
                for roleType in modelXbrl.roleTypes.get(roleURI,()):
                    match = efmRoleDefinitionPattern.match(roleType.definitionNotStripped)
                    if match and modelXbrl.relationshipSet(XbrlConst.parentChild, roleURI).modelRelationships:
                        seqDefRoleTypes.append((match.group(1), roleType))
            priorLevel = level = (0, None, None, None) # (sort order, level, description)
            for seq, roleType in sorted(seqDefRoleTypes, key=lambda s: s[0]): # sort on sequence only
                definition = roleType.definitionNotStripped
                if '- Document - ' in definition: level = (0, "0, Cover", definition, roleType)
                elif ' - Statement - ' in definition: level = (1, "1, Statement", definition, roleType)
                elif ' (Detail' in definition: level = (5, "4, Detail", definition, roleType)
                elif ' (Table' in definition: level = (4, "3, Table", definition, roleType)
                elif ' (Polic' in definition: level = (3, "2, Policy", definition, roleType)
                else: level = (2, "1, Note", definition, roleType)
                if priorLevel[1] is not None and level[0] < priorLevel[0]:
                    modelXbrl.warning("EFM.6.07.12.presentationBaseSetOrder", 
                                      _("Role '%(descriptionX)s', a level %(levelX)s role, appears before '%(descriptionY)s', a level %(levelY)s role."),
                                        edgarCode="dq-0712-Presentation-Base-Set-Order",
                                        modelObject=(priorLevel[3], level[3]), descriptionX=priorLevel[2], levelX=priorLevel[1],
                                        descriptionY=level[2], levelY=level[1])
                priorLevel = level
            del seqDefRoleTypes, priorLevel, level # dereference
        
    conceptRelsUsedWithPreferredLabels = defaultdict(list)
    usedCalcsPresented = defaultdict(set) # pairs of concepts objectIds used in calc
    usedCalcFromTosELR = {}
    localPreferredLabels = defaultdict(set)
    drsELRs = set()
    
    # do calculation, then presentation, then other arcroles
    val.summationItemRelsSetAllELRs = modelXbrl.relationshipSet(XbrlConst.summationItem)
    for arcroleFilter in (XbrlConst.summationItem, XbrlConst.parentChild, "*"):
        for baseSetKey, baseSetModelLinks  in modelXbrl.baseSets.items():
            arcrole, ELR, linkqname, arcqname = baseSetKey
            if ELR and linkqname and arcqname and not arcrole.startswith("XBRL-"):
                # assure summationItem, then parentChild, then others
                if not (arcroleFilter == arcrole or
                        arcroleFilter == "*" and arcrole not in (XbrlConst.summationItem, XbrlConst.parentChild)):
                    continue
                ineffectiveArcs = ModelRelationshipSet.ineffectiveArcs(baseSetModelLinks, arcrole)
                #validate ineffective arcs
                for modelRel in ineffectiveArcs:
                    if isinstance(modelRel.fromModelObject, ModelObject) and isinstance(modelRel.toModelObject, ModelObject):
                        modelXbrl.error(("EFM.6.09.03", "GFM.1.04.03"),
                            _("The %(arcrole)s relationship from %(conceptFrom)s to %(conceptTo)s, link role %(linkroleDefinition)s, in the submission is ineffectual.  Please remove or correct the relationship."),
                            edgarCode="du-0903-Relationship-Ineffectual",
                            modelObject=modelRel, arc=modelRel.qname, arcrole=modelRel.arcrole,
                            linkrole=modelRel.linkrole, linkroleDefinition=modelXbrl.roleTypeDefinition(modelRel.linkrole), 
                            conceptFrom=modelRel.fromModelObject.qname, conceptTo=modelRel.toModelObject.qname, 
                            ineffectivity=modelRel.ineffectivity)
                if arcrole == XbrlConst.parentChild:
                    isStatementSheet = any(linkroleDefinitionStatementSheet.match(roleType.definition or '')
                                           for roleType in val.modelXbrl.roleTypes.get(ELR,()))
                    conceptsPresented = set()
                    # 6.12.2 check for distinct order attributes
                    parentChildRels = modelXbrl.relationshipSet(arcrole, ELR)
                    for relFrom, siblingRels in parentChildRels.fromModelObjects().items():
                        targetConceptPreferredLabels = defaultdict(dict)
                        orderRels = {}
                        firstRel = True
                        relFromUsed = True
                        for rel in siblingRels:
                            if firstRel:
                                firstRel = False
                                if relFrom in conceptsUsed:
                                    conceptsUsed[relFrom] = True # 6.12.3, has a pres relationship
                                    relFromUsed = True
                            relTo = rel.toModelObject
                            preferredLabel = rel.preferredLabel
                            if relTo in conceptsUsed:
                                conceptsUsed[relTo] = True # 6.12.3, has a pres relationship
                                if preferredLabel and preferredLabel != "":
                                    conceptRelsUsedWithPreferredLabels[relTo].append(rel)
                                # 6.12.5 distinct preferred labels in base set
                                preferredLabels = targetConceptPreferredLabels[relTo]
                                if preferredLabel in preferredLabels:
                                    if preferredLabel in preferredLabels:
                                        rel2, relTo2 = preferredLabels[preferredLabel]
                                    else:
                                        rel2 = relTo2 = None
                                    modelXbrl.error(("EFM.6.12.05", "GFM.1.06.05"),
                                        _("Relationships from %(fromConcept)s to %(concept)s in role %(linkroleDefinition)s do not have distinct values for "
                                          "the preferredLabel attribute, %(preferredLabel)s.  Change all but one value of preferredLabel."),
                                        edgarCode="rq-1205-Preferred-Label-Duplicates",
                                        modelObject=(rel, relTo, rel2, relTo2), 
                                        concept=relTo.qname, fromConcept=rel.fromModelObject.qname,
                                        preferredLabel=preferredLabel, linkrole=rel.linkrole, linkroleDefinition=modelXbrl.roleTypeDefinition(rel.linkrole))
                                else:
                                    preferredLabels[preferredLabel] = (rel, relTo)
                                if relFromUsed:
                                    # 6.14.5
                                    conceptsPresented.add(relFrom.objectIndex)
                                    conceptsPresented.add(relTo.objectIndex)
                            order = rel.order
                            if order in orderRels and relTo is not None:
                                modelXbrl.error(("EFM.6.12.02", "GFM.1.06.02"),
                                    _("More than one presentation relationship in role %(linkroleDefinition)s has order value %(order)s, from concept %(conceptFrom)s.  "
                                      "Change all but one so they are distinct."),
                                    edgarCode="rq-1202-Presentation-Order-Duplicates",
                                    modelObject=(rel, orderRels[order]), conceptFrom=relFrom.qname, order=rel.arcElement.get("order"), linkrole=rel.linkrole, 
                                    linkroleDefinition=modelXbrl.roleTypeDefinition(rel.linkrole), linkroleName=modelXbrl.roleTypeName(rel.linkrole),
                                    conceptTo=relTo.qname, conceptTo2=orderRels[order].toModelObject.qname)
                            else:
                                orderRels[order] = rel
                            if isinstance(relTo, ModelConcept):
                                if relTo.periodType == "duration" and instantPreferredLabelRolePattern.match(preferredLabel or ""): 
                                    modelXbrl.warning("EFM.6.12.07",
                                        _("In \"%(linkrole)s\", element %(conceptTo)s has period type 'duration' but is given a preferred label %(preferredLabel)s "
                                          "when shown under parent %(conceptFrom)s.  The preferred label will be ignored."),
                                        modelObject=(rel, relTo), conceptTo=relTo.qname, conceptFrom=relFrom.qname, order=rel.arcElement.get("order"), linkrole=rel.linkrole, linkroleDefinition=modelXbrl.roleTypeDefinition(rel.linkrole),
                                        linkroleName=modelXbrl.roleTypeName(rel.linkrole),
                                        conceptTo2=orderRels[order].toModelObject.qname, 
                                        preferredLabel=preferredLabel, preferredLabelValue=preferredLabel.rpartition("/")[2])
                                if (relTo.isExplicitDimension and not any(
                                    isinstance(_rel.toModelObject, ModelConcept) and _rel.toModelObject.type is not None and _rel.toModelObject.type.isDomainItemType
                                    for _rel in parentChildRels.fromModelObject(relTo))):
                                        modelXbrl.warning("EFM.6.12.08",
                                            _("In \"%(linkrole)s\" axis %(axis)s has no domain element children, which effectively filters out every fact."),
                                            modelObject=(relFrom,relTo), axis=relFrom.qname, 
                                            linkrole=ELR, linkroleDefinition=modelXbrl.roleTypeDefinition(ELR), linkroleName=modelXbrl.roleTypeName(ELR))
                                if (relFrom.isExplicitDimension and not any(
                                    isinstance(_rel.toModelObject, ModelConcept) and _rel.toModelObject.type is not None and _rel.toModelObject.type.isDomainItemType
                                    for _rel in siblingRels)):
                                        modelXbrl.warning("EFM.6.12.08",
                                            _("In \"%(linkrole)s\" axis %(axis)s has no domain element children, which effectively filters out every fact."),
                                            modelObject=relFrom, axis=relFrom.qname, 
                                            linkrole=ELR, linkroleDefinition=modelXbrl.roleTypeDefinition(ELR), linkroleName=modelXbrl.roleTypeName(ELR))
                        targetConceptPreferredLabels.clear()
                        orderRels.clear()
                    localPreferredLabels.clear() # clear for next relationship
                    for conceptPresented in conceptsPresented:
                        if conceptPresented in usedCalcsPresented:
                            usedCalcPairingsOfConcept = usedCalcsPresented[conceptPresented]
                            if len(usedCalcPairingsOfConcept & conceptsPresented) > 0:
                                usedCalcPairingsOfConcept -= conceptsPresented
                    # 6.15.02, 6.15.03 semantics checks for totals and calc arcs (by tree walk)
                    if validateLoggingSemantic:
                        for rootConcept in parentChildRels.rootConcepts:
                            checkCalcsTreeWalk(val, parentChildRels, rootConcept, isStatementSheet, False, conceptsUsed, set())
                    # 6.12.6 
                    if len(parentChildRels.rootConcepts) > 1:
                        val.modelXbrl.warning("EFM.6.12.06",
                            _("Presentation relationship set role %(linkrole)s has multiple (%(numberRootConcepts)s) root nodes.  "
                              "XBRL allows unordered root nodes, but rendering requires ordering.  They will instead be ordered by their labels.  "
                              "To avoid undesirable ordering of axes and primary items across multiple root nodes, rearrange the presentation relationships to have only a single root node."),
                            modelObject=(rel,parentChildRels.rootConcepts), linkrole=ELR, linkroleDefinition=val.modelXbrl.roleTypeDefinition(ELR),
                            linkroleName=val.modelXbrl.roleTypeName(ELR),
                            numberRootConcepts=len(parentChildRels.rootConcepts))
                elif arcrole == XbrlConst.summationItem:
                    # 6.14.3 check for relation concept periods
                    fromRelationships = modelXbrl.relationshipSet(arcrole,ELR).fromModelObjects()
                    # allElrRelSet = modelXbrl.relationshipSet(arcrole)
                    for relFrom, rels in fromRelationships.items():
                        orderRels = {}
                        for rel in rels:
                            relTo = rel.toModelObject
                            # 6.14.03 must have matched period types across relationshp
                            if isinstance(relTo, ModelConcept) and relFrom.periodType != relTo.periodType:
                                val.modelXbrl.error(("EFM.6.14.03", "GFM.1.07.03"),
                                    "Element %(conceptFrom)s and element %(conceptTo)s have different period types, but there is a calculation relationship between them in role %(linkroleDefinition)s. "
                                    "Please recheck submission calculation links.",
                                    edgarCode="fs-1403-Calculation-Relationship-Has-Different-Period-Types",
                                    modelObject=rel, linkrole=rel.linkrole, conceptFrom=relFrom.qname, conceptTo=relTo.qname, linkroleDefinition=val.modelXbrl.roleTypeDefinition(ELR))
                            # 6.14.5 concepts used must have pres in same ext link
                            if relFrom in conceptsUsed and relTo in conceptsUsed:
                                fromObjId = relFrom.objectIndex
                                toObjId = relTo.objectIndex
                                if fromObjId < toObjId:
                                    usedCalcsPresented[fromObjId].add(toObjId)
                                else:
                                    usedCalcsPresented[toObjId].add(fromObjId)
                                    
                            order = rel.order
                            if order in orderRels and disclosureSystem.GFM:
                                val.modelXbrl.error(("EFM.N/A", "GFM.1.07.06"),
                                    _("Duplicate calculations relations from concept %(conceptFrom)s for order %(order)s in base set role %(linkrole)s to concept %(conceptTo)s and to concept %(conceptTo2)s"),
                                    modelObject=(rel, orderRels[order]), linkrole=rel.linkrole, conceptFrom=relFrom.qname, order=order,
                                    conceptTo=rel.toModelObject.qname, conceptTo2=orderRels[order].toModelObject.qname)
                            else:
                                orderRels[order] = rel
                        directedCycleRels = directedCycle(val, relFrom,relFrom,fromRelationships,{relFrom})
                        if directedCycleRels is not None:
                            val.modelXbrl.error(("EFM.6.14.04", "GFM.1.07.04"),
                                _("Element %(concept)s is summed into itself in calculation group %(linkroleDefinition)s.  Please recheck submission."),
                                edgarCode="fs-1404-Circular-Calculation",
                                modelObject=[relFrom] + directedCycleRels, linkrole=ELR, concept=relFrom.qname, linkroleDefinition=val.modelXbrl.roleTypeDefinition(ELR))
                        orderRels.clear()
                        # if relFrom used by fact and multiple calc networks from relFrom, test 6.15.04
                        if rels and relFrom in conceptsUsed:
                            relFromAndTos = (relFrom.objectIndex,) + tuple(sorted((rel.toModelObject.objectIndex 
                                                                                   for rel in rels if isinstance(rel.toModelObject, ModelConcept))))
                            if relFromAndTos in usedCalcFromTosELR:
                                otherRels = usedCalcFromTosELR[relFromAndTos]
                                otherELR = otherRels[0].linkrole
                                val.modelXbrl.log("WARNING-SEMANTIC", ("EFM.6.15.04", "GFM.2.06.04"),
                                    _("Calculation relationships should have a same set of targets in %(linkrole)s and %(linkrole2)s starting from %(concept)s"),
                                    modelObject=[relFrom] + rels + otherRels, linkrole=ELR, linkrole2=otherELR, concept=relFrom.qname)
                            else:
                                usedCalcFromTosELR[relFromAndTos] = rels
                                                            
                elif arcrole == XbrlConst.all or arcrole == XbrlConst.notAll:
                    drsELRs.add(ELR)
                    
                elif arcrole == XbrlConst.dimensionDomain or arcrole == XbrlConst.dimensionDefault:
                    # 6.16.3 check domain targets in extension linkbases are domain items
                    fromRelationships = modelXbrl.relationshipSet(arcrole,ELR).fromModelObjects()
                    for relFrom, rels in fromRelationships.items():
                        for rel in rels:
                            relTo = rel.toModelObject

                            if not (isinstance(relTo, ModelConcept) and relTo.type is not None and relTo.type.isDomainItemType) and not isStandardUri(val, rel.modelDocument.uri):
                                val.modelXbrl.error(("EFM.6.16.03", "GFM.1.08.03"),
                                    _("There is a dimension-domain relationship from %(conceptFrom)s but its target element %(conceptTo)s is not a domain.  "
                                      "Please change the relationship or change the type of the target element."),
                                    edgarCode="du-1603-Dimension-Domain-Target-Mismatch",
                                    modelObject=(rel, relFrom, relTo), conceptFrom=relFrom.qname, conceptTo=(relTo.qname if relTo is not None else None), linkrole=rel.linkrole)

                       
                # definition tests (GFM only, for now)
                if XbrlConst.isDefinitionOrXdtArcrole(arcrole) and disclosureSystem.GFM: 
                    fromRelationships = modelXbrl.relationshipSet(arcrole,ELR).fromModelObjects()
                    for relFrom, rels in fromRelationships.items():
                        orderRels = {}
                        for rel in rels:
                            relTo = rel.toModelObject
                            order = rel.order
                            if order in orderRels and disclosureSystem.GFM:
                                val.modelXbrl.error("GFM.1.08.10",
                                    _("Duplicate definitions relations from concept %(conceptFrom)s for order %(order)s in base set role %(linkrole)s "
                                      "to concept %(conceptTo)s and to concept %(conceptTo2)s"),
                                    modelObject=(rel, relFrom, relTo), conceptFrom=relFrom.qname, order=order, linkrole=rel.linkrole, 
                                    conceptTo=rel.toModelObject.qname, conceptTo2=orderRels[order].toModelObject.qname)
                            else:
                                orderRels[order] = rel
                            if (arcrole not in (XbrlConst.dimensionDomain, XbrlConst.domainMember) and
                                rel.get("{http://xbrl.org/2005/xbrldt}usable") == "false"):
                                val.modelXrl.error("GFM.1.08.11",
                                    _("Disallowed xbrldt:usable='false' attribute on %(arc)s relationship from concept %(conceptFrom)s in "
                                      "base set role %(linkrole)s to concept %(conceptTo)s"),
                                    modelObject=(rel, relFrom, relTo), arc=rel.qname, conceptFrom=relFrom.qname, linkrole=rel.linkrole, conceptTo=rel.toModelObject.qname)
                                
    # 6.9.10 checks on custom arcs
    if isEFM:
        # find CEF
        for d in modelXbrl.urlDocs.values():
            if d.type == ModelDocument.Type.SCHEMA and d.targetNamespace.startswith("http://xbrl.sec.gov/cef/"):
                nsCEF = d.targetNamespace
                cAllSecurMem = modelXbrl.qnameConcepts.get(qname(nsCEF,"AllSecuritiesMember"))
                cAllRisksMem = modelXbrl.qnameConcepts.get(qname(nsCEF,"AllRisksMember"))
                for rel in modelXbrl.relationshipSet(XbrlConst.parentChild).modelRelationships:
                    if not isStandardUri(val, rel.modelDocument.uri) and rel.modelDocument.targetNamespace not in val.otherStandardTaxonomies:
                        relFrom = rel.fromModelObject
                        relTo = rel.toModelObject
                        if relFrom is not None and relTo is not None:
                            relset = modelXbrl.relationshipSet(XbrlConst.parentChild, rel.linkrole)
                            if ((rel.linkrole == "http://xbrl.sec.gov/cef/role/N2" and
                                 (relTo.qname.namespaceURI != nsCEF and (
                                         not relTo.type.isDomainItemType or not
                                         (relset.isRelated(cAllSecurMem, "descendant", relTo) or
                                          relset.isRelated(cAllRisksMem, "descendant", relTo)))
                                 ) or
                                (rel.linkrole != "http://xbrl.sec.gov/cef/role/N2" and 
                                 (relFrom.qname.namespaceURI == nsCEF or relTo.qname.namespaceURI == nsCEF)))):
                                modelXbrl.error("EFM.6.12.10.relationshipNotPermitted",
                                    _("The %(arcrole)s relationship from %(conceptFrom)s to %(conceptTo)s, link role %(linkroleDefinition)s, is not permitted."),
                                    edgarCode="du-1210-Relationship-Not-Permitted",
                                    modelObject=(rel,relFrom,relTo), arc=rel.qname, arcrole=rel.arcrole,
                                    linkrole=rel.linkrole, linkroleDefinition=modelXbrl.roleTypeDefinition(rel.linkrole), 
                                    conceptFrom=relFrom.qname, conceptTo=relTo.qname)
                for rel in modelXbrl.relationshipSet(XbrlConst.summationItem).modelRelationships:
                    if not isStandardUri(val, rel.modelDocument.uri) and rel.modelDocument.targetNamespace not in val.otherStandardTaxonomies:
                        relFrom = rel.fromModelObject
                        relTo = rel.toModelObject
                        if relFrom is not None and relTo is not None:
                            if relFrom.qname.namespaceURI == nsCEF or relTo.qname.namespaceURI == nsCEF:
                                modelXbrl.error("EFM.6.14.06.relationshipNotPermitted",
                                    _("The %(arcrole)s relationship from %(conceptFrom)s to %(conceptTo)s, link role %(linkroleDefinition)s, is not permitted."),
                                    edgarCode="du-1210-Relationship-Not-Permitted",
                                    modelObject=(rel,relFrom,relTo), arc=rel.qname, arcrole=rel.arcrole,
                                    linkrole=rel.linkrole, linkroleDefinition=modelXbrl.roleTypeDefinition(rel.linkrole), 
                                    conceptFrom=relFrom.qname, conceptTo=relTo.qname)              
                for rel in modelXbrl.relationshipSet("XBRL-dimensions").modelRelationships:
                    if not isStandardUri(val, rel.modelDocument.uri) and rel.modelDocument.targetNamespace not in val.otherStandardTaxonomies:
                        relFrom = rel.fromModelObject
                        relTo = rel.toModelObject
                        if relFrom is not None and relTo is not None:
                            if ((relFrom.qname.namespaceURI == nsCEF or relTo.qname.namespaceURI == nsCEF) 
                                and not (
                                  rel.arcrole == XbrlConst.domainMember and (
                                    (relFrom.qname.namespaceURI == nsCEF and relTo.qname.namespaceURI == nsCEF
                                     and rel.linkrole == "http://xbrl.sec.gov/cef/role/N2"
                                    ) or
                                    (relFrom.qname.namespaceURI == nsCEF and
                                     rel.linkrole in ("http://xbrl.sec.gov/cef/role/SecurityOnly",
                                                       "http://xbrl.sec.gov/cef/role/RiskOnly")
                                  )))):
                                modelXbrl.error("EFM.6.16.10.relationshipNotPermitted",
                                    _("The %(arcrole)s relationship from %(conceptFrom)s to %(conceptTo)s, link role %(linkroleDefinition)s, is not permitted."),
                                    edgarCode="du-1210-Relationship-Not-Permitted",
                                    modelObject=(rel,relFrom,relTo), arc=rel.qname, arcrole=rel.arcrole,
                                    linkrole=rel.linkrole, linkroleDefinition=modelXbrl.roleTypeDefinition(rel.linkrole), 
                                    conceptFrom=relFrom.qname, conceptTo=relTo.qname)              
                break
            

    del localPreferredLabels # dereference
    del usedCalcFromTosELR

    val.modelXbrl.profileActivity("... filer relationships checks", minTimeToShow=1.0)

                            
    # checks on dimensions
    checkFilingDimensions(val, drsELRs)
    val.modelXbrl.profileActivity("... filer dimensions checks", minTimeToShow=1.0)
                                    
    for concept, hasPresentationRelationship in conceptsUsed.items():
        if not hasPresentationRelationship:
            val.modelXbrl.error(("EFM.6.12.03", "GFM.1.6.3"),
                _("Element %(concept)s is used in a fact or context in the instance, but is not in any presentation relationships.  "
                  "Add the element to at least one presentation group."),
                edgarCode="cp-1203-Element-Used-Not-Presented",
                modelObject=[concept] + list(modelXbrl.factsByQname[concept.qname]), concept=concept.qname)
            
    for fromIndx, toIndxs in usedCalcsPresented.items():
        for toIndx in toIndxs:
            fromModelObject = val.modelXbrl.modelObject(fromIndx)
            toModelObject = val.modelXbrl.modelObject(toIndx)
            calcRels = modelXbrl.relationshipSet(XbrlConst.summationItem) \
                                .fromToModelObjects(fromModelObject, toModelObject, checkBothDirections=True)
            fromFacts = val.modelXbrl.factsByQname[fromModelObject.qname]
            toFacts = val.modelXbrl.factsByQname[toModelObject.qname]
            fromFactContexts = set(f.context.contextNonDimAwareHash for f in fromFacts if f.context is not None)
            contextId = backupId = None # for EFM message
            for f in toFacts:
                if f.context is not None:
                    if f.context.contextNonDimAwareHash in fromFactContexts:
                        contextId = f.context.id
                        break
                    backupId = f.context.id
            if contextId is None:
                contextId = backupId
            val.modelXbrl.error(("EFM.6.14.05", "GFM.1.7.5"),
                _("Context %(contextId)s has facts of elements %(conceptFrom)s and %(conceptTo)s, with a calculation relationship in %(linkroleDefinition)s, "
                  "but these elements are not in any common corresponding presentation relationship group."),
                edgarCode="du-1405-Facts-In-Calculations-Presentation-Missing",
                modelObject=calcRels + [fromModelObject, toModelObject],
                linkroleDefinition=val.modelXbrl.roleTypeDefinition(calcRels[0].linkrole if calcRels else None),
                conceptFrom=val.modelXbrl.modelObject(fromIndx).qname, conceptTo=val.modelXbrl.modelObject(toIndx).qname, contextId=contextId)
            
    if disclosureSystem.defaultXmlLang:
        for concept, preferredLabelRels in conceptRelsUsedWithPreferredLabels.items():
            for preferredLabelRel in preferredLabelRels:
                preferredLabel = preferredLabelRel.preferredLabel
                hasDefaultLangPreferredLabel = False
                for modelLabelRel in labelsRelationshipSet.fromModelObject(concept):
                    modelLabel = modelLabelRel.toModelObject
                    if modelLabel.xmlLang.startswith(disclosureSystem.defaultXmlLang) and \
                       modelLabel.role == preferredLabel:
                        hasDefaultLangPreferredLabel = True
                        break
                if not hasDefaultLangPreferredLabel:
                    val.modelXbrl.error("GFM.1.06.04", # 6.12.04 now reserved: ("EFM.6.12.04", "GFM.1.06.04"),
                        _("Concept %(concept)s missing %(lang)s preferred labels for role %(preferredLabel)s"),
                        modelObject=(preferredLabelRel, concept), concept=concept.qname, fromConcept=preferredLabelRel.fromModelObject.qname,
                        lang=disclosureSystem.defaultLanguage, preferredLabel=preferredLabel)
    del conceptRelsUsedWithPreferredLabels
    
    # 6 16 4, 1.16.5 Base sets of Domain Relationship Sets testing
    val.modelXbrl.profileActivity("... filer preferred label checks", minTimeToShow=1.0)
    
    # DQC.US rules
    for dqcRuleName, dqcRule in dqcRules.items(): # note this is an OrderedDict to preserve rule execution order
        if not dqcRuleName.startswith("DQC.US."):
            continue # skip copyright and description
        msg = dqcRule["message"]
        edgarCode = "dqc-{}-{}".format(dqcRuleName[-4:], "-".join(dqcRule["name"].title().split()))
        if dqcRuleName == "DQC.US.0001" and ugtRels:
            ugtAxisMembers = ugtRels["axes"]
            warnedFactsByQn = defaultdict(list)
            for id, rule in dqcRule["rules"].items():
                for axisConcept in modelXbrl.nameConcepts.get(rule["axis"],()):        
                    membersOfExtensionAxis = axisMemQnames(modelXbrl, axisConcept.qname, rule["extensions-allowed"] == "Yes") # set of QNames
                    allowableMembers = ugtAxisMembers[axisConcept.name] if rule["axis-descendants"] == "Yes" else set()
                    for otherAxis in rule.get("additional-axes",EMPTY_LIST):
                        allowableMembers |= ugtAxisMembers[otherAxis]
                    for otherMemName in rule.get("additional-members",EMPTY_LIST) + rule.get("extension-members",EMPTY_LIST):
                        for otherMemConcept in modelXbrl.nameConcepts.get(otherMemName,()):
                            allowableMembers.add(otherMemConcept.qname)
                    for childExtensionMember in rule.get("child-extension-members",EMPTY_LIST):
                        allowableMembers |= memChildQnames(modelXbrl, childExtensionMember)
                    unallowedMembers = membersOfExtensionAxis - allowableMembers
                    if "unallowed-axes" in rule:
                        unallowedMembers &= set.union(*(ugtAxisMembers[a] for a in rule.get("unallowed-axes")))
                    unallowedMembersUsedByFacts = set()
                    if unallowedMembers:
                        for f in modelXbrl.factsByDimMemQname(axisConcept.qname, None): # None also includes default members
                            dimValueQname = f.context.dimMemberQname(axisConcept.qname) # include default members
                            if dimValueQname in unallowedMembers:
                                unallowedMembersUsedByFacts.add(dimValueQname)
                                if dimValueQname.namespaceURI not in disclosureSystem.standardTaxonomiesDict: # is extension member concept
                                    issue = {"No": "Extension members should not be used with this axis. ",
                                             "Limited": "This extension member should not be used with this axis. ",
                                             "Yes": "Extension member is not allowed by rule. "
                                             }[rule["extensions-allowed"]]
                                elif rule["axis-descendants"] == "None":
                                    issue = "Only extension members can be used with this axis. "
                                else:
                                    issue = "Base taxonomy member is not allowed by rule. "
                                if not any(f.isDuplicateOf(warnedFact) for warnedFact in warnedFactsByQn[f.qname]):
                                    warnedFactsByQn[f.qname].append(f)
                                    modelXbrl.warning(dqcRuleName + "." + id, _(logMsg(msg)),
                                        modelObject=f, name=f.qname, value=strTruncate(f.value,128), axis=axisConcept.qname, member=dimValueQname, issue=issue,
                                        contextID=f.context.id, unitID=f.unit.id if f.unit is not None else "(none)",
                                        edgarCode=edgarCode, ruleElementId=id)
                    unusedUnallowed = unallowedMembers - unallowedMembersUsedByFacts
                    for unusedMember in unusedUnallowed: # report one member per message for result comparability to XBRL-US implementation
                        modelXbrl.warning(dqcRuleName + "." + id, _(logMsg(dqcRule["message-unreported"])),
                            modelObject=modelXbrl, axis=axisConcept.qname, member=unusedMember,
                            edgarCode=edgarCode+"-Unreported", ruleElementId=id)
            del warnedFactsByQn # dereference objects

        elif dqcRuleName == "DQC.US.0004":
            for id, rule in dqcRule["rules"].items():
                # first check if there's a calc-sum and calc-items
                sumLn = rule.get("calc-sum")
                blkAxis = rule.get("blocking-axes",())
                alts = rule.get("alternatives",EMPTY_DICT)
                tolerance = rule["tolerance"]
                linkroleURIs = (None,) # for IDs without calc network evaluation
                if sumLn in modelXbrl.nameConcepts and "calc-items" in rule: # (dqc_us_rules/pull/544)
                    sumConcept = modelXbrl.nameConcepts[sumLn][0]
                    linkroleURIs = OrderedSet(modelLink.role
                                              for modelLink in val.modelXbrl.baseSets[(XbrlConst.summationItem,None,None,None)]
                                              if modelXbrl.relationshipSet(XbrlConst.summationItem, modelLink.role , None, None).fromModelObject(sumConcept))
                for linkroleUri in linkroleURIs: # evaluate by network where applicable to ID
                    itemWeights = {}
                    if linkroleUri: # has calc network evaluation
                        itemWeights = dict((rel.toModelObject.name, rel.weightDecimal)
                                            for rel in modelXbrl.relationshipSet(XbrlConst.summationItem, linkroleUri, None, None).fromModelObject(sumConcept))
                        if set(rule.get("calc-items")) <= itemWeights.keys():
                            itemLns = list(itemWeights.keys())
                            sumLn = rule.get("calc-sum") # may be reset on previous linkroleUri in loop
                        else:
                            sumLn = None
                    if not sumLn:
                        sumLn = rule["sum"]
                        itemLns = rule["items"]
                    bindings = factBindings(val.modelXbrl, flattenToSet( (sumLn, itemLns, alts.values() )), nils=False)
                    for b in bindings.values():
                        _itemLns = itemLns.copy() # need fresh array to use for substituting
                        for iLn in itemLns: # check if substitution is necessary
                            if iLn not in b and iLn in alts:
                                for aLns in alts[iLn]:
                                    if all(aLn in b for aLn in aLns):
                                        p = _itemLns.index(iLn) # replace iLn with alts that all are in binding
                                        _itemLns[p:p+1] = aLns
                                        break
                        if sumLn in b and all(ln in b for ln in _itemLns) and not (
                            any(ax in f.context.qnameDims for ax in blkAxis for f in b.values())):
                            dec = leastDecimals(b, flattenToSet( (sumLn, _itemLns) ))
                            sumFact = b[sumLn]
                            itemFacts = [b[ln] for ln in _itemLns]
                            sfNil = sumFact.isNil
                            allIfNil = all(f.isNil for f in itemFacts)
                            if sfNil:
                                sumValue = "(nil)"
                            else:
                                sumValue = roundValue(sumFact.xValue, decimals=dec)
                            if not allIfNil:
                                itemValues = tuple(roundValue(f.xValue * itemWeights.get(f.qname.localName, ONE), decimals=dec) 
                                                   for f in itemFacts if not f.isNil)
                            try:
                                if ((not (sfNil & allIfNil)) and (
                                    (sfNil ^ allIfNil) or 
                                    abs(sumValue - sum(itemValues)) > pow(10, -dec) * tolerance)):
                                    modelXbrl.warning(dqcRuleName + "." + id, _(logMsg(msg)),
                                        modelObject=b.values(), sumName=sumLn, sumValue=str(sumValue), 
                                        itemNames=", ".join(_itemLns), itemValues=" + ".join(str(v) for v in itemValues), 
                                        contextID=sumFact.context.id, unitID=sumFact.unit.id if sumFact.unit is not None else "(none)",
                                        edgarCode=edgarCode, ruleElementId=id)
                            except:
                                print("exception")
        elif dqcRuleName == "DQC.US.0008" and ugtRels:
            for id, rule in dqcRule["rules"].items():
                ugtCalcs = ugtRels["calcs"]
                for rel in val.summationItemRelsSetAllELRs.modelRelationships:
                    relFrom = rel.fromModelObject
                    relTo = rel.toModelObject
                    if (relFrom is not None and relTo is not None and 
                        relFrom.qname in ugtCalcs.get(rel.weight,EMPTY_DICT).get(relTo.qname,EMPTY_DICT)):
                        modelXbrl.warning(dqcRuleName + "." + id, _(logMsg(msg)),
                                          modelObject=rel, linkrole=rel.linkrole, linkroleDefinition=modelXbrl.roleTypeDefinition(rel.linkrole), 
                                          conceptFrom=relFrom.qname, conceptTo=relTo.qname,
                                          edgarCode=edgarCode, ruleElementId=id)

        elif dqcRuleName == "DQC.US.0009":
            for id, rule in dqcRule["rules"].items():
                lesserLn = rule["lesser"]
                greaterLn = rule["greater"]
                msg = rule.get("use-message","message") # general message defaults to "message"
                ruleMsg = dqcRule[msg]
                ruleEdgarCode = edgarCode + msg.title()[7:]
                bindings = factBindings(val.modelXbrl, (lesserLn, greaterLn) )
                for b in bindings.values():
                    if lesserLn in b and greaterLn in b:
                        dec = leastDecimals(b, (lesserLn, greaterLn) )
                        lesserFact = b[lesserLn]
                        lesserValue = roundValue(lesserFact.xValue, decimals=dec)
                        greaterValue = roundValue(b[greaterLn].xValue, decimals=dec)
                        if lesserValue > greaterValue:
                            modelXbrl.warning(dqcRuleName + "." + id, _(logMsg(ruleMsg)),
                                modelObject=b.values(), lesserName=lesserLn, lesserValue=str(lesserValue), greaterName=greaterLn, greaterValue=str(greaterValue),
                                contextID=lesserFact.context.id, unitID=lesserFact.unit.id if lesserFact.unit is not None else "(none)",
                                edgarCode=ruleEdgarCode, ruleElementId=id)
        elif dqcRuleName == "DQC.US.0015" and "DQC.US.0015" in ugtRels:
            dqc0015 = ugtRels["DQC.US.0015"]
            warnedFactsByQn = defaultdict(list)
            for f in modelXbrl.facts:
                if (f.qname in dqc0015.concepts and f.isNumeric and not f.isNil and f.xValid >= VALID and f.xValue < 0 and (
                    all(dim.isTyped or (
                        (dim.dimensionQname not in dqc0015.excludedAxesMembers or
                         ("*" not in dqc0015.excludedAxesMembers[dim.dimensionQname] and
                          dim.memberQname not in dqc0015.excludedAxesMembers[dim.dimensionQname])) and
                         dim.memberQname not in dqc0015.excludedMembers and
                         (dqc0015.excludedMemberNamesPattern is None or 
                          not dqc0015.excludedMemberNamesPattern.search(dim.memberQname.localName)))
                        for dim in f.context.qnameDims.values()))):
                    id = dqc0015.conceptRuleIDs.get(f.qname, 9999)
                    if not any(f.isDuplicateOf(warnedFact) for warnedFact in warnedFactsByQn[f.qname]):
                        warnedFactsByQn[f.qname].append(f)
                        modelXbrl.warning("{}.{}".format(dqcRuleName, id), _(logMsg(msg)),
                            modelObject=f, name=f.qname, value=f.value, contextID=f.contextID, unitID=f.unit.id if f.unit is not None else "(none)",
                            edgarCode=edgarCode, ruleElementId=id)
            del warnedFactsByQn # dereference objects
        elif dqcRuleName == "DQC.US.0048" and documentType not in dqcRule["excluded-document-types"]:
            # 0048 has only one id, rule
            id, rule = next(iter(dqcRule["rules"].items()))
            # check if calc root check is blocked
            blockRootCheck = any(f.xValue == v for ln,v in dqcRule["blocking-facts"].items() for f in modelXbrl.factsByLocalName.get(ln,()))
            # find presentation ELR of interest
            preCashFlowLinkRoles = set()
            calcCashFlowLinkRoles = set()
            calcCashFlowLinkRolesMissingRoots = set()
            linkroleUris = OrderedSet(modelLink.role for modelLink in val.modelXbrl.baseSets[(XbrlConst.parentChild,None,None,None)])
            for linkroleUri in linkroleUris: # role ELRs may be repeated in pre LB
                roleTypes = val.modelXbrl.roleTypes.get(linkroleUri)
                definition = (roleTypes[0].definition or linkroleUri) if roleTypes else linkroleUri
                preRoots = val.modelXbrl.relationshipSet(XbrlConst.parentChild, linkroleUri, None, None).rootConcepts
                if ((any(c.name == "StatementOfCashFlowsAbstract" for c in preRoots) or 
                     'cashflow' in linkroleUri.lower())
                    and '- Statement ' in definition and 'parenthetical' not in linkroleUri.lower()):
                    preCashFlowLinkRoles.add(linkroleUri)
                    calcRelationshipSet = val.modelXbrl.relationshipSet(XbrlConst.summationItem, linkroleUri, None, None)
                    calcRoots = calcRelationshipSet.rootConcepts
                    if calcRoots:
                        calcCashFlowLinkRoles.add(linkroleUri)
                        roots = rule["roots"]
                        if not (blockRootCheck or 
                                any(all(any(c.name == rName for c in calcRoots) for rName in rNames) for rNames in roots)):
                            calcCashFlowLinkRolesMissingRoots.add(linkroleUri)
            if preCashFlowLinkRoles:
                if not calcCashFlowLinkRoles:
                    modelXbrl.warning(dqcRuleName + "." + id, _(logMsg(dqcRule["message-no-roles"])),
                        modelObject=modelXbrl, 
                        linkRoles=(", ".join(sorted(preCashFlowLinkRoles))),
                        edgarCode=edgarCode+"-No-Roles", ruleElementId=id)
                elif calcCashFlowLinkRolesMissingRoots == calcCashFlowLinkRoles: # every calc is missing the roots
                    for linkRole in calcCashFlowLinkRolesMissingRoots:
                        modelXbrl.warning(dqcRuleName + "." + id, _(logMsg(msg)),
                            modelObject=val.modelXbrl.baseSets[(XbrlConst.summationItem,linkroleUri,None,None)] or modelXbrl, # may be no base sets, in which case just show the instance
                            linkRole=linkroleUri, linkroleDefinition=definition,
                            rootNames=(", ".join(r.name for r in calcRoots) or "(none)"),
                            edgarCode=edgarCode, ruleElementId=id)
    
    del val.summationItemRelsSetAllELRs
    
    if "EFM/Filing.py#validateFiling_end" in val.modelXbrl.arelleUnitTests:
        raise pyNamedObject(val.modelXbrl.arelleUnitTests["EFM/Filing.py#validateFiling_end"], "EFM/Filing.py#validateFiling_end")

    if isEFM:
        for pluginXbrlMethod in pluginClassMethods("Validate.EFM.Finally"):
            pluginXbrlMethod(val, conceptsUsed)
    val.modelXbrl.profileActivity("... plug in '.Finally' checks", minTimeToShow=1.0)
    val.modelXbrl.profileStat(_("validate{0}").format(modelXbrl.modelManager.disclosureSystem.validationType))
    
    modelXbrl.modelManager.showStatus(_("ready"), 2000)
                
def isStandardUri(val, uri):
    try:
        return val._isStandardUri[uri]
    except KeyError:
        isStd = (uri in val.disclosureSystem.standardTaxonomiesDict or
                 (not isHttpUrl(uri) and 
                  # try 2011-12-23 RH: if works, remove the localHrefs
                  # any(u.endswith(e) for u in (uri.replace("\\","/"),) for e in disclosureSystem.standardLocalHrefs)
                  "/basis/sbr/" in uri.replace("\\","/")
                  ))
        val._isStandardUri[uri] = isStd
        return isStd

def directedCycle(val, relFrom, origin, fromRelationships, path):
    if relFrom in fromRelationships:
        for rel in fromRelationships[relFrom]:
            relTo = rel.toModelObject
            if relTo == origin:
                return [rel]
            if relTo not in path: # report cycle only where origin causes the cycle
                path.add(relTo)
                foundCycle = directedCycle(val, relTo, origin, fromRelationships, path)
                if foundCycle is not None:
                    foundCycle.insert(0, rel)
                    return foundCycle
                path.discard(relTo)
    return None


def checkConceptLabels(val, modelXbrl, labelsRelationshipSet, disclosureSystem, concept):
    hasDefaultLangStandardLabel = False
    dupLabels = {}
    for modelLabelRel in labelsRelationshipSet.fromModelObject(concept):
        modelLabel = modelLabelRel.toModelObject
        if isinstance(modelLabel, ModelResource) and modelLabel.xmlLang and modelLabel.modelDocument.inDTS:
            if modelLabel.xmlLang.startswith(disclosureSystem.defaultXmlLang) and \
               modelLabel.role == XbrlConst.standardLabel:
                hasDefaultLangStandardLabel = True
            dupDetectKey = ( (modelLabel.role or ''), modelLabel.xmlLang)
            if dupDetectKey in dupLabels:
                modelXbrl.error(("EFM.6.10.02", "GFM.1.5.2"),
                    _("Concept %(concept)s has duplicated labels for role %(role)s lang %(lang)s."),
                    edgarCode="cp-1002-Element-Used-Has-Duplicate-Label",
                    modelObject=(modelLabel, dupLabels[dupDetectKey]), # removed concept from modelObjects
                    concept=concept.qname, role=dupDetectKey[0], lang=dupDetectKey[1])
            else:
                dupLabels[dupDetectKey] = modelLabel
            
    #6 10.1 en-US standard label
    if not hasDefaultLangStandardLabel:
        modelXbrl.error(("EFM.6.10.01", "GFM.1.05.01"),
            _("You have submitted an instance using an element without an %(lang)s standard label %(concept)s. Please check your submission and correct the labels."),
            # concept must be the first referenced modelObject
            edgarCode="cp-1001-Element-Used-Standard-Label",    
            modelObject=[concept] + list(modelXbrl.factsByQname[concept.qname]), concept=concept.qname, 
            lang=disclosureSystem.defaultLanguage)
        
    #6 10.3 default lang label for every role
    try:
        dupLabels[("zzzz",disclosureSystem.defaultXmlLang)] = None #to allow following loop
        priorRole = None
        priorLang = None
        hasDefaultLang = True
        for role, lang in sorted(dupLabels.keys()):
            if role != priorRole:
                if not hasDefaultLang:
                    modelXbrl.error(("EFM.6.10.03", "GFM.1.5.3"),
                        _("You have submitted an instance using an element %(concept)s with %(lang)s for role %(role)s. Please check your submission and correct the labels."),
                        edgarCode="cp-1003-Element-Used-Standard-English-Label",
                        modelObject=list(modelXbrl.factsByQname[concept.qname]) + [dupLabels[(priorRole,priorLang)]], 
                        concept=concept.qname, 
                        lang=disclosureSystem.defaultLanguage, role=priorRole)
                hasDefaultLang = False
                priorLang = lang
                priorRole = role
            if lang is not None and lang.startswith(disclosureSystem.defaultXmlLang):
                hasDefaultLang = True
    except Exception:
        pass
    
def deiParamEqual(deiName, xbrlVal, secVal):
    if xbrlVal is None: # nil fact
        return False
    if deiName == "DocumentPeriodEndDate":
        x = str(xbrlVal).split('-')
        s = secVal.split('-')
        return (x[0]==s[2] and x[1]==s[0] and x[2]==s[1])
    elif deiName == "CurrentFiscalYearEndDate":
        x = str(xbrlVal).lstrip('-').split('-')
        s = secVal.split('/')
        return (len(secVal) == 5 and secVal[2] == '/' and x[0] == s[0] and x[1] == s[1])
    elif deiName in {"EntityEmergingGrowthCompany", "EntityExTransitionPeriod", "EntityShellCompany", 
                     "EntitySmallBusiness", "EntityVoluntaryFilers", "EntityWellKnownSeasonedIssuer",
                     "IcfrAuditorAttestationFlag",
                     "cef:IntervalFundFlag", "cef:NewCefOrBdcRegistrantFlag", "cef:PrimaryShelfQualifiedFlag"}:
        return {"y": True, "yes": True, "true": True, "n": False, "no": False, "false": False
                }.get(str(xbrlVal).lower()) == {
                "yes":True, "Yes":True, "y":True, "Y":True, "no":False, "No":False, "N":False, "n":False
                }.get(secVal,secVal)
    elif deiName == "EntityFileNumber":
        return secVal == xbrlVal
    elif deiName == "EntityInvCompanyType":
        return xbrlVal in {"N-1A":("N-1A",), "N-1":("N-1",), "N-2":("N-2"), "N-3":("N-3",), "N-4":("N-4",), "N-5":("N-5",),
                           "N-6":("N-6",), "S-1":("S-1","S-3"), "S-3":("S-1","S-3"),"S-6":("S-6")}.get(secVal,())
    elif deiName == "EntityFilerCategory":
        return xbrlVal in {"Non-Accelerated Filer":("Non-accelerated Filer", "Smaller Reporting Company"),
                           "Accelerated Filer":("Accelerated Filer", "Smaller Reporting Accelerated Filer"),
                           "Large Accelerated Filer":("Large Accelerated Filer",),
                           "Not Applicable":("Non-accelerated Filer", "Smaller Reporting Company")}.get(secVal,())
    elif deiName == "2014EntityFilerCategory":
        return xbrlVal in {True:("Smaller Reporting Company", "Smaller Reporting Accelerated Filer"),
                           False:("Non-accelerated Filer", "Accelerated Filer", "Large Accelerated Filer")}.get(secVal,())
    return False # unhandled deiName

def eloValueOfFact(deiName, xbrlVal):
    if xbrlVal is None: # nil fact
        return None
    if deiName == "DocumentPeriodEndDate":
        return ("{1}-{2}-{0}".format(*str(xbrlVal).split('-')))
    elif deiName == "CurrentFiscalYearEndDate":
        return ("{0}/{1}".format(*str(xbrlVal).lstrip('-').split('-')))
    elif deiName in {"EntityEmergingGrowthCompany", "EntityExTransitionPeriod", "EntityShellCompany", 
                     "EntitySmallBusiness", "EntityVoluntaryFilers", "EntityWellKnownSeasonedIssuer",
                     "IcfrAuditorAttestationFlag",
                     "cef:NewCefOrBdcRegistrantFlag", "cef:NewCefOrBdcRegistrantFlag", "cef:NewCefOrBdcRegistrantFlag"}:
        return {"y": "yes", "yes": "yes", "true": "yes", "n": "no", "no": "no", "false": "no"
                }.get(str(xbrlVal).lower())
    elif deiName == "EntityFileNumber":
        return xbrlVal
    elif deiName == "EntityInvCompanyType":
        return xbrlVal
    elif deiName == "EntityFilerCategory":
        return xbrlVal
    return None # unhandled deiName


def cleanedCompanyName(name):
    for pattern, replacement in (
                                 (r"\s&(?=\s)", " and "),  # Replace & with and
                                 (r"/.+/|\\.+\\", " "),  # Remove any "/../" , "\...\" or "/../../" expression.
                                 (r"\s*[(].+[)]$", " "),  # Remove any parenthetical expression if it occurs at the END of the string.
                                 (r"[\u058A\u05BE\u2010\u2011\u2012\u2013\u2014\u2015\uFE58\uFE63\uFF0D]", "-"),  # Normalize fancy dashes.
                                 (r"-", ""),  #dash to space
                                 (r"[\u2019']", ""),  #Apostrophe to space
                                 (r"^\s*the(?=\s)", ""),  # Remove the word "THE" (i.e., followed by space) from the beginning.
                                 (r"[^\w-]", " "),  # Remove any punctuation.
                                 (r"^\w(?=\s)|\s\w(?=\s)|\s\w$", " "),  # Remove single letter words
                                 (r"^INCORPORATED(?=\s|$)|(?<=\s)INCORPORATED(?=\s|$)", "INC"),  # Truncate the word INCORPORATED (case insensitive) to INC
                                 (r"^CORPORATION(?=\s|$)|(?<=\s)CORPORATION(?=\s|$)", "CORP"),  # Truncate the word CORPORATION (case insensitive) to CORP
                                 (r"^COMPANY(?=\s|$)|(?<=\s)COMPANY(?=\s|$)", "CO"),  # Truncate the word CORPORATION (case insensitive) to CORP
                                 (r"^LIMITED(?=\s|$)|(?<=\s)LIMITED(?=\s|$)", "LTD"),  # Truncate the word LIMITED (case insensitive) to LTD
                                 (r"^AND(?=\s|$)|(?<=\s)AND(?=\s|$)", "&"),  # Replace the word AND with an ampersand (&)
                                 (r"\s+", " "),  # Normalize all spaces (i.e., trim, collapse, map &#xA0; to &#xA; and so forth)
                                 (r"\s", "")  # remove space to nothing for comparison
                                 ):
        name = re.sub(pattern, replacement, name, flags=re.IGNORECASE)
    return unicodedata.normalize('NFKD', name.strip().lower()).encode('ASCII', 'ignore').decode()  # remove diacritics 
>>>>>>> f16cdb59
<|MERGE_RESOLUTION|>--- conflicted
+++ resolved
@@ -1,6230 +1,3208 @@
-<<<<<<< HEAD
-# -*- coding: utf-8 -*-
-'''
-Created on Oct 17, 2010
-
-@author: Mark V Systems Limited
-
-This is a collective work.
-Original work (c) Copyright 2010 Mark V Systems Limited, All rights reserved.
-Subsequent validations and enhancements created by staff of the U.S. Securities and Exchange Commission.
-Data and content created by government employees within the scope of their employment are not subject 
-to domestic copyright protection. 17 U.S.C. 105.
-Implementation of DQC rules invokes https://xbrl.us/dqc-license and https://xbrl.us/dqc-patent
-
-'''
-import re, datetime, decimal, json, unicodedata, holidays, fnmatch
-from math import isnan, pow
-from collections import defaultdict, OrderedDict
-from pytz import timezone
-from arelle import (ModelDocument, ModelValue, ModelRelationshipSet, 
-                    XmlUtil, XbrlConst, ValidateFilingText)
-from arelle.ModelValue import qname, QName, dateUnionEqual
-from arelle.ValidateXbrlCalcs import insignificantDigits
-from arelle.ModelObject import ModelObject
-from arelle.ModelInstanceObject import ModelFact, ModelInlineFact, ModelInlineFootnote
-from arelle.ModelDtsObject import ModelConcept, ModelResource
-from arelle.ModelXbrl import NONDEFAULT
-from arelle.PluginManager import pluginClassMethods
-from arelle.PrototypeDtsObject import LinkPrototype, LocPrototype, ArcPrototype
-from arelle.PythonUtil import pyNamedObject, strTruncate, flattenSequence, flattenToSet, OrderedSet
-from arelle.UrlUtil import isHttpUrl
-from arelle.ValidateXbrlCalcs import inferredDecimals, rangeValue, roundValue, ONE
-from arelle.XmlValidate import VALID
-from .DTS import checkFilingDTS
-from .Consts import submissionTypesAllowingWellKnownSeasonedIssuer, \
-                    submissionTypesNotRequiringPeriodEndDate, \
-                    submissionTypesAllowingEntityInvCompanyType, docTypesRequiringEntityFilerCategory, \
-                    submissionTypesAllowingAcceleratedFilerStatus, submissionTypesAllowingShellCompanyFlag, \
-                    submissionTypesAllowingEdgarSmallBusinessFlag, submissionTypesAllowingEmergingGrowthCompanyFlag, \
-                    submissionTypesAllowingExTransitionPeriodFlag, submissionTypesAllowingSeriesClasses, \
-                    submissionTypesExemptFromRoleOrder, docTypesExemptFromRoleOrder, \
-                    submissionTypesAllowingPeriodOfReport, docTypesRequiringPeriodOfReport, \
-                    docTypesRequiringEntityWellKnownSeasonedIssuer, invCompanyTypesAllowingSeriesClasses, \
-                    submissionTypesAllowingVoluntaryFilerFlag, docTypesNotAllowingInlineXBRL, \
-                    docTypesRequiringRrSchema, docTypesNotAllowingIfrs, \
-                    untransformableTypes, rrUntransformableEltsPattern, \
-                    docTypes20F, hideableNamespacesPattern, linkbaseValidations
-                                        
-from .Dimensions import checkFilingDimensions
-from .PreCalAlignment import checkCalcsTreeWalk
-from .Util import conflictClassFromNamespace, abbreviatedNamespace, NOYEAR, WITHYEARandWILD, loadDeprecatedConceptDates, \
-                    loadCustomAxesReplacements, loadNonNegativeFacts, loadDeiValidations, loadOtherStandardTaxonomies, \
-                    loadUgtRelQnames, loadDqcRules, factBindings, leastDecimals, axisMemQnames, memChildQnames, \
-                    loadTaxonomyCompatibility, loadIxTransformRegistries
-                    
-MIN_DOC_PER_END_DATE = ModelValue.dateTime("1980-01-01", type=ModelValue.DATE)
-MAX_DOC_PER_END_DATE = ModelValue.dateTime("2050-12-31", type=ModelValue.DATE)
-ONE_DAY = datetime.timedelta(days=1)
-EMPTY_DICT = {}
-EMPTY_SET = set()
-EMPTY_LIST = []
-
-def sevMessageArgValue(x):
-    if isinstance(x, bool):
-        return ("false", "true")[x]
-    return str(x)
-
-def logMsg(msg):
-    return re.sub(r"{(\w+)}", r"%(\1)s", msg) # replace {...} args with %(...)s args for modelXbrl.log functionality
-
-def validateFiling(val, modelXbrl, isEFM=False, isGFM=False):
-    if not modelXbrl.modelDocument or not hasattr(modelXbrl.modelDocument, "xmlDocument"): # not parsed
-        return
-    
-    datePattern = re.compile(r"([12][0-9]{3})-([01][0-9])-([0-3][0-9])")
-    GFMcontextDatePattern = re.compile(r"^[12][0-9]{3}-[01][0-9]-[0-3][0-9]$")
-    # note \u20zc = euro, \u00a3 = pound, \u00a5 = yen
-    signOrCurrencyPattern = re.compile("^(-)[0-9]+|[^eE](-)[0-9]+|(\\()[0-9].*(\\))|([$\u20ac\u00a3\00a5])")
-    instanceFileNamePattern = re.compile(r"^(\w+)-([12][0-9]{3}[01][0-9][0-3][0-9]).xml$")
-    htmlFileNamePattern = re.compile(r"([a-zA-Z0-9][._a-zA-Z0-9-]*)\.htm$")
-    linkroleDefinitionStatementSheet = re.compile(r"[^-]+-\s+Statement\s+-\s+.*", # no restriction to type of statement
-                                                  re.IGNORECASE)
-    efmCIKpattern = re.compile(r"^[0-9]{10}$")
-    instantPreferredLabelRolePattern = re.compile(r".*[pP]eriod(Start|End)")
-    embeddingCommandPattern = re.compile(r"[^~]*~\s*()[^~]*~")
-    styleIxHiddenPattern = re.compile(r"(.*[^\w]|^)-sec-ix-hidden\s*:\s*([\w.-]+).*")
-    efmRoleDefinitionPattern = re.compile(r"([0-9]+) - (Statement|Disclosure|Schedule|Document) - (.+)")
-    messageKeySectionPattern = re.compile(r"(.*[{]efmSection[}]|[a-z]{2}-[0-9]{4})(.*)")
-    
-    val._isStandardUri = {}
-    modelXbrl.modelManager.disclosureSystem.loadStandardTaxonomiesDict()
-    
-    
-    datetimeNowAtSEC = ModelValue.dateTime(
-        val.params.get("datetimeForTesting",
-        datetime.datetime.now(tz=timezone("US/Eastern")).isoformat()[:19])) # re-strip time zone
-    upcomingSECHolidays = holidays.US(state=None, years=[datetimeNowAtSEC.year, datetimeNowAtSEC.year+1])
-
-    
-    # note that some XFM tests are done by ValidateXbrl to prevent mulstiple node walks
-    disclosureSystem = val.disclosureSystem
-    val.disclosureSystemVersion = disclosureSystemVersion = disclosureSystem.version
-    
-    modelXbrl.modelManager.showStatus(_("validating {0}").format(disclosureSystem.name))
-    
-    val.modelXbrl.profileActivity()
-    conceptsUsed = {} # key=concept object value=True if has presentation label
-    labelsRelationshipSet = modelXbrl.relationshipSet(XbrlConst.conceptLabel)
-    # genLabelsRelationshipSet = modelXbrl.relationshipSet(XbrlConst.elementLabel)
-    # presentationRelationshipSet = modelXbrl.relationshipSet(XbrlConst.parentChild)
-    referencesRelationshipSetWithProhibits = modelXbrl.relationshipSet(XbrlConst.conceptReference, includeProhibits=True)
-    val.modelXbrl.profileActivity("... cache lbl, pre, ref relationships", minTimeToShow=1.0)
-    
-    validateInlineXbrlGFM = (modelXbrl.modelDocument.type == ModelDocument.Type.INLINEXBRL and
-                             isGFM)
-    validateEFMpragmatic = disclosureSystem.names and "efm-pragmatic" in disclosureSystem.names
-    val.validateLoggingSemantic = validateLoggingSemantic = (
-          modelXbrl.isLoggingEffectiveFor(level="WARNING-SEMANTIC") or 
-          modelXbrl.isLoggingEffectiveFor(level="ERROR-SEMANTIC"))
-    
-    if isEFM:
-        for pluginXbrlMethod in pluginClassMethods("Validate.EFM.Start"):
-            pluginXbrlMethod(val)
-            
-    if "EFM/Filing.py#validateFiling_start" in val.modelXbrl.arelleUnitTests:
-        raise pyNamedObject(val.modelXbrl.arelleUnitTests["EFM/Filing.py#validateFiling_start"], "EFM/Filing.py#validateFiling_start")
-
-    # instance checks
-    val.fileNameBasePart = None # prevent testing on fileNameParts if not instance or invalid
-    val.fileNameDate = None
-    val.entityRegistrantName = None
-    val.requiredContext = None
-    documentType = None # needed for non-instance validation too
-    submissionType = val.params.get("submissionType", "")
-    requiredFactLang = disclosureSystem.defaultXmlLang.lower() if disclosureSystem.defaultXmlLang else disclosureSystem.defaultXmlLang
-    hasSubmissionType = bool(submissionType)
-    dqcRules = {}
-    isInlineXbrl = modelXbrl.modelDocument.type in (ModelDocument.Type.INLINEXBRL, ModelDocument.Type.INLINEXBRLDOCUMENTSET)
-    if isEFM:
-        val.otherStandardTaxonomies = loadOtherStandardTaxonomies(modelXbrl, val)
-        compatibleTaxonomies = loadTaxonomyCompatibility(modelXbrl)
-    if modelXbrl.modelDocument.type == ModelDocument.Type.INSTANCE or isInlineXbrl:
-        deprecatedConceptDates = {}
-        deprecatedConceptFacts = defaultdict(list) # index by concept Qname, value is list of facts
-        deprecatedConceptContexts = defaultdict(list) # index by contextID, value is list of concept QNames of deprecated dimensions, members
-        
-        if isEFM:
-            loadDeprecatedConceptDates(val, deprecatedConceptDates)
-            customAxesReplacements = loadCustomAxesReplacements(modelXbrl)
-            deiValidations = loadDeiValidations(modelXbrl, isInlineXbrl)
-            dqcRules = loadDqcRules(modelXbrl) # empty {} if no rules for filing
-            ugtRels = loadUgtRelQnames(modelXbrl, dqcRules) # None if no rels applicable
-            nonNegFacts = loadNonNegativeFacts(modelXbrl, dqcRules, ugtRels) # none if dqcRules are used after 2020
-            ixTrRegistries = loadIxTransformRegistries(modelXbrl)
-            
-        
-        # inline doc set has multiple instance names to check
-        if modelXbrl.modelDocument.type == ModelDocument.Type.INLINEXBRLDOCUMENTSET:
-            instanceNames = [ixDoc.basename
-                             for ixDoc in modelXbrl.modelDocument.referencesDocument.keys()
-                             if ixDoc.type == ModelDocument.Type.INLINEXBRL]
-            xbrlInstRoots = modelXbrl.ixdsHtmlElements
-        else: # single instance document to check is the entry point document
-            instanceNames = [modelXbrl.modelDocument.basename]
-            xbrlInstRoots = [modelXbrl.modelDocument.xmlDocument.getroot()]
-        #6.3.3 filename check
-        for instanceName in instanceNames:
-            m = instanceFileNamePattern.match(instanceName)
-            if isInlineXbrl:
-                m = htmlFileNamePattern.match(instanceName)
-                if m:
-                    val.fileNameBasePart = None # html file name not necessarily parseable.
-                    val.fileNameDatePart = None
-                else:
-                    modelXbrl.error(val.EFM60303,
-                                    _('Invalid inline xbrl document in {base}.htm": %(filename)s'),
-                                    modelObject=modelXbrl.modelDocument, filename=instanceName,
-                                    messageCodes=("EFM.6.03.03",))
-            elif m:
-                val.fileNameBasePart = m.group(1)
-                val.fileNameDatePart = m.group(2)
-                if not val.fileNameBasePart:
-                    modelXbrl.error((val.EFM60303, "GFM.1.01.01"),
-                        _('Invalid instance document base name part (ticker or mnemonic name) in "{base}-{yyyymmdd}.xml": %(filename)s'),
-                        modelObject=modelXbrl.modelDocument, filename=modelXbrl.modelDocument.basename,
-                        messageCodes=("EFM.6.03.03", "EFM.6.23.01", "GFM.1.01.01"))
-                else:
-                    try:
-                        val.fileNameDate = datetime.datetime.strptime(val.fileNameDatePart,"%Y%m%d").date()
-                    except ValueError:
-                        modelXbrl.error((val.EFM60303, "GFM.1.01.01"),
-                            _('Invalid instance document base name part (date) in "{base}-{yyyymmdd}.xml": %(filename)s'),
-                            modelObject=modelXbrl.modelDocument, filename=modelXbrl.modelDocument.basename,
-                            messageCodes=("EFM.6.03.03", "EFM.6.23.01", "GFM.1.01.01"))
-            else:
-                modelXbrl.error((val.EFM60303, "GFM.1.01.01"),
-                    _('Invalid instance document name, must match "{base}-{yyyymmdd}.xml": %(filename)s'),
-                    modelObject=modelXbrl.modelDocument, filename=modelXbrl.modelDocument.basename,
-                    messageCodes=("EFM.6.03.03", "EFM.6.23.01", "GFM.1.01.01"))
-        
-        #6.5.1 scheme, 6.5.2, 6.5.3 identifier
-        entityIdentifierValue = None
-        entityIdentifierValueElt = None
-        if disclosureSystem.identifierValueName:   # omit if no checks
-            for xbrlInstRoot in xbrlInstRoots: # check all inline docs in ix doc set
-                for entityIdentifierElt in xbrlInstRoot.iterdescendants("{http://www.xbrl.org/2003/instance}identifier"):
-                    if isinstance(entityIdentifierElt,ModelObject):
-                        schemeAttr = entityIdentifierElt.get("scheme","")
-                        entityIdentifier = XmlUtil.text(entityIdentifierElt)
-                        if not disclosureSystem.identifierSchemePattern.match(schemeAttr):
-                            try:
-                                contextId = entityIdentifierElt.getparent().getparent().id
-                            except AttributeError:
-                                contextId = "not available"
-                            modelXbrl.error(("EFM.6.05.01", "GFM.1.02.01"),
-                                _("Your identifier for the CIK code, %(identifier)s, or scheme %(scheme)s, in context %(context)s, did not adhere "
-                                  "to the standard naming convention of <identifier scheme='http://www.sec.gov/CIK'>xxxxxxxxxx</identifier>'.  "
-                                  "Please recheck your submission and comply with the standard naming convention."),
-                                edgarCode="cp-0501-Entity-Identifier-Scheme",
-                                modelObject=entityIdentifierElt, scheme=schemeAttr,
-                                context=contextId, identifier=entityIdentifier)
-                        if not disclosureSystem.identifierValuePattern.match(entityIdentifier):
-                            modelXbrl.error(("EFM.6.05.02", "GFM.1.02.02"),
-                                _("Invalid entity identifier %(entityIdentifierName)s: %(entityIdentifer)s"),
-                                modelObject=entityIdentifierElt,  
-                                entityIdentifierName=disclosureSystem.identifierValueName,
-                                entityIdentifer=entityIdentifier)
-                        if not entityIdentifierValue:
-                            entityIdentifierValue = entityIdentifier
-                            entityIdentifierValueElt = entityIdentifierElt
-                            if isEFM and not efmCIKpattern.match(entityIdentifierValue):
-                                val.modelXbrl.error("EFM.6.05.23.cikValue",
-                                    _("The context identifier CIK %(entityIdentifier)s is not 10 digits, for required context(s).  "
-                                      "Please include a correct context identifier CIK in the filing."),
-                                    edgarCode="cp-0523-Non-Matching-Cik",
-                                    modelObject=entityIdentifierElt, entityIdentifier=entityIdentifierValue)
-                        elif entityIdentifier != entityIdentifierValue:
-                            modelXbrl.error(("EFM.6.05.03", "GFM.1.02.03"),
-                                _("The submission CIK, %(filerIdentifier)s does not match either the EntityCentralIndexKey, %(entityIdentifer)s, "
-                                  "or context identifier CIK(s) %(entityIdentifer)s, %(entityIdentifer2)s, or is not 10 digits, for required context(s).  "
-                                  "Please include a correct matching EntityCentralIndexKey and context identifier CIK(s) in the filing."),
-                                edgarCode="cp-0523-Non-Matching-Cik",
-                                modelObject=(entityIdentifierElt, entityIdentifierValueElt),  
-                                entityIdentifierName=disclosureSystem.identifierValueName,
-                                entityIdentifer=entityIdentifierValue,
-                                entityIdentifer2=entityIdentifier,
-                                filerIdentifier=",".join(sorted(val.params["cikNameList"].keys()) if "cikNameList" in val.params else []))
-            val.modelXbrl.profileActivity("... filer identifier checks", minTimeToShow=1.0)
-
-        #6.5.7 duplicated contexts
-        contexts = modelXbrl.contexts.values()
-        contextIDs = set()
-        contextsWithNonNilFacts = set()
-        uniqueContextHashes = {}
-        contextsWithDisallowedOCEs = []
-        contextsWithDisallowedOCEcontent = []
-        nonStandardTypedDimensions = defaultdict(set)
-        nonStandardReplacableDimensions = defaultdict(set)
-        for context in contexts:
-            contextID = context.id
-            contextIDs.add(contextID)
-            h = context.contextDimAwareHash
-            if h in uniqueContextHashes:
-                if context.isEqualTo(uniqueContextHashes[h]):
-                    modelXbrl.error(("EFM.6.05.07", "GFM.1.02.07"),
-                        _("The instance document contained more than one context equivalent to %(context)s (%(context2)s).  "
-                          "Please remove duplicate contexts from the instance."),
-                        edgarCode="du-0507-Duplicate-Contexts",
-                        modelObject=(context, uniqueContextHashes[h]), context=contextID, context2=uniqueContextHashes[h].id)
-            else:
-                uniqueContextHashes[h] = context
-                
-            #GFM no time in contexts
-            if isGFM:
-                for dateElt in XmlUtil.children(context, XbrlConst.xbrli, ("startDate", "endDate", "instant")):
-                    dateText = XmlUtil.text(dateElt)
-                    if not GFMcontextDatePattern.match(dateText):
-                        modelXbrl.error("GFM.1.02.25",
-                            _("Context id %(context)s %(elementName)s invalid content %(value)s"),
-                            modelObject=dateElt, context=contextID, 
-                            elementName=dateElt.prefixedName, value=dateText)
-            #6.5.4 scenario
-            hasSegment = XmlUtil.hasChild(context, XbrlConst.xbrli, "segment")
-            hasScenario = XmlUtil.hasChild(context, XbrlConst.xbrli, "scenario")
-            notAllowed = None
-            if disclosureSystem.contextElement == "segment" and hasScenario:
-                notAllowed = _("Scenario")
-            elif disclosureSystem.contextElement == "scenario" and hasSegment:
-                notAllowed = _("Segment")
-            elif disclosureSystem.contextElement == "either" and hasSegment and hasScenario:
-                notAllowed = _("Both segment and scenario")
-            elif disclosureSystem.contextElement == "none" and (hasSegment or hasScenario):
-                notAllowed = _("Neither segment nor scenario")
-            if notAllowed:
-                if validateEFMpragmatic:
-                    contextsWithDisallowedOCEs.append(context)
-                else:
-                    modelXbrl.error(("EFM.6.05.04", "GFM.1.02.04"),
-                        _("There must be no contexts with %(elementName)s, but %(count)s was(were) found: %(context)s."),
-                        edgarCode="cp-0504-No-Scenario",
-                        modelObject=context, elementName=notAllowed, context=contextID, count=1)
-    
-            #6.5.5 segment only explicit dimensions
-            for contextName in {"segment": ("{http://www.xbrl.org/2003/instance}segment",),
-                                "scenario": ("{http://www.xbrl.org/2003/instance}scenario",),
-                                "either": ("{http://www.xbrl.org/2003/instance}segment","{http://www.xbrl.org/2003/instance}scenario"),
-                                "both": ("{http://www.xbrl.org/2003/instance}segment","{http://www.xbrl.org/2003/instance}scenario"),
-                                "none": [], None:[]
-                                }[disclosureSystem.contextElement]:
-                for segScenElt in context.iterdescendants(contextName):
-                    if isinstance(segScenElt,ModelObject):
-                        _childTagNames = [child.prefixedName for child in segScenElt.iterchildren()
-                                          if isinstance(child,ModelObject) and 
-                                             child.tag not in ("{http://xbrl.org/2006/xbrldi}explicitMember",
-                                                               "{http://xbrl.org/2006/xbrldi}typedMember")]
-                        childTags = ", ".join(_childTagNames)
-                        if len(childTags) > 0:
-                            if validateEFMpragmatic:
-                                contextsWithDisallowedOCEcontent.append(context)
-                            else:
-                                modelXbrl.error(("EFM.6.05.05", "GFM.1.02.05"),
-                                                _("There must be no %(elementName)s with non-explicitDimension content, but %(count)s was(were) found: %(content)s."),
-                                                edgarCode="cp-0505-Segment-Child-Not-Explicit-Member",
-                                                modelObject=context, context=contextID, content=childTags, count=len(_childTagNames),
-                                                elementName=contextName.partition("}")[2].title())
-            for dim in context.qnameDims.values():
-                if isEFM and dim.dimension is not None and dim.dimensionQname.namespaceURI not in disclosureSystem.standardTaxonomiesDict:
-                    if dim.isTyped:
-                        nonStandardTypedDimensions[dim.dimensionQname].add(context)
-                    if customAxesReplacements.customNamePatterns.match(dim.dimensionQname.localName):
-                        nonStandardReplacableDimensions[dim.dimensionQname].add(context)
-                for _qname in (dim.dimensionQname, dim.memberQname):
-                    if _qname in deprecatedConceptDates: # none if typed and then won't be in deprecatedConceptDates
-                        deprecatedConceptContexts[contextID].append(_qname)
-            #6.5.38 period forever
-            if context.isForeverPeriod:
-                val.modelXbrl.error("EFM.6.05.38",
-                    _("Context %(contextID)s uses period <xbrli:forever>. Please remove it and resubmit."),
-                    edgarCode="du-0538-Context-Has-Period-Forever",
-                    modelObject=context, contextID=contextID)
-        if validateEFMpragmatic: # output combined count message
-            if contextsWithDisallowedOCEs:
-                modelXbrl.error(("EFM.6.05.04", "GFM.1.02.04"),
-                    _("There must be no contexts with %(elementName)s, but %(count)s was(were) found: %(context)s."),
-                    edgarCode="cp-0504-No-Scenario",
-                    modelObject=contextsWithDisallowedOCEs, elementName=notAllowed, 
-                    count=len(contextsWithDisallowedOCEs), context=', '.join(c.id for c in contextsWithDisallowedOCEs))
-            if contextsWithDisallowedOCEcontent:
-                modelXbrl.error(("EFM.6.05.05", "GFM.1.02.05"),
-                    _("There must be no %(elementName)s with non-explicitDimension content, but %(count)s was(were) found: %(context)s."),
-                    edgarCode="cp-0505-Segment-Child-Not-Explicit-Member",
-                    modelObject=contextsWithDisallowedOCEcontent, elementName=disclosureSystem.contextElement, 
-                    count=len(contextsWithDisallowedOCEcontent), context=', '.join(c.id for c in contextsWithDisallowedOCEcontent))
-        if nonStandardTypedDimensions:
-            val.modelXbrl.error("EFM.6.05.39",
-                _("Typed dimensions must be defined in standard taxonomy schemas, contexts: %(contextIDs)s dimensions: %(dimensions)s."),
-                modelObject=set.union(*nonStandardTypedDimensions.values()),
-                edgarCode="cp-0539-Typed-Dimension-Not-Standard",
-                contextIDs=", ".join(sorted(cntx.id for cntx in set.union(*nonStandardTypedDimensions.values()))),
-                dimensions=", ".join(sorted(str(qn) for qn in nonStandardTypedDimensions.keys())))
-        for qn, contexts in sorted(nonStandardReplacableDimensions.items(), key=lambda i:str(i[0])):
-            try:
-                replacableAxisMatch = customAxesReplacements.customNamePatterns.match(qn.localName)
-                axis = [customAxesReplacements.standardAxes[k] for k,v in replacableAxisMatch.groupdict().items() if v is not None][0]
-                if replacableAxisMatch and any(v is not None for v in replacableAxisMatch.groupdict().values()):
-                    val.modelXbrl.warning("EFM.6.05.44.customAxis",
-                        _("Contexts %(contextIDs)s use dimension %(dimension)s in namespace %(namespace)s but %(axis)s in %(taxonomy)s is preferred."),
-                        edgarCode="dq-0544-Custom-Axis",
-                        modelObject=contexts, dimension=qn.localName, namespace=qn.namespaceURI,
-                        axis=axis.partition(":")[2], taxonomy=axis.partition(":")[0],
-                        contextIDs=", ".join(sorted(c.id for c in contexts)))
-            except (AttributeError, IndexError):
-                pass # something wrong with match table
-        del uniqueContextHashes, contextsWithDisallowedOCEs, contextsWithDisallowedOCEcontent, nonStandardTypedDimensions, nonStandardReplacableDimensions
-        val.modelXbrl.profileActivity("... filer context checks", minTimeToShow=1.0)
-
-
-        #fact items from standard context (no dimension)
-        amendmentFlag = None
-        amendmentFlagFact = None
-        documentPeriodEndDate = None # date or None
-        documentPeriodEndDateFact = None
-        documentTypeFact = None
-        documentTypeFactContextID = None
-        deiItems = {}
-        deiFacts = {}
-        def hasDeiFact(deiName):
-            return deiName in deiFacts and not deiFacts[deiName].isNil
-        
-        extractedCoverFacts = defaultdict(list) # key concept localname
-        
-        commonSharesItemsByStockClass = defaultdict(list)
-        commonSharesClassMembers = None
-        commonSharesClassAxisQName = None
-        deiSharesClassMembers = set()
-        
-        # hasDefinedStockAxis = False
-        hasCommonSharesOutstandingDimensionedFactWithDefaultStockClass = False
-        # commonSharesClassUndefinedMembers = None
-        # commonStockMeasurementDatetime = None
-
-        deiNamespaceURI = None
-        deiCheckLocalNames = {
-            disclosureSystem.deiCurrentFiscalYearEndDateElement, 
-            disclosureSystem.deiDocumentFiscalYearFocusElement, 
-            "CurrentFiscalYearEndDate",
-            "DocumentFiscalPeriodFocus",
-            "EntityCommonStockSharesOutstanding",
-            "EntityCurrentReportingStatus", 
-            "EntityEmergingGrowthCompany",
-            "EntityExTransitionPeriod",
-            "EntityFilerCategory", 
-            "EntityInvCompanyType",
-            "EntityPublicFloat", 
-            "EntityRegistrantName", 
-            "EntityReportingCurrencyISOCode",
-            "EntityShellCompany",
-            "EntitySmallBusiness",
-            "EntityVoluntaryFilers", 
-            "EntityWellKnownSeasonedIssuer"
-             }
-        #6.5.8 unused contexts
-        #candidateRequiredContexts = set()
-        for f in modelXbrl.facts:
-            factContextID = f.contextID
-            contextIDs.discard(factContextID)
-                
-            context = f.context
-            factQname = f.qname # works for both inline and plain instances
-            factElementName = factQname.localName
-            if disclosureSystem.deiNamespacePattern is not None:
-                factInDeiNamespace = disclosureSystem.deiNamespacePattern.match(factQname.namespaceURI)
-                if factInDeiNamespace and deiNamespaceURI is None:
-                    deiNamespaceURI = factQname.namespaceURI
-                    deiADRmember = qname(deiNamespaceURI, "AdrMember")
-            else:
-                factInDeiNamespace = None
-            # standard dei items from required context
-            if context is not None and f.xValid >= VALID: # tests do not apply to tuples
-                if not context.hasSegment and not context.hasScenario: 
-                    #required context
-                    if factInDeiNamespace and (
-                        not f.concept.type.isWgnStringFactType or f.xmlLang.lower() == requiredFactLang):
-                        value = f.xValue
-                        if factElementName == disclosureSystem.deiAmendmentFlagElement:
-                            amendmentFlag = value
-                            amendmentFlagFact = f
-                        elif factElementName == disclosureSystem.deiDocumentPeriodEndDateElement:
-                            documentPeriodEndDate = value
-                            documentPeriodEndDateFact = f
-                            # commonStockMeasurementDatetime = context.endDatetime
-                            #if (context.isStartEndPeriod and context.startDatetime is not None and context.endDatetime is not None):
-                            #    if context.endDatetime.time() == datetime.time(0): # midnight of subsequent day
-                            #        if context.endDatetime - datetime.timedelta(1) == f.xValue:
-                            #            candidateRequiredContexts.add(context)
-                            #    elif context.endDatetime.date() == f.xValue: # not midnight, only day portion matches
-                            #        candidateRequiredContexts.add(context)
-                        elif factElementName == "DocumentType":
-                            documentType = value
-                            documentTypeFact = f
-                            documentTypeFactContextID = factContextID
-                            if not hasSubmissionType: # wch 18/aug/18
-                                modelXbrl.info("info",_("Setting submissionType %(documentType)s"),documentType=documentType)
-                                submissionType = documentType #wch 18/aug/18
-                        elif factElementName == disclosureSystem.deiFilerIdentifierElement:
-                            deiItems[factElementName] = value
-                            deiFilerIdentifierFact = f
-                        elif factElementName == disclosureSystem.deiFilerNameElement:
-                            deiItems[factElementName] = value
-                            deiFilerNameFact = f
-                        elif factElementName in deiCheckLocalNames:
-                            deiItems[factElementName] = value
-                            deiFacts[factElementName] = f
-                            if (val.requiredContext is None and context.isStartEndPeriod and
-                                context.startDatetime is not None and context.endDatetime is not None):
-                                val.requiredContext = context
-                else:
-                    # segment present
-                    isEntityCommonStockSharesOutstanding = factElementName == "EntityCommonStockSharesOutstanding"
-                    hasClassOfStockMember = False
-                    
-                    # note all concepts used in explicit dimensions
-                    for dimValue in context.qnameDims.values():
-                        if dimValue.isExplicit:
-                            dimConcept = dimValue.dimension
-                            memConcept = dimValue.member
-                            for dConcept in (dimConcept, memConcept):
-                                if dConcept is not None:
-                                    conceptsUsed[dConcept] = False
-                            if (isEntityCommonStockSharesOutstanding and
-                                dimConcept is not None and
-                                dimConcept.name in ("StatementClassOfStockAxis", "ClassesOfShareCapitalAxis") and
-                                dimConcept.modelDocument.targetNamespace in disclosureSystem.standardTaxonomiesDict):
-                                commonSharesClassAxisQName = dimConcept.qname
-                                commonSharesItemsByStockClass[memConcept.qname].append(f)
-                                ''' per discussion with Dean R, remove use of LB defined members from this test
-                                if commonSharesClassMembers is None:
-                                    commonSharesClassMembers, hasDefinedStockAxis = val.getDimMembers(dimConcept)
-                                if not hasDefinedStockAxis: # no def LB for stock axis, note observed members
-                                    commonSharesClassMembers.add(memConcept.qname) 
-                                #following is replacement:'''
-                                if commonSharesClassMembers is None:
-                                    commonSharesClassMembers = set()
-                                commonSharesClassMembers.add(memConcept.qname) # only note the actually used members, not any defined members
-                                #end of replacement 
-                                hasClassOfStockMember = True
-                            if factInDeiNamespace and dimConcept is not None and dimConcept.name in ("StatementClassOfStockAxis", "ClassesOfShareCapitalAxis") and memConcept is not None:
-                                deiSharesClassMembers.add(memConcept.qname)
-                                
-                    if isEntityCommonStockSharesOutstanding and not hasClassOfStockMember:
-                        hasCommonSharesOutstandingDimensionedFactWithDefaultStockClass = True   # absent dimension, may be no def LB
-                     
-                # 6.5.43 signs - applies to all facts having a context.
-                if (isEFM and nonNegFacts and f.qname in nonNegFacts.concepts and f.isNumeric and not f.isNil and f.xValue < 0 and (
-                    all(dim.isTyped or (
-                        (dim.dimensionQname not in nonNegFacts.excludedAxesMembers or
-                         ("*" not in nonNegFacts.excludedAxesMembers[dim.dimensionQname] and
-                          dim.memberQname not in nonNegFacts.excludedAxesMembers[dim.dimensionQname])) and
-                         dim.memberQname not in nonNegFacts.excludedMembers and
-                         (nonNegFacts.excludedMemberNamesPattern is None or 
-                          not nonNegFacts.excludedMemberNamesPattern.search(dim.memberQname.localName)))
-                        for dim in context.qnameDims.values()))):
-                    modelXbrl.warning("EFM.6.05.43",
-                        _("Concept %(element)s in %(taxonomy)s has a negative value %(value)s in context %(context)s.  Correct the sign, use a more appropriate concept, or change the context."),
-                        edgarCode="dq-0543-Negative-Fact-Value",
-                        modelObject=f, element=f.qname.localName, taxonomy=abbreviatedNamespace(f.qname.namespaceURI),
-                        value=f.value, context=f.contextID)
-                    
-                if not f.isNil:
-                    contextsWithNonNilFacts.add(context)
-                    if f.qname.localName in deiValidations["extraction-cover-tags"]:
-                        extractedCoverFacts[f.qname.localName].append(f)
-                    
-                if isEFM: # note that this is in the "if context is not None" region.  It does receive nil facts.
-                    for pluginXbrlMethod in pluginClassMethods("Validate.EFM.Fact"):
-                        pluginXbrlMethod(val, f)
-            #6.5.17 facts with precision
-            concept = f.concept
-            if concept is not None:
-                # note fact concepts used
-                conceptsUsed[concept] = False
-                
-                if concept.isNumeric:
-                    if f.precision is not None:
-                        modelXbrl.error(("EFM.6.05.17", "GFM.1.02.16"),
-                            _("Your filing contained elements using the precision attribute.  Please recheck your submission and replace "
-                              "the precision attribute with the decimals attribute."),
-                            edgarCode="fs-0517-Decimals-Not-Precision",
-                            modelObject=f, fact=f.qname, contextID=factContextID, precision=f.precision)
-
-                #6.5.25 domain items as facts
-                if isEFM and concept.type is not None and concept.type.isDomainItemType:
-                    modelXbrl.error("EFM.6.05.25",
-                        _("The domain item %(fact)s cannot appear as a fact.  Please remove the fact from context %(contextID)s."),
-                        edgarCode="du-0525-Domain-As-Fact",
-                        modelObject=f, fact=f.qname, contextID=factContextID)
-                    
-                # fasb extensibleListItemType checks (2017-2018 only)
-                #if concept.instanceOfType(qnFasbExtensibleListItemTypes):
-                #    qnEnumsInvalid = []
-                #    for qnToken in value.split():
-                #        for qnValue in qnameEltPfxName(f, qnToken):
-                #            qnConcept = modelXbrl.qnameConcepts.get(qnValue)
-                #            if qnConcept is None:
-                #                qnEnumsInvalid.append(qnToken)
-                #            else:
-                #                conceptsUsed[qnConcept] = False
-                #    if qnEnumsInvalid:
-                #        modelXbrl.error("EFM.tbd",
-                #            _("The fact %(fact)s contains inappropriate enumeration items %(enumerationItems)s in context %(contextID)s.  Please remove the inappropriate enumeratiuon items."),
-                #            edgarCode="du-tbd",
-                #            modelObject=f, fact=f.qname, contextID=factContextID, enumerationItems=", ".join(qnEnumsInvalid))
-                
-                if concept.qname in deprecatedConceptDates:
-                    deprecatedConceptFacts[concept.qname].append(f) 
-            if factContextID in deprecatedConceptContexts: # deprecated dimension and member qnames
-                for _qname in deprecatedConceptContexts[factContextID]:
-                    deprecatedConceptFacts[_qname].append(f) 
-                
-            if validateInlineXbrlGFM:
-                if f.localName == "nonFraction" or f.localName == "fraction":
-                    syms = signOrCurrencyPattern.findall(f.text)
-                    if syms:
-                        modelXbrl.error(("EFM.N/A", "GFM.1.10.18"),
-                            'ix-numeric Fact %(fact)s of context %(contextID)s has a sign or currency symbol "%(value)s" in "%(text)s"',
-                            modelObject=f, fact=f.qname, contextID=factContextID, 
-                            value="".join(s for t in syms for s in t), text=f.text)
-                        
-        val.entityRegistrantName = deiItems.get("EntityRegistrantName") # used for name check in 6.8.6
-        
-        # 6.05..23,24 check (after dei facts read)
-        if not (isEFM and documentType == "L SDR"): # allow entityIdentifierValue == "0000000000" or any other CIK value
-            if disclosureSystem.deiFilerIdentifierElement in deiItems:
-                value = deiItems.get(disclosureSystem.deiFilerIdentifierElement)
-                if entityIdentifierValue != value:
-                    val.modelXbrl.error(("EFM.6.05.23", "GFM.3.02.02"),
-                        _("The EntityCentralIndexKey, %(value)s, does not match the context identifier CIK %(entityIdentifier)s.  "
-                          "Please include a correct matching EntityCentralIndexKey and context identifier CIK(s) in the filing."),
-                        edgarCode="cp-0523-Non-Matching-Cik",
-                        modelObject=deiFilerIdentifierFact, elementName=disclosureSystem.deiFilerIdentifierElement,
-                        value=value, entityIdentifier=entityIdentifierValue)
-                if "cikNameList" in val.params:
-                    if value not in val.params["cikNameList"]:
-                        val.modelXbrl.error(("EFM.6.05.23.submissionIdentifier", "GFM.3.02.02"),
-                            _("The submission CIK, %(filerIdentifier)s does not match the EntityCentralIndexKey.  "
-                              "Please include a correct matching EntityCentralIndexKey in the filing."),
-                            edgarCode="cp-0523-Non-Matching-Cik",
-                            modelObject=deiFilerIdentifierFact, elementName=disclosureSystem.deiFilerIdentifierElement,
-                            value=value, filerIdentifier=",".join(sorted(val.params["cikNameList"].keys())))
-                elif val.params.get("cik") and value != val.params["cik"]:
-                    val.modelXbrl.error(("EFM.6.05.23.submissionIdentifier", "GFM.3.02.02"),
-                        _("The submission CIK, %(filerIdentifier)s does not match the %(elementName)s.  "
-                          "Please include a correct matching %(elementName)s in the filing."),
-                        edgarCode="cp-0523-Non-Matching-Cik",
-                        modelObject=deiFilerIdentifierFact, elementName=disclosureSystem.deiFilerIdentifierElement,
-                        value=value, filerIdentifier=val.params["cik"])
-            if disclosureSystem.deiFilerNameElement in deiItems:
-                value = deiItems[disclosureSystem.deiFilerNameElement]
-                if "cikNameList" in val.params and entityIdentifierValue in val.params["cikNameList"]:
-                    prefix = val.params["cikNameList"][entityIdentifierValue]
-                    if prefix is not None:
-                        if ((isInlineXbrl and not re.match(cleanedCompanyName(prefix).replace("-", r"[\s-]?"),
-                                                          cleanedCompanyName(value), flags=re.IGNORECASE)) or
-                            (not isInlineXbrl and not value.casefold().startswith(prefix.casefold()))): # casefold needed for some non-en languages
-                            val.modelXbrl.error(("EFM.6.05.24", "GFM.3.02.02"),
-                                _("The Official Registrant name, %(prefix)s, does not match the value %(value)s in the Required Context.  "
-                                  "Please correct dei:%(elementName)s."),
-                                edgarCode="cp-0524-Registrant-Name-Mismatch",
-                                modelObject=deiFilerNameFact, elementName=disclosureSystem.deiFilerNameElement,
-                                prefix=prefix, value=value)
-                            
-        if isEFM and disclosureSystem.deiNamespacePattern is not None and deiNamespaceURI is None:
-            modelXbrl.error("EFM.6.05.20.deiFactsMissing",
-                _("DEI facts are missing."),
-                edgarCode="dq-{efmSection}-{tag}-Missing",
-                modelObject=modelXbrl, subType=submissionType, efmSection="0520", severityVerb="must", tag="DEI-Facts", context="Required Context")
-                        
-        val.modelXbrl.profileActivity("... filer fact checks", minTimeToShow=1.0)
-
-        if len(contextIDs) > 0: # check if contextID is on any undefined facts
-            for undefinedFact in modelXbrl.undefinedFacts:
-                contextIDs.discard(undefinedFact.get("contextRef"))
-            if len(contextIDs) > 0:
-                modelXbrl.error(("EFM.6.05.08", "GFM.1.02.08"),
-                                _("The instance document contained a context %(contextIDs)s that was not used in any fact. Please remove the context from the instance."),
-                                edgarCode="du-0508-Unused-Context",
-                                modelXbrl=modelXbrl, contextIDs=", ".join(str(c) for c in contextIDs))
-
-        #6.5.9, .10 start-end durations
-        if disclosureSystem.GFM or \
-           disclosureSystemVersion[0] >= 27 or \
-           documentType in {
-                    '20-F', '40-F', '10-Q', '10-QT', '10-K', '10-KT', '10', 'N-CSR', 'N-CSRS', 'N-Q',
-                    '20-F/A', '40-F/A', '10-Q/A', '10-QT/A', '10-K/A', '10-KT/A', '10/A', 'N-CSR/A', 'N-CSRS/A', 'N-Q/A'}:
-            '''
-            for c1 in contexts:
-                if c1.isStartEndPeriod:
-                    end1 = c1.endDatetime
-                    start1 = c1.startDatetime
-                    for c2 in contexts:
-                        if c1 != c2 and c2.isStartEndPeriod:
-                            duration = end1 - c2.startDatetime
-                            if duration > datetime.timedelta(0) and duration <= datetime.timedelta(1):
-                                modelXbrl.error(("EFM.6.05.09", "GFM.1.2.9"),
-                                    _("Context {0} endDate and {1} startDate have a duration of one day; that is inconsistent with document type {2}."),
-                                         c1.id, c2.id, documentType), 
-                                    "err", )
-                        if isEFM and c1 != c2 and c2.isInstantPeriod:
-                            duration = c2.endDatetime - start1
-                            if duration > datetime.timedelta(0) and duration <= datetime.timedelta(1):
-                                modelXbrl.error(
-                                    _("Context {0} startDate and {1} end (instant) have a duration of one day; that is inconsistent with document type {2}."),
-                                         c1.id, c2.id, documentType), 
-                                    "err", "EFM.6.05.10")
-            '''
-            durationCntxStartDatetimes = defaultdict(set)
-            for cntx in contexts:
-                if cntx.isStartEndPeriod and cntx.startDatetime is not None:
-                    durationCntxStartDatetimes[cntx.startDatetime].add(cntx)
-            probStartEndCntxsByEnd = defaultdict(set)
-            startEndCntxsByEnd = defaultdict(set)
-            probInstantCntxsByEnd = defaultdict(set)
-            probCntxs = set()
-            for cntx in contexts:
-                end = cntx.endDatetime
-                if end is not None:
-                    if cntx.isStartEndPeriod:
-                        thisStart = cntx.startDatetime
-                        for otherStart, otherCntxs in durationCntxStartDatetimes.items():
-                            duration = end - otherStart
-                            if duration > datetime.timedelta(0) and duration <= datetime.timedelta(1):
-                                if disclosureSystemVersion[0] < 27:
-                                    probCntxs |= otherCntxs - {cntx}
-                                elif thisStart is not None and end - thisStart > datetime.timedelta(1):
-                                    for otherCntx in otherCntxs:
-                                        if otherCntx is not cntx and otherCntx.endDatetime != end and otherStart != cntx.startDatetime:
-                                            probCntxs.add(otherCntx)
-                        if probCntxs:
-                            probStartEndCntxsByEnd[end] |= probCntxs
-                            startEndCntxsByEnd[end] |= {cntx}
-                            probCntxs.clear()
-                    if isEFM and cntx.isInstantPeriod:
-                        for otherStart, otherCntxs in durationCntxStartDatetimes.items():
-                            duration = end - otherStart
-                            if duration > datetime.timedelta(0) and duration <= datetime.timedelta(1):
-                                probCntxs |= otherCntxs
-                        if probCntxs:
-                            probInstantCntxsByEnd[end] |= ( probCntxs | {cntx} )
-                            probCntxs.clear()
-            del probCntxs
-            for end, probCntxs in probStartEndCntxsByEnd.items():
-                endCntxs = startEndCntxsByEnd[end]
-                modelXbrl.error(("EFM.6.05.09", "GFM.1.2.9"),
-                    _("Context %(endContexts)s endDate and %(startContexts)s startDate have a duration of one day; that is inconsistent "
-                      "with document type %(documentType)s."),
-                    edgarCode="fs-0509-Start-And-End-Dates-Not-Distinct-Inconsistent-With-Document-Type",
-                    modelObject=probCntxs, endDate=XmlUtil.dateunionValue(end, subtractOneDay=True), 
-                    endContexts=', '.join(sorted(c.id for c in endCntxs)),
-                    startContexts=', '.join(sorted(c.id for c in probCntxs)), 
-                    documentType=documentType)
-            if disclosureSystemVersion[0] < 27:
-                for end, probCntxs in probInstantCntxsByEnd.items():
-                    modelXbrl.error("EFM.6.05.10",
-                        _("Contexts %(contexts)s have an overlap of one day; that is inconsistent with document type %(documentType)s."),
-                        edgarCode="fs-0510-Start-And-Instant-Dates-Not-Distinct-Inconsistent-With-Document-Type",
-                        modelObject=probCntxs, endDate=XmlUtil.dateunionValue(end, subtractOneDay=True), 
-                        contexts=', '.join(sorted(c.id for c in probCntxs)), 
-                        documentType=documentType)
-            del probStartEndCntxsByEnd, startEndCntxsByEnd, probInstantCntxsByEnd
-            del durationCntxStartDatetimes
-            val.modelXbrl.profileActivity("... filer instant-duration checks", minTimeToShow=1.0)
-            
-        #6.5.19 required context
-        #for c in sorted(candidateRequiredContexts, key=lambda c: (c.endDatetime, c.endDatetime-c.startDatetime), reverse=True):
-        #    val.requiredContext = c
-        #    break # longest duration is first
-        
-        # pre-16.1 code to accept any duration period as start-end (per WH/HF e-mails 2016-03-13)
-        if val.requiredContext is None: # possibly there is no document period end date with matching context
-            for c in contexts:
-                if c.isStartEndPeriod and not c.hasSegment and c.startDatetime is not None and c.endDatetime is not None:
-                    val.requiredContext = c
-                    break
-
-        if val.requiredContext is None:
-            modelXbrl.error(("EFM.6.05.19", "GFM.1.02.18"),
-                _("Required context (no segment) not found for document type %(documentType)s."),
-                edgarCode="cp-0519-Required-Context",
-                modelObject=modelXbrl, documentType=documentType)
-            
-        #6.5.11 equivalent units
-        uniqueUnitHashes = {}
-        for unit in val.modelXbrl.units.values():
-            h = unit.hash
-            if h in uniqueUnitHashes:
-                if unit.isEqualTo(uniqueUnitHashes[h]):
-                    modelXbrl.error(("EFM.6.05.11", "GFM.1.02.10"),
-                        _("There is more than one unit equivalent to %(unitID)s (%(unitID2)s).  Please remove all but one and resubmit."),
-                        edgarCode="du-0511-Duplicate-Units",
-                        modelObject=(unit, uniqueUnitHashes[h]), unitID=unit.id, unitID2=uniqueUnitHashes[h].id)
-            else:
-                uniqueUnitHashes[h] = unit
-            if isEFM:  # 6.5.38
-                for measureElt in unit.iterdescendants(tag="{http://www.xbrl.org/2003/instance}measure"):
-                    if isinstance(measureElt.xValue, ModelValue.QName) and len(measureElt.xValue.localName) > 65:
-                        l = len(measureElt.xValue.localName.encode("utf-8"))
-                        if l > 200:
-                            modelXbrl.error("EFM.6.05.36",
-                                _("Unit %(unitID)s contains a measure element whose local-name in UTF-8, length %(length)s, has more than 200 bytes:  %(measure)s.  Shorten the measure name."),
-                                edgarCode="du-0536-Name-Length-Limit",
-                                modelObject=measureElt, unitID=unit.id, measure=measureElt.xValue.localName, length=l)
-        del uniqueUnitHashes
-        
-        # 6.5.42 deprecated concepts
-        if deprecatedConceptFacts:
-            for conceptQn, facts in sorted(deprecatedConceptFacts.items(), key=lambda i:[0]):
-                date = deprecatedConceptDates[conceptQn]
-                version1 = abbreviatedNamespace(conceptQn.namespaceURI)
-                modelXbrl.warning("EFM.6.05.42",
-                    _("Concept %(element)s in %(version1)s used in %(count)s facts was deprecated in %(version2)s as of %(date)s and should not be used."),
-                    edgarCode="dq-0542-Deprecated-Concept",
-                    modelObject=facts, element=conceptQn.localName, count=len(facts), date=date,
-                    version1=version1, version2=version1[:-4]+date[0:4])
-            
-        del deprecatedConceptContexts, deprecatedConceptFacts, deprecatedConceptDates, nonNegFacts
-        val.modelXbrl.profileActivity("... filer unit checks", minTimeToShow=1.0)
-
-
-        # EFM.6.05.14, GFM.1.02.13 xml:lang tests, as of v-17, full default lang is compared
-        #if val.validateEFM:
-        #    factLangStartsWith = disclosureSystem.defaultXmlLang[:2]
-        #else:
-        #    factLangStartsWith = disclosureSystem.defaultXmlLang
-
-        #6.5.12 equivalent facts
-        factsForLang = {}
-        factForConceptContextUnitHash = defaultdict(list)
-        keysNotDefaultLang = {}
-        for f1 in modelXbrl.facts:
-            if f1.context is not None and f1.concept is not None and f1.concept.type is not None and getattr(f1,"xValid", 0) >= VALID:
-                # build keys table for 6.5.14
-                if not f1.isNil:
-                    langTestKey = "{0},{1},{2}".format(f1.qname, f1.contextID, f1.unitID)
-                    factsForLang.setdefault(langTestKey, []).append(f1)
-                    lang = f1.xmlLang
-                    if lang and lang.lower() != requiredFactLang: # not lang.startswith(factLangStartsWith):
-                        keysNotDefaultLang[langTestKey] = f1
-                        
-                    # 6.5.37 test (insignificant digits due to rounding)
-                    if f1.isNumeric and f1.decimals and f1.decimals != "INF":
-                        try:
-                            insignificance = insignificantDigits(f1.xValue, decimals=f1.decimals)
-                            if insignificance: # if not None, returns (truncatedDigits, insiginficantDigits)
-                                modelXbrl.error(("EFM.6.05.37", "GFM.1.02.26"),
-                                    _("Fact %(fact)s of context %(contextID)s decimals %(decimals)s value %(value)s has insignificant digits %(insignificantDigits)s.  "
-                                      "Please correct the fact value and resubmit."),
-                                    edgarCode="du-0537-Nonzero-Digits-Truncated",
-                                    modelObject=f1, fact=f1.qname, contextID=f1.contextID, decimals=f1.decimals, 
-                                    value=f1.xValue, truncatedDigits=insignificance[0], insignificantDigits=insignificance[1])
-                        except (ValueError,TypeError):
-                            modelXbrl.error(("EFM.6.05.37", "GFM.1.02.26"),
-                                _("Fact %(fact)s of context %(contextID)s decimals %(decimals)s value %(value)s causes a Value Error exception.  "
-                                  "Please correct the fact value and resubmit."),
-                                edgarCode="du-0537-Nonzero-Digits-Truncated",
-                                modelObject=f1, fact=f1.qname, contextID=f1.contextID, decimals=f1.decimals, value=f1.value)
-                # 6.5.12 test
-                factForConceptContextUnitHash[f1.conceptContextUnitHash].append(f1)
-        # 6.5.12 test
-        aspectEqualFacts = defaultdict(list)
-        decVals = {}
-        for hashEquivalentFacts in factForConceptContextUnitHash.values():
-            if len(hashEquivalentFacts) > 1:
-                for f in hashEquivalentFacts:
-                    aspectEqualFacts[(f.qname,f.contextID,f.unitID,
-                                      f.xmlLang.lower() if f.concept.type.isWgnStringFactType else None)].append(f)
-                for fList in aspectEqualFacts.values():
-                    f0 = fList[0]
-                    if f0.concept.isNumeric:
-                        if any(f.isNil for f in fList):
-                            _inConsistent = not all(f.isNil for f in fList)
-                        else: # not all have same decimals
-                            _d = inferredDecimals(f0)
-                            _v = f0.xValue
-                            _inConsistent = isnan(_v) # NaN is incomparable, always makes dups inconsistent
-                            decVals[_d] = _v
-                            aMax, bMin = rangeValue(_v, _d)
-                            for f in fList[1:]:
-                                _d = inferredDecimals(f)
-                                _v = f.xValue
-                                if isnan(_v):
-                                    _inConsistent = True
-                                    break
-                                if _d in decVals:
-                                    _inConsistent |= _v != decVals[_d]
-                                else:
-                                    decVals[_d] = _v
-                                a, b = rangeValue(_v, _d)
-                                if a > aMax: aMax = a
-                                if b < bMin: bMin = b
-                            if not _inConsistent:
-                                _inConsistent = (bMin < aMax)
-                            decVals.clear()
-                    else:
-                        _inConsistent = any(not f.isVEqualTo(f0) for f in fList[1:])
-                    if _inConsistent:
-                        modelXbrl.error(("EFM.6.05.12", "GFM.1.02.11"),
-                            "The instance document contained an element, %(fact)s that was used more than once in contexts equivalent to %(contextID)s: values %(values)s.  "
-                            "Please ensure there are no duplicate combinations of concept and context in the instance.",
-                            edgarCode="du-0512-Duplicate-Facts",
-                            modelObject=fList, fact=f0.qname, contextID=f0.contextID, values=", ".join(strTruncate(f.value, 128) for f in fList))
-                aspectEqualFacts.clear()
-        del factForConceptContextUnitHash, aspectEqualFacts
-        val.modelXbrl.profileActivity("... filer fact checks", minTimeToShow=1.0)
-
-        #6.5.14 facts without english text
-        for keyNotDefaultLang, factNotDefaultLang in keysNotDefaultLang.items():
-            anyDefaultLangFact = False
-            for fact in factsForLang[keyNotDefaultLang]:
-                if fact.xmlLang.lower() == requiredFactLang: #.startswith(factLangStartsWith):
-                    anyDefaultLangFact = True
-                    break
-            if not anyDefaultLangFact:
-                val.modelXbrl.error(("EFM.6.05.14", "GFM.1.02.13"),
-                    _("Element %(fact)s in context %(contextID)s has text with xml:lang other than '%(lang2)s' (%(lang)s) without matching English text.  "
-                      "Please provide a fact with xml:lang equal to '%(lang2)s'."),
-                    edgarCode="du-0514-English-Text-Missing",
-                    modelObject=factNotDefaultLang, fact=factNotDefaultLang.qname, contextID=factNotDefaultLang.contextID, 
-                    lang=factNotDefaultLang.xmlLang, lang2=disclosureSystem.defaultXmlLang) # report lexical format default lang
-                
-        #label validations
-        if not labelsRelationshipSet:
-            val.modelXbrl.error(("EFM.6.10.01.missingLabelLinkbase", "GFM.1.05.01"),
-                _("A label linkbase is required but was not found"), 
-                modelXbrl=modelXbrl)
-        elif disclosureSystem.defaultXmlLang:  # cannot check if no defaultXmlLang specified
-            for concept in conceptsUsed.keys():
-                checkConceptLabels(val, modelXbrl, labelsRelationshipSet, disclosureSystem, concept)
-                    
-
-        #6.5.15 facts with xml in text blocks
-        ValidateFilingText.validateTextBlockFacts(modelXbrl, {
-                                    True: ("gif", "jpg"), # img file extensions
-                                    False: () # mime types: none at this time
-                                    })
-        
-        isDei2018orLater = any(doc.targetNamespace.startswith("http://xbrl.sec.gov/dei/") and doc.targetNamespace >= "http://xbrl.sec.gov/dei/2018"
-                               for doc in modelXbrl.urlDocs.values() if doc.targetNamespace)
-        
-        isRR = any(doc.targetNamespace.startswith("http://xbrl.sec.gov/rr/")
-                   for doc in modelXbrl.urlDocs.values() if doc.targetNamespace)
-    
-         # seriesId 6.5.41
-        if submissionType in submissionTypesAllowingSeriesClasses and deiItems.get("EntityInvCompanyType") in invCompanyTypesAllowingSeriesClasses:
-            legalEntityAxis = modelXbrl.nameConcepts.get("LegalEntityAxis",())
-            if len(legalEntityAxis) > 0:
-                legalEntityAxisQname = legalEntityAxis[0].qname
-                if legalEntityAxisQname.namespaceURI.startswith("http://xbrl.sec.gov/dei/"):
-                    legalEntityAxisRelationshipSet = modelXbrl.modelXbrl.relationshipSet("XBRL-dimensions")
-                    if val.params.get("rptIncludeAllSeriesFlag") in (True, "Yes", "yes", "Y", "y"):
-                        seriesIds = val.params.get("newClass2.seriesIds", ())
-                    else:
-                        seriesIds = val.params.get("rptSeriesClassInfo.seriesIds", ())
-                    for seriesId in sorted(set(seriesIds)): # series Ids are a hierarchy and need to be de-duplicated and ordered
-                        seriesIdMemberName = seriesId + "Member"
-                        seriesIdMember = None
-                        for c in modelXbrl.nameConcepts.get(seriesIdMemberName, ()):
-                            if c.type.isDomainItemType:
-                                seriesIdMember = c
-                                break
-                        if seriesIdMember is None:
-                            xsds = [doc for url, doc in modelXbrl.urlDocs.items()  # all filer schemas
-                                    if doc.type == ModelDocument.Type.SCHEMA and 
-                                    url not in disclosureSystem.standardTaxonomiesDict]
-                            modelXbrl.warning("EFM.6.05.41.seriesIdMemberNotDeclared",
-                                _("Submission type %(subType)s should have %(seriesIdMember)s declared as a domainItemType element."),
-                                edgarCode="dq-0541-Series-Id-Member-Not-Declared",
-                                modelObject=xsds, seriesIdMember=seriesIdMemberName, subType=submissionType)
-                        elif not legalEntityAxisRelationshipSet.isRelated(legalEntityAxis[0],"descendant", seriesIdMember):
-                            defLBs = [doc for url, doc in modelXbrl.urlDocs.items()  # all filer def LBs
-                                      if doc.type == ModelDocument.Type.LINKBASE and 
-                                      url not in disclosureSystem.standardTaxonomiesDict and
-                                      url.endswith("_def.xml")]
-                            modelXbrl.warning("EFM.6.05.41.seriesIdMemberNotAxisMember",
-                                _("Submission type %(subType)s should have %(seriesIdMember)s as a member of the Legal Entity Axis."),
-                                edgarCode="dq-0541-Series-Id-Member-Not-Axis-Member",
-                                modelObject=[seriesIdMember, defLBs], seriesIdMember=seriesIdMemberName, subType=submissionType)
-                        elif not any(cntx.hasDimension(legalEntityAxisQname) and seriesIdMember == cntx.qnameDims[legalEntityAxisQname].member
-                                     for cntx in contextsWithNonNilFacts):
-                            modelXbrl.warning("EFM.6.05.41.seriesIdMemberNotInContext",
-                                _("Submission type %(subType)s should have a context with %(seriesIdMember)s as a member of the Legal Entity Axis."),
-                                edgarCode="dq-0541-Series-Id-Member-Not-In-Context",
-                                modelObject=(modelXbrl,seriesIdMember), seriesIdMember=seriesIdMemberName, subType=submissionType)                    
-        val.modelXbrl.profileActivity("... filer label and text checks", minTimeToShow=1.0)
-
-        if isEFM:
-            if val.params.get("exhibitType") and documentType is not None:
-                _exhibitType = val.params["exhibitType"]
-                if (documentType in ("SD", "SD/A")) != (_exhibitType == "EX-2.01"):
-                    modelXbrl.error({"EX-100":"EFM.6.23.04",
-                                     "EX-101":"EFM.6.23.04",    
-                                     "EX-99.K SDR.INS":"EFM.6.23.04",
-                                     "EX-99.L SDR.INS":"EFM.6.23.04",
-                                     "EX-2.01":"EFM.6.23.05"}.get(_exhibitType,"EX-101"),
-                        #edgarCode
-                        _("The value for dei:DocumentType, %(documentType)s, is not allowed for %(exhibitType)s attachments."),
-                        modelObject=documentTypeFact, contextID=documentTypeFactContextID, documentType=documentType, exhibitType=_exhibitType,
-                        messageCodes=("EFM.6.23.04", "EFM.6.23.04", "EFM.6.23.05"))
-                elif (((documentType == "K SDR") != (_exhibitType in ("EX-99.K SDR", "EX-99.K SDR.INS"))) or
-                      ((documentType == "L SDR") != (_exhibitType in ("EX-99.L SDR", "EX-99.L SDR.INS")))):
-                    modelXbrl.error("EFM.6.05.20.exhibitDocumentType",
-                        _("The value for dei:DocumentType, '%(documentType)s' is not allowed for %(exhibitType)s attachments."),
-                        modelObject=documentTypeFact, contextID=documentTypeFactContextID, documentType=documentType, exhibitType=_exhibitType)
-                
-            # Table driven validations
-            def sevMessage(sev, messageKey=None, **kwargs):
-                logArgs = kwargs.copy()
-                validation = deiValidations["validations"][sev["validation"]]
-                severity = kwargs.get("severity", validation["severity"]).upper()
-                if severity == "WARNINGIFPRAGMATICELSEERROR":
-                    severity = "WARNING" if validateEFMpragmatic else "ERROR"
-                if messageKey is None:
-                    messageKey = validation[kwargs.get("validationMessage", "message")]
-                if messageKey is None:
-                    return # not a m
-                if "severityVerb" not in logArgs:
-                    logArgs["severityVerb"] = (validation.get("severityVerb") or
-                                               {"WARNING":"should","ERROR":"must"}[severity])
-                if "efmSection" not in logArgs:
-                    logArgs["efmSection"] = sev.get("efm")
-                efm = logArgs["efmSection"].split(".")
-                logArgs["efmSection"] = "{}{}".format(efm[1].zfill(2), efm[2].zfill(2))
-                logArgs["edgarCode"] = messageKey # edgar code is the un-expanded key for message with {...}'s
-                logArgs["arelleCode"] = "EFM.{}.{}.{}".format(efm[0], efm[1].zfill(2), efm[2].zfill(2))
-                try:
-                    keyAfterSection = messageKeySectionPattern.match(messageKey).group(2)
-                    arelleCode = "{arelleCode}.".format(**logArgs) + keyAfterSection.format(**logArgs) \
-                                  .replace(",", "").replace(".","").replace(" ","") # replace commas in names embedded in message code portion
-                except KeyError as err:
-                    modelXbrl.error("arelle:loadDeiValidations", 
-                                    _("Missing field %(field)s from messageKey %(messageKey)s, validation %(validation)s."), 
-                                    field=err, messageKey=messageKey, validation=sev)
-                    return
-                arelleCodeSections = arelleCode.split("-")
-                if len(arelleCodeSections) > 1 and arelleCodeSections[1]:
-                    arelleCodeSections[1] = arelleCodeSections[1][0].lower() + arelleCodeSections[1][1:] # start with lowercase
-                arelleCode = "".join(arelleCodeSections)
-                axisKey = sev.get("axis","")
-                axesValidations = deiValidations["axis-validations"][axisKey]
-                logArgs["axis"] = " or ".join(axesValidations["axes"])
-                logArgs["member"] = " or ".join(axesValidations["members"])
-                if "context" in logArgs:
-                    pass # custom content for context argument 
-                elif not axisKey:
-                    logArgs["context"] = "Required Context"
-                elif axisKey == "c":
-                    if not commonSharesClassMembers or len(commonSharesClassMembers) == 1:
-                        logArgs["context"] = "Required Context (one class of stock axis)"
-                    else:
-                        logArgs["context"] = "context corresponding to the Required Context with at least one of {}".format(
-                            logArgs["axis"])
-                else:
-                    logArgs["context"] = "context with {} and {}".format(
-                            logArgs["axis"], logArgs["member"])
-                if "modelObject" in logArgs and "contextID" not in logArgs:
-                    modelObjects = logArgs["modelObject"]
-                    for f in modelObjects if isinstance(modelObjects, (tuple, set, list)) else (modelObjects,):
-                        if isinstance(f, ModelFact):
-                            logArgs["contextID"] = f.contextID
-                            break
-                if logArgs.get("modelObject") is None: # no modelObject, default to the entry document
-                    logArgs["modelObject"] = modelXbrl
-                if "value" in logArgs:
-                    v = logArgs["value"]
-                    if isinstance(v, list):
-                        if len(v) == 1:
-                            logArgs["value"] = sevMessageArgValue(v[0])
-                        else:
-                            logArgs["value"] = "one of {}".format(", ".join(sevMessageArgValue(_v) for _v in v))
-                if "subType" in logArgs: # provide item 5.03 friendly format for submission type
-                    logArgs["subType"] = logArgs["subType"].replace("+5.03", " (with item 5.03)")
-                message = deiValidations["messages"][messageKey]
-                modelXbrl.log(severity, arelleCode, logMsg(message), **logArgs)
-                
-            sevs = deiValidations["sub-type-element-validations"]
-            deiCAxes = deiValidations["axis-validations"]["c"]["axes"]
-            deiDefaultPrefixedNamespaces = deiValidations["prefixed-namespaces"]
-            # called with sev, returns iterator of sev facts for names and axes matching
-            # called with sev and name, returns single fact for name matching axesMembers (if any)
-            def sevFacts(sev=None, name=None, otherFact=None, requiredContext=False, axisKey=None, deduplicate=False):
-                if deduplicate:
-                    previouslyYieldedFacts = set() 
-                    def notdup(f):
-                        dedupKey = (f.qname, f.context.contextDimAwareHash, f.xmlLang if f.isMultiLanguage else None)
-                        if dedupKey not in previouslyYieldedFacts:
-                            previouslyYieldedFacts.add(dedupKey)
-                            return True
-                        return False
-                if isinstance(sev, int):
-                    sev = sevs[sev] # convert index to sev object
-                if isinstance(name, list):
-                    names = name
-                elif name:
-                    names = (name,)
-                else:
-                    names = sev.get("xbrl-names", ())
-                langPattern = sev.get("langPattern")
-                if axisKey is None:
-                    axisKey = sev.get("axis","")
-                axesValidations = deiValidations["axis-validations"][axisKey]
-                axes = axesValidations["axes"]
-                members = axesValidations["members"]
-
-                for name in names:
-                    for f in modelXbrl.factsByQname.get(qname(name, deiDefaultPrefixedNamespaces), EMPTY_SET):
-                        if langPattern is not None and not langPattern.match(f.xmlLang):
-                            continue
-                        context = f.context
-                        if context is not None and f.xValid >= VALID and not f.isNil:
-                            if otherFact is not None:
-                                if context.isEqualTo(otherFact.context):
-                                    if not deduplicate or notdup(f):
-                                        yield f
-                            elif requiredContext and documentType:
-                                if ((context.isInstantPeriod and not context.qnameDims) or
-                                    (context.isStartEndPeriod and context.isEqualTo(documentTypeFact.context))):
-                                    if not deduplicate or notdup(f):
-                                        yield f
-                            elif not context.qnameDims and (not axes or axisKey == "c"):
-                                if not deduplicate or notdup(f):
-                                    yield f
-                            elif context.qnameDims: # has dimensions
-                                excludesAxes = "!not!" in axes
-                                hasDimMatch = False
-                                for dim in context.qnameDims.values():
-                                    if dim.dimensionQname.localName in axes:
-                                        if (not members or 
-                                            dim.memberQname.localName in members):
-                                            hasDimMatch = True
-                                            if not deduplicate or notdup(f):
-                                                if not excludesAxes:
-                                                    yield f
-                                            break
-                                if excludesAxes and not hasDimMatch:
-                                    yield f
-
-            # return first of matching facts or None
-            def sevFact(sev=None, name=None, otherFact=None, requiredContext=False):
-                if isinstance(name, list):
-                    for _name in name:
-                        f = sevFact(sev, _name, otherFact, requiredContext)
-                        if f is not None:
-                            return f
-                else:
-                    for f in sevFacts(sev, name, otherFact, requiredContext):
-                        return f
-                return None
-            
-            def isADR(f):
-                return f is not None and f.context is not None and (
-                    any(d.dimensionQname.localName in deiValidations["axis-validations"]["c"]["axes"]
-                        and d.memberQname == deiADRmember
-                        for d in f.context.qnameDims.values()))
-            
-            unexpectedDeiNameEfmSects = defaultdict(set) # name and sev(s)
-            expectedDeiNames = defaultdict(set)
-            coverVisibleQNames = {}  # true if error, false if warning when not visible
-            unexpectedEloParams = set()
-            expectedEloParams = set()
-            storeDbObjectFacts = defaultdict(dict)
-            eloValueFactNames = set(n for sev in sevs if "store-db-name" in sev for n in sev.get("xbrl-names", ())) # fact names producing elo values
-            missingReqInlineTag = False
-            reportDate = val.params.get("periodOfReport")
-            if reportDate:
-                reportDate = "{2}-{0}-{1}".format(*str(reportDate   ).split('-')) # mm-dd-yyyy
-            elif documentPeriodEndDate:
-                reportDate = str(documentPeriodEndDate)
-            elif val.requiredContext is not None:
-                reportDate = str(XmlUtil.dateunionValue(val.requiredContext.endDatetime, subtractOneDay=True))
-            for sevIndex, sev in enumerate(sevs):
-                subTypes = sev.get("subTypeSet", EMPTY_SET) # compiled set of sub-types
-                names = sev.get("xbrl-names", ())
-                eloName = sev.get("elo-name")
-                storeDbName = sev.get("store-db-name")
-                storeDbObject = sev.get("store-db-object")
-                efmSection = sev.get("efm")
-                validation = sev.get("validation")
-                checkAfter = sev.get("check-after")
-                axisKey = sev.get("axis","")
-                value = sev.get("value")
-                isCoverVisible = {"cover":False, "COVER":True, "dei": None, None: None
-                                  }[sev.get("dei/cover")]
-                referenceTag = sev.get("references")
-                referenceValue = sev.get("reference-value")
-                if checkAfter and reportDate and checkAfter >= reportDate:
-                    continue
-                subFormTypesCheck = {submissionType, "{}§{}".format(submissionType, documentType)}
-                if subTypes != "all" and (subFormTypesCheck.isdisjoint(subTypes) ^ ("!not!" in subTypes)):
-                    if validation is not None: # don't process name for sev's which only store-db-field
-                        for name in names:
-                            if name.endswith(":*") and validation == "(supported-taxonomy)": # taxonomy-prefix filter
-                                txPrefix = name[:-2]
-                                ns = deiDefaultPrefixedNamespaces.get(txPrefix)
-                                if ns:
-                                    unexpectedFacts = set()
-                                    for qn, facts in modelXbrl.factsByQname.items():
-                                        if qn.namespaceURI == ns:
-                                            unexpectedFacts |= facts
-                                    if unexpectedFacts:
-                                        sevMessage(sev, subType=submissionType, modelObject=unexpectedFacts, taxonomy=txPrefix)
-                            if sevFact(sev, name) is not None:
-                                unexpectedDeiNameEfmSects[name,axisKey].add(sevIndex)
-                        if eloName:
-                            unexpectedEloParams.add(eloName)
-                    continue
-                # name is expected for this form
-                if validation is not None: # don't process name for sev's which only store-db-field
-                    for name in names:
-                        expectedDeiNames[name,axisKey].add(sevIndex)
-                        if isCoverVisible is not None:
-                            coverVisibleQNames[qname(name, deiDefaultPrefixedNamespaces)] = isCoverVisible
-                # last validation for unexpected items which were not bound to a validation for submission form type
-                if validation in ("(blank)", "(blank-error)"): 
-                    includeNames = sev.get("include-xbrl-names")
-                    excludeNames = sev.get("exclude-xbrl-names")
-                    for nameAxisKey, sevIndices in unexpectedDeiNameEfmSects.items():
-                        efmSection = sevs[sorted(sevIndices)[0]].get("efm") # use first section
-                        if nameAxisKey not in expectedDeiNames:
-                            name, axisKey = nameAxisKey
-                            if (includeNames is None or name in includeNames) and (excludeNames is None or name not in excludeNames):
-                                sevMessage(sev, subType=submissionType, efmSection=efmSection, tag=name,
-                                                modelObject=[f for i in sevIndices for f in sevFacts(i, name)],
-                                                typeOfContext="Required Context")
-                elif validation == "(elo-unexpected)": 
-                    for eloName in sorted(unexpectedEloParams - expectedEloParams):
-                        if eloName in val.params:
-                            sevMessage(sev, subType=submissionType, efmSection="6.5.40",
-                                       modelObject=modelXbrl, headerTag=eloName, value=val.params[eloName])
-                elif validation == "(earliest-taxonomy)":
-                    for et in sev.get("earliest-taxonomies", ()):
-                        txPrefix = et.partition("/")[0]
-                        ns = deiDefaultPrefixedNamespaces.get(txPrefix)
-                        if ns:
-                            foundVersion = abbreviatedNamespace(ns)
-                            if foundVersion and foundVersion < et:
-                                sevMessage(sev, subType=submissionType, modelObject=modelXbrl, taxonomy=txPrefix, earliestVersion=et)
-                elif validation == "taxonomy-version-required": 
-                    if len(names) != value:
-                        et = sev["earliest-taxonomy"]
-                        sevMessage(sev, subType=submissionType, efmSection=efmSection, taxonomy=et.partition('/')[0], earliestTaxonomy=et)                        
-                elif validation == "taxonomy-url-required-in-dts": 
-                    if not any(fnmatch.fnmatch(url, value) for url in modelXbrl.urlDocs.keys()):
-                        sevMessage(sev, subType=submissionType, efmSection=efmSection, taxonomy=value, docType=documentType)
-                # type-specific validations
-                elif len(names) == 0:
-                    pass # no name entries if all dei names of this validation weren't in the loaded dei taxonomy (i.e., pre 2019) 
-                elif validation == "tf3": # exactly one of names should have value if inline or if noninline and any present
-                    numFactWithValue = numFactsNotValue = 0
-                    for name in names:
-                        f = sevFact(sev, name) # these all are required context
-                        if f is not None:
-                            if f.xValue == value[0]: # first value is exclusive fact, second is other facts
-                                numFactWithValue += 1
-                            elif f.xValue == value[1]:
-                                numFactsNotValue += 1
-                    if (isInlineXbrl or numFactWithValue or numFactsNotValue) and (numFactWithValue != 1 or numFactsNotValue != 2):
-                        sevMessage(sev, subType=submissionType, 
-                                        modelObject=sevFacts(sev), tags=", ".join(names), value=value[0], otherValue=value[1])
-                elif validation in ("ws", "wv"): # only one of names should have value
-                    numFactWithValue = 0
-                    for name in names:
-                        f = sevFact(sev, name) # these all are required context
-                        if f is not None:
-                            if f.xValue in value: # List of values which may be Yes, true, etc...
-                                numFactWithValue += 1
-                    if numFactWithValue > 1:
-                        sevMessage(sev, subType=submissionType, 
-                                        modelObject=sevFacts(sev), tags=", ".join(names), value=value)
-                elif validation in ("o2", "o3"): # at least one present 
-                    f2 = None
-                    numFacts = 0
-                    if referenceTag:
-                        f2 = sevFact(sev, referenceTag) # f and dependent fact are in same context
-                        if f2 is None:
-                            numFacts = 999 # block following message because no dependent (e.g., addressLine1)
-                    for name in names:
-                        f = sevFact(sev, name, f2)
-                        if f is not None:
-                            f2 = f # align next fact to this context
-                            numFacts += 1
-                    if numFacts == 0:
-                        sevMessage(sev, subType=submissionType, modelObject=sevFacts(sev), tags=", ".join(names))
-                elif validation == "op": # all or neither must have a value
-                    if 0 < sum(sevFact(sev, name) is not None for name in names) < len(names): # default context for all
-                        sevMessage(sev, subType=submissionType, modelObject=sevFacts(sev), tags=", ".join(names))
-                elif validation == "et1": # "og": 
-                    ogfacts = set()
-                    for fr in sevFacts(sev, referenceTag, deduplicate=True):
-                        if fr.xValue == referenceValue:
-                            numOgFacts = 0
-                            for f in sevFacts(sev, names, fr):
-                                ogfacts.add(f)
-                                numOgFacts += 1
-                            if numOgFacts == 0:
-                                sevMessage(sev, subType=submissionType, modelObject=fr, tag=names[0], value=referenceValue, otherTag=referenceTag, contextID=fr.contextID)
-                                if any(name in eloValueFactNames for name in names):
-                                    missingReqInlineTag = True
-                    # find any facts without a referenceTag fact = value, note these are warning severity
-                    for f in sevFacts(sev, names, deduplicate=True):
-                        if f not in ogfacts:
-                            fr = sevFact(sev, referenceTag, f)
-                            if (fr is None or fr.xValue != referenceValue):
-                                sevMessage(sev, severity="warning", subType=submissionType, modelObject=f, tag=names[0], value=referenceValue, otherTag=referenceTag, contextID=f.contextID)
-                    del ogfacts # dereference
-                elif validation == "f2":
-                    f = sevFact(sev, referenceTag) # f and dependent fact are in same context
-                    if f is not None and not any(sevFact(sev, name, f) is not None for name in names):
-                        sevMessage(sev, subType=submissionType, modelObject=f, tag=referenceTag, otherTags=", ".join(names))
-                elif validation in ("ol1", "ol2"):
-                    for name in names:
-                        f = sevFact(sev, name) # referenced fact must be same context as this fact
-                        if f is not None and sevFact(sev, referenceTag, f) is None:
-                            sevMessage(sev, subType=submissionType, modelObject=sevFacts(sev), tag=name, otherTag=referenceTag, contextID=f.contextID)
-                elif validation == "oph":
-                    f = sevFact(sev, referenceTag)
-                    for name in names:
-                        if f is None: 
-                            f2 = sevFact(sev, name)
-                        if ((f is not None and sevFact(sev, name, f) is None) or
-                            (f is None and f2 is not None and sevFact(sev, referenceTag, f2) is None)):
-                            sevMessage(sev, subType=submissionType, modelObject=f, tag=name, otherTag=referenceTag,
-                                       contextID=f.contextID if f is not None else f2.contextID)
-                elif validation in ("a", "sr", "oth", "tb", "n2e"): #, "et1"):
-                    for name in names:
-                        f = sevFact(sev, name)
-                        fr = sevFact(sev, referenceTag, f) # dependent fact is of context of f or for "c" inherited context (less disaggregatedd)
-                        if ((fr is not None and ((f is not None and fr.xValue != referenceValue) or
-                                                 (f is None and fr.xValue == referenceValue))) or
-                            (fr is None and f is not None)):
-                            sevMessage(sev, subType=submissionType, modelObject=sevFacts(sev), tag=name, otherTag=referenceTag, value=referenceValue,
-                                       contextID=f.contextID if f is not None else fr.contextID if fr is not None else "N/A")
-                elif validation in ("n2e",): 
-                    for name in names:
-                        f = sevFact(sev, name)
-                        if f is not None and f.xValue == referenceValue:
-                            fr = sevFact(sev, referenceTag, f) # dependent fact is of context of f or for "c" inherited context (less disaggregatedd)
-                            if ((fr is not None and fr.xValue != referenceValue) or
-                                fr is None):
-                                sevMessage(sev, subType=submissionType, modelObject=sevFacts(sev), tag=name, otherTag=referenceTag, value=referenceValue,
-                                           contextID=f.contextID if f is not None else fr.contextID if fr is not None else "N/A")
-                elif validation == "ra":
-                    fr = sevFact(sev, referenceTag)
-                    for name in names:
-                        f = sevFact(sev, name, fr)
-                        if fr is not None and fr.xValue in referenceValue and f is None:
-                            sevMessage(sev, subType=submissionType, modelObject=sevFacts(sev), tag=referenceTag, otherTag=name, value=fr.xValue, contextID=fr.contextID)
-                elif validation == "t":
-                    frs = [f for f in sevFacts(sev, referenceTag)] # all reference facts from generator
-                    for name in names:
-                        for f in sevFacts(sev, name):
-                            fr = sevFact(sev, referenceTag, f) # dependent fact is of context of f or for "c" inherited context (less disaggregated)
-                            if fr is not None:
-                                frs.remove(fr) # this referenced object has been covered by a referencing fact
-                            if ((fr is not None and f is None) or
-                                (fr is None and f is not None)):
-                                sevMessage(sev, subType=submissionType, modelObject=(f,fr), tag=name, otherTag=referenceTag)
-                    for fr in frs:
-                        for name in names:
-                            if sevFact(sev, name, fr) is None: # no corresponding fact to an unreferenced reference fact
-                                sevMessage(sev, subType=submissionType, modelObject=fr, tag=referenceTag, otherTag=name)
-                elif validation == "te":
-                    tefacts = set()
-                    for fr in sevFacts(sev, referenceTag, deduplicate=True):
-                        flist = [f for f in sevFacts(sev, names, fr, deduplicate=True)] # just 1 name for te
-                        tefacts.update(flist)
-                        #revision of 2019-07-16, no warning if no trading symbol (it's now "may" exist)
-                        #if len(flist) < 1 and (fr.qname.localName == "TradingSymbol"):
-                        #    sevMessage(sev, subType=submissionType, modelObject=[fr]+flist, tag=fr.qname.localName, otherTag=names[0],
-                        #               validationMessage="message-missing-exchange")
-                    # find any facts without a securities12b
-                    for f in sevFacts(sev, names, deduplicate=True): # just 1 name for te
-                        if f not in tefacts:
-                            if sevFact(sev, referenceTag, f) is None:
-                                sevMessage(sev, subType=submissionType, modelObject=f, tag=names[0], otherTags=", ".join(referenceTag), severityVerb="may")
-                    del tefacts # dereference
-                elif validation in ("ot1", "n2bn1"):
-                    for i, name1 in enumerate(names):
-                        for fr in sevFacts(sev, name1, deduplicate=True):
-                            flist = [sevFact(sev, name2, fr) for name2 in names[i+1:]]
-                            if sum(f is not None for f in flist) > 0:
-                                sevMessage(sev, subType=submissionType, modelObject=[fr]+flist, tags=", ".join(names))
-                elif validation == "t1":
-                    t1facts = set()
-                    for fr in sevFacts(sev, referenceTag, deduplicate=True):
-                        flist = [f for f in sevFacts(sev, names, fr, deduplicate=True)]
-                        t1facts.update(flist)
-                        if len(flist) > 1: # note that reference tag is a list here
-                            sevMessage(sev, subType=submissionType, modelObject=[fr]+flist, tags=", ".join(names), otherTags=", ".join(referenceTag),
-                                       severityVerb="may")
-                        """
-                        if isADR(fr):
-                            f = sevFact(sev, "TradingSymbol", fr)
-                            if f is not None and sevFact(sev, "SecurityExchangeName", fr) is None:
-                                sevMessage(sev, subType=submissionType, modelObject=f, 
-                                           tag="TradingSymbol", otherTag="SecurityExchangeName", contextID=f.contextID,
-                                           validationMessage="message-ADR-no-exchange")
-                        """
-                    # find any facts without a securities12b
-                    for f in sevFacts(sev, names, deduplicate=True):
-                        if f not in t1facts:
-                            if sevFact(sev, referenceTag, f) is None: # note that reference tag is a list here
-                                sevMessage(sev, subType=submissionType, modelObject=f, tags=", ".join(names), otherTags=", ".join(referenceTag), severityVerb="may")
-                    del t1facts # dereference
-                elif validation in ("de", "de5pm"):
-                    t = datetimeNowAtSEC
-                    if validation == "de5pm" and (17,31) <= (t.hour, t.minute) <= (23,0):
-                        while True: # add 1 day until on a business day
-                            t += datetime.timedelta(1)
-                            if t.weekday() < 5 and t not in upcomingSECHolidays: # break when not holiday and not weekend
-                                break
-                    for f in sevFacts(sev, names, deduplicate=True):
-                        if not (MIN_DOC_PER_END_DATE <= f.xValue <= t): # f.xValue is a date only, not a date-time
-                            sevMessage(sev, subType=submissionType, modelObject=f, tag=name, 
-                                       value="between 1980-01-01 and {}".format(t.date().isoformat()))
-                elif validation == "e503" and "itemsList" in val.params: # don't validate if no itemList (e.g. stand alone)
-                    e503facts = set()
-                    for f in sevFacts(sev, names, deduplicate=True):
-                        e503facts.add(f)
-                        if "5.03" not in val.params["itemsList"]:
-                            sevMessage(sev, subType=submissionType, modelObject=f, tag=name, headerTag="5.03")
-                    if "5.03" in val.params["itemsList"] and not e503facts: # missing a required fact
-                        sevMessage(sev, subType=submissionType, modelObject=modelXbrl, tag=names[0], headerTag="5.03")
-                elif validation == "503-header-field":
-                    if "5.03" not in val.params.get("itemsList",()):
-                        eloName = None # cancel validation "elo-name": "submissionHeader.fyEnd"
-                elif validation == "sb":
-                    _fileNum = val.params.get("entity.repFileNum", "")
-                    for f in sevFacts(sev):
-                        if f.xValue and (_fileNum.startswith("811-") or _fileNum.startswith("814-")):
-                            sevMessage(sev, subType=submissionType, modelObject=f, tag=f.qname.localName, otherTag="entity file number", 
-                                       value="not starting with 811- or 814-", contextID=f.contextID)
-                elif validation in ("x", "xv", "r", "y", "n"):
-                    for name in names:
-                        f = sevFact(sev, name, requiredContext=not axisKey) # required context match only
-                        if f is None or (((f.xValue not in value) ^ ("!not!" in value)) if isinstance(value, (set,list)) 
-                                         else (value is not None and f.xValue != value)):
-                            sevMessage(sev, subType=submissionType, modelObject=f, efmSection=efmSection, tag=name, value=value)
-                        if f is None and name in eloValueFactNames:
-                            missingReqInlineTag = True
-                elif validation  == "not-in-future":
-                    for name in names:
-                        for f in sevFacts(sev, name):
-                            if documentType and f.context.endDatetime > documentTypeFact.context.endDatetime:
-                                sevMessage(sev, subType=submissionType, modelObject=f, efmSection=efmSection, tag=name, context="context " + f.contextID)
-                            
-                elif validation in ("ru", "ou"):
-                    foundNonUS = None # false means found a us state, true means found a non-us state
-                    for name in names:
-                        f = sevFact(sev, name)
-                        if f is not None:
-                            foundNonUS = f.xValue not in value # value is set
-                    if foundNonUS == True or (validation == "ru" and foundNonUS is None):
-                        sevMessage(sev, subType=submissionType, modelObject=f, efmSection=efmSection, tag=name, value="U.S. state codes")                        
-                elif validation in ("o", "ov"):
-                    for name in names:
-                        f = sevFact(sev, name)
-                        if f is not None and (((f.xValue not in value) ^ ("!not!" in value)) if isinstance(value, (set,list)) 
-                                              else (value is not None and f.xValue != value)):
-                            sevMessage(sev, subType=submissionType, modelObject=f, efmSection=efmSection, tag=name, value=value)
-                elif validation == "security-axis":
-                    for name in names:
-                        facts = tuple(f for f in sevFacts(sev, name, deduplicate=True))
-                        hasNonDimContext = any((not f.context.qnameDims) for f in facts)
-                        hasADRmember = any(isADR(f) for f in facts)
-                        if (len(facts) == 1 and not hasNonDimContext and not hasADRmember) or (len(facts) > 1 and hasNonDimContext):
-                            sevMessage(sev, subType=submissionType, modelObject=facts, tag=name, 
-                                       contextIDs=", ".join(sorted(f.contextID for f in facts)))
-                elif validation in ("md", "n2c"):
-                    mdfacts = defaultdict(set)
-                    for f in sevFacts(sev, names, deduplicate=True): 
-                        if f is not None and (value is None or (
-                                              ((f.xValue not in value) ^ ("!not!" in value)) if isinstance(value, (set,list)) 
-                                              else (value is not None and f.xValue != value))):
-                            mdfacts[f.context.contextDimAwareHash].add(f)
-                    for mdfactset in mdfacts.values():
-                        if len(mdfactset) != (1 if validation == "n2c" else len(names)):
-                            sevMessage(sev, subType=submissionType, modelObject=mdfactset, tags=", ".join(names))
-                    del mdfacts # dereference
-                elif validation == "md-unexpected":
-                    for f in sevFacts(sev, names, deduplicate=True): 
-                        sevMessage(sev, subType=submissionType, modelObject=f, tag=f.qname.localName, context=f.contextID)
-                elif validation == "n2bn2":
-                    for f in sevFacts(sev):
-                        if not f.xValue.startswith("814-"):
-                            sevMessage(sev, subType=submissionType, modelObject=f, tag=f.qname.localName, 
-                                       value="a value starting with 814-", contextID=f.contextID)
-                elif validation == "n2d":
-                    for name in names:
-                        f = sevFact(sev, name)
-                        fr = sevFact(sev, referenceTag, f)
-                        if fr is None and f is not None:
-                            sevMessage(sev, subType=submissionType, modelObject=sevFacts(sev), tag=name, otherTag=referenceTag, value=fr.xValue, contextID=fr.contextID)
-                if eloName:
-                    expectedEloParams.add(eloName)
-                    for name in names:
-                        f = sevFact(sev, name)
-                        if f is not None and eloName in val.params and not deiParamEqual(name, f.xValue, val.params[eloName]):
-                            sevMessage(sev, messageKey=sev.get("elo-match-message", "dq-0540-{tag}-Value"),
-                                       subType=submissionType, modelObject=f, efmSection="6.5.40", 
-                                       tag=name, value=str(f.xValue), headerTag=eloName, valueOfHeaderTag=val.params[eloName])
-                            
-                if storeDbName:
-                    f = sevFact(sev, names)
-                    if f is not None:
-                        storeDbObjectFacts[storeDbObject][storeDbName] = eloValueOfFact(names[0], f.xValue)
-                    elif storeDbName not in storeDbObjectFacts:
-                        storeDbObjectFacts[storeDbObject][storeDbName] = None
-
-                        
-            del unexpectedDeiNameEfmSects, expectedDeiNames # dereference
-                            
-            if documentType in ("SD", "SD/A"): # SD documentType
-                val.modelXbrl.profileActivity("... filer required facts checks (other than SD)", minTimeToShow=1.0)
-                rxdNs = None # find RXD schema
-                rxdDoc = None
-                hasRxdPre = hasRxdDef = False
-                for rxdLoc in disclosureSystem.familyHrefs["RXD"]:
-                    rxdUri = rxdLoc.href
-                    if rxdUri in modelXbrl.urlDocs:
-                        if rxdUri.endswith(".xsd") and rxdLoc.elements == "1":
-                            if rxdNs is None:
-                                rxdDoc = modelXbrl.urlDocs[rxdUri]
-                                rxdNs = rxdDoc.targetNamespace
-                            else:
-                                modelXbrl.error("EFM.6.23.10",
-                                    _("The DTS of $(instance) must use only one version of the RXD schema."),
-                                    edgarCode="rxd-2310-RXD-Version-Value",
-                                    modelObject=(rxdDoc, modelXbrl.urlDocs[rxdUri]), instance=instanceName)
-                        elif "/rxd-pre-" in rxdUri:
-                            hasRxdPre = True
-                        elif "/rxd-def-" in rxdUri:
-                            hasRxdDef = True
-                if not hasRxdPre:
-                    modelXbrl.error("EFM.6.23.08",
-                        _("The DTS of %(instance)s must use a standard presentation linkbase from Family RXD in edgartaxonomies.xml."),
-                        edgarCode="rxd-2308-RXD-Presentation-Existence",
-                        modelObject=modelXbrl, instance=instanceName)
-                if not hasRxdDef:
-                    modelXbrl.error("EFM.6.23.09",
-                        _("The DTS of %(instance)s must use a standard definition linkbase from Family RXD in edgartaxonomies.xml."),
-                        edgarCode="rxd-2309-RXD-Definition-Existence",
-                        modelObject=modelXbrl, instance=instanceName)
-                countryNs = None
-                deiNS = None
-                for url, doc in modelXbrl.urlDocs.items():
-                    if doc.type == ModelDocument.Type.SCHEMA:
-                        if url.startswith("http://xbrl.sec.gov/country/"):
-                            if countryNs is None:
-                                countryNs = doc.targetNamespace
-                            else:
-                                modelXbrl.error("EFM.6.23.11",
-                                    _("The DTS of %(instance)s must use only one version of the COUNTRY schema."),
-                                    edgarCode="rxd-2311-Country-Version-Value",
-                                    modelObject=(doc
-                                                 for url,doc in modelXbrl.urlDocs.items()
-                                                 if url.startswith("http://xbrl.sec.gov/country/")), instance=instanceName)
-                        if disclosureSystem.deiNamespacePattern.match(doc.targetNamespace):
-                            deiNS = doc.targetNamespace
-
-                if rxdNs:
-                    qn = qname(rxdNs, "AmendmentNumber")
-                    if amendmentFlag == True and (
-                                qn not in modelXbrl.factsByQname or not any(
-                                       f.context is not None and not f.context.hasSegment 
-                                       for f in modelXbrl.factsByQname[qn])):
-                        modelXbrl.error("EFM.6.23.06",
-                            _("The value for dei:DocumentType, %(documentType)s, requires a value for rxd:AmendmentNumber in the Required Context."),
-                            edgarCode="rxd-2306-Amendment-Number-Existence",
-                            modelObject=modelXbrl, documentType=documentType)
-                else:
-                    modelXbrl.error("EFM.6.23.07",
-                        _("The DTS of %(instance)s must use a standard schema from Family SD in edgartaxonomies.xml."),
-                        edgarCode="rxd-2307-RXD-Schema-Existence",
-                        modelObject=modelXbrl, instance=instanceName)
-                class Rxd(): # fake class of rxd qnames based on discovered rxd namespace
-                    def __init__(self):
-                        for name in ("CountryAxis", "GovernmentAxis", "PaymentTypeAxis", "ProjectAxis","PmtAxis",
-                                    "AllGovernmentsMember", "AllProjectsMember","BusinessSegmentAxis", "EntityDomain", 
-                                    "A", "Cm", "Co", "Cu", "D", "Gv", "E", "K", "Km", "P", "Payments", "Pr", "Sm"):
-                            setattr(self, name, qname(rxdNs, "rxd:" + name))
-
-                rxd = Rxd()
-                f1 = deiFacts.get(disclosureSystem.deiCurrentFiscalYearEndDateElement)
-                if f1 is not None and documentPeriodEndDateFact is not None and f1.xValid >= VALID and documentPeriodEndDateFact.xValid >= VALID:
-                    d = ModelValue.dateunionDate(documentPeriodEndDateFact.xValue)# is an end date, convert back to a start date without midnight part
-                    if f1.xValue.month != d.month or f1.xValue.day != d.day:
-                        modelXbrl.error("EFM.6.23.26",
-                            _("The financial period %(reportingPeriod)s does not match the fiscal year end %(fyEndDate)s."),
-                            edgarCode="rxd-2326-Fiscal-Year-End-Date-Value",
-                            modelObject=(f1,documentPeriodEndDateFact), fyEndDate=f1.value, reportingPeriod=documentPeriodEndDateFact.value)
-                if (documentPeriodEndDateFact is not None and documentPeriodEndDateFact.xValid >= VALID and
-                    not any(f2.xValue == documentPeriodEndDateFact.xValue
-                            for f2 in modelXbrl.factsByQname[rxd.D]
-                            if f2.xValid >= VALID)):
-                    modelXbrl.error("EFM.6.23.27",
-                        _("The financial period %(reportingPeriod)s does not match rxd:D in any facts."),
-                        edgarCode="rxd-2327-Payment-Financial-Period-Existence",
-                        modelObject=documentPeriodEndDateFact, reportingPeriod=documentPeriodEndDateFact.value)
-                for url,doc in modelXbrl.urlDocs.items():
-                    if (url not in disclosureSystem.standardTaxonomiesDict and
-                        doc.inDTS and # ignore EdgarRenderer-loaded non-DTS schemas
-                        doc.type == ModelDocument.Type.SCHEMA):
-                        for concept in XmlUtil.children(doc.xmlRootElement, XbrlConst.xsd, "element"):
-                            name = concept.name
-                            if not concept.isAbstract and not concept.isTextBlock:
-                                modelXbrl.error("EFM.6.23.12",
-                                    _("%(schemaName)s contained a non-abstract declaration for %(name)s that is not a Text Block.  "
-                                      "Use a standard element or change the type to Text Block."),
-                                    edgarCode="rxd-2312-Custom-Element-Value",
-                                    modelObject=concept, schemaName=doc.basename, name=concept.name, concept=concept.qname)
-                            elif name.endswith("Table") or name.endswith("Axis") or name.endswith("Domain"):
-                                modelXbrl.error("EFM.6.23.13",
-                                    _("%(schemaName)s contained a declaration for %(name)s that is not allowed.  "
-                                      "Use dimensions from a standard schema instead."),
-                                    edgarCode="rxd-2313-Custom-Dimension-Existence",
-                                    modelObject=concept, schemaName=doc.basename, name=concept.name, concept=concept.qname)
-                val.modelXbrl.profileActivity("... SD checks 6-13, 26-27", minTimeToShow=1.0)
-                dimDefRelSet = modelXbrl.relationshipSet(XbrlConst.dimensionDefault)
-                dimDomRelSet = modelXbrl.relationshipSet(XbrlConst.dimensionDomain)
-                hypDimRelSet = modelXbrl.relationshipSet(XbrlConst.hypercubeDimension)
-                hasHypRelSet = modelXbrl.relationshipSet(XbrlConst.all)
-                for rel in dimDomRelSet.modelRelationships:
-                    if (isinstance(rel.fromModelObject, ModelConcept) and isinstance(rel.toModelObject, ModelConcept) and 
-                        not dimDefRelSet.isRelated(rel.fromModelObject, "child", rel.toModelObject)):
-                        modelXbrl.error("EFM.6.23.14",
-                            _("In %(linkbaseName)s the target of the dimension-domain relationship in role %(linkrole)s from "
-                              "%(source)s to %(target)s must be the default member of %(source)s."),
-                            edgarCode="rxd-2314-Dimension-Domain-Relationship-Existence",
-                            modelObject=(rel, rel.fromModelObject, rel.toModelObject), 
-                            linkbaseName=rel.modelDocument.basename, linkrole=rel.linkrole,
-                            source=rel.fromModelObject.qname, target=rel.toModelObject.qname)
-                domMemRelSet = modelXbrl.relationshipSet(XbrlConst.domainMember)
-                memDim = {}
-                def checkMemMultDims(memRel, dimRel, elt, ELR, visited):
-                    if elt not in visited:
-                        visited.add(elt)
-                        for rel in domMemRelSet.toModelObject(elt):
-                            if rel.consecutiveLinkrole == ELR and isinstance(rel.fromModelObject, ModelConcept):
-                                checkMemMultDims(memRel, None, rel.fromModelObject, rel.linkrole, visited)
-                        for rel in dimDomRelSet.toModelObject(elt):
-                            if rel.consecutiveLinkrole == ELR:
-                                dim = rel.fromModelObject
-                                mem = memRel.toModelObject
-                                if isinstance(dim, ModelConcept) and isinstance(mem, ModelConcept):
-                                    if dim.qname == rxd.PaymentTypeAxis and not mem.modelDocument.targetNamespace.startswith("http://xbrl.sec.gov/rxd/"):
-                                        modelXbrl.error("EFM.6.23.17",
-                                            _("The member %(member)s of dimension rxd:PaymentTypeAxis in link role %(linkrole)s must be a QName "
-                                              "with namespace that begins with 'http://xbrl.sec.gov/rxd/'."),
-                                            edgarCode="rxd-2317-Payment-Type-Dimension-Value",
-                                            modelObject=(rel, memRel, dim, mem), member=mem.qname, linkrole=rel.linkrole)
-                                    if dim.qname == rxd.CountryAxis and not mem.modelDocument.targetNamespace.startswith("http://xbrl.sec.gov/country/"):
-                                        modelXbrl.error("EFM.6.23.18",
-                                            _("The member %(member)s of dimension rxd:CountryAxisAxis in link role %(linkrole)s must be a QName with namespace "
-                                              "that begins with 'http://xbrl.sec.gov/country/'."),
-                                            edgarCode="rxd-2318-Country-Dimension-Member-Value",
-                                            modelObject=(rel, memRel, dim, mem), member=mem.qname, linkrole=rel.linkrole)
-                                    checkMemMultDims(memRel, rel, rel.fromModelObject, rel.linkrole, visited)
-                        for rel in hypDimRelSet.toModelObject(elt):
-                            if rel.consecutiveLinkrole == ELR and isinstance(rel.fromModelObject, ModelConcept):
-                                checkMemMultDims(memRel, dimRel, rel.fromModelObject, rel.linkrole, visited)
-                        for rel in hasHypRelSet.toModelObject(elt):
-                            if rel.consecutiveLinkrole == ELR and isinstance(rel.fromModelObject, ModelConcept):
-                                linkrole = rel.linkrole
-                                mem = memRel.toModelObject
-                                if (mem,linkrole) not in memDim:
-                                    memDim[mem,linkrole] = (dimRel, memRel)
-                                else:
-                                    otherDimRel, otherMemRel = memDim[mem,linkrole]
-                                    modelXbrl.error("EFM.6.23.16",
-                                        _("Member element %(member)s appears in more than one axis: %(dimension1)s and %(dimension2)s.  "
-                                          "Use distinct members for the Project, Country, Government, Legal Entity, Business Segment and Payment Type axes."),
-                                        edgarCode="rxd-2316-Member-Multiple-Axis-Existence",
-                                        modelObject=(dimRel, otherDimRel, memRel, otherMemRel, dimRel.fromModelObject, otherDimRel.fromModelObject),
-                                        member=mem.qname, dimension1=dimRel.fromModelObject.qname, linkrole1=linkrole, 
-                                        dimension2=otherDimRel.fromModelObject.qname, linkrole2=otherDimRel.linkrole)
-                        visited.discard(elt)
-                for rel in domMemRelSet.modelRelationships:
-                    if isinstance(rel.fromModelObject, ModelConcept) and isinstance(rel.toModelObject, ModelConcept):
-                        for rel2 in modelXbrl.relationshipSet(XbrlConst.domainMember, rel.consecutiveLinkrole).fromModelObject(rel.toModelObject):
-                            if isinstance(rel2.fromModelObject, ModelConcept) and isinstance(rel2.toModelObject, ModelConcept):
-                                modelXbrl.error("EFM.6.23.15",
-                                    _("The domain-member relationship in %(linkrole)s from %(source)s to %(target)s is consecutive with domain-member relationship in %(linkrole2)s to %(target2)s."),
-                                    edgarCode="rxd-2315-Consecutive-Domain-Member-Relationships-Existence",
-                                    modelObject=(rel, rel.fromModelObject, rel.toModelObject), 
-                                    linkrole=rel.linkrole, linkrole2=rel2.linkrole,
-                                    source=rel.fromModelObject.qname, target=rel.toModelObject.qname, target2=rel2.toModelObject.qname)
-                        checkMemMultDims(rel, None, rel.fromModelObject, rel.linkrole, set())
-                val.modelXbrl.profileActivity("... SD checks 14-18", minTimeToShow=1.0)
-                qnDeiEntityDomain = qname(deiNS, "dei:EntityDomain")
-                for relSet, dom, priItem, errCode in ((domMemRelSet, rxd.AllProjectsMember, rxd.Pr, "EFM.6.23.30"),
-                                                      (domMemRelSet, rxd.AllGovernmentsMember, rxd.Gv, "EFM.6.23.31"),
-                                                      (dimDomRelSet, rxd.BusinessSegmentAxis, rxd.Sm, "EFM.6.23.33"),
-                                                      (domMemRelSet, qnDeiEntityDomain, rxd.E, "EFM.6.23.34")):
-                    for f in modelXbrl.factsByQname[priItem]:
-                        if (not f.isNil and f.xValid >= VALID and
-                            not relSet.isRelated(dom, "descendant", f.xValue, isDRS=True)):
-                            modelXbrl.error(errCode,
-                                _("The %(fact)s %(value)s in context %(context)s is not a %(domain)s."),
-                                modelObject=f, fact=priItem, value=f.xValue, context=f.context.id, domain=dom,
-                                messageCodes=("EFM.6.23.30", "EFM.6.23.31", "EFM.6.23.33", "EFM.6.23.34"))
-                val.modelXbrl.profileActivity("... SD checks 30, 31, 33, 34", minTimeToShow=1.0)
-                cntxEqualFacts = defaultdict(list)
-                for f in modelXbrl.facts:
-                    if f.context is not None:
-                        cntxEqualFacts[f.context.contextDimAwareHash].append(f)
-                val.modelXbrl.profileActivity("... SD prepare facts by context", minTimeToShow=1.0)
-                
-                qnCurrencyMeasure = XbrlConst.qnIsoCurrency(deiItems.get("EntityReportingCurrencyISOCode"))
-                currencyMeasures = ([qnCurrencyMeasure],[])
-                qnAllCountriesDomain = qname(countryNs, "country:AllCountriesDomain")
-                for cntxFacts in cntxEqualFacts.values():
-                    qnameFacts = dict((f.qname,f) for f in cntxFacts)
-                    context = cntxFacts[0].context
-                    contextDims = cntxFacts[0].context.qnameDims
-                    # required priItem values based on context dimension
-                    for dim, priItem, errCode in ((rxd.PmtAxis, rxd.P, "EFM.6.23.20"),
-                                                  (rxd.GovernmentAxis, rxd.Payments, "EFM.6.23.22")):
-                        if context.hasDimension(dim) and (priItem not in qnameFacts or qnameFacts[priItem].isNil): 
-                            modelXbrl.error(errCode,
-                                _("The Context %(context)s has dimension %(dimension)s member %(member)s but is missing required fact %(fact)s"),
-                                modelObject=context, context=context.id, dimension=dim, member=context.dimMemberQname(dim), fact=priItem,
-                                messageCodes=("EFM.6.23.20", "EFM.6.23.22"))
-                    if (rxd.Co in qnameFacts and not qnameFacts[rxd.Co].isNil and
-                        not domMemRelSet.isRelated(qnAllCountriesDomain, "descendant", qnameFacts[rxd.Co].xValue, isDRS=True)):
-                        modelXbrl.error("EFM.6.23.44",
-                            _("The value of rxd:Co in context %(context)s, %(value)s, is not in the domain of rxd:CountryAxis. "
-                              "Change the value of rxd:Co or add it %(value)s to the Country Axis."),
-                            edgarCode="rxd-2344-Country-Value",
-                            modelObject=f, context=context.id, value=qnameFacts[rxd.Co].value)
-                    # required present facts based on other present fact
-                    for qnF, fNilOk, qnG, gNilOk, errCode in ((rxd.A, True, rxd.Cu, False, "EFM.6.23.24"),
-                                                              (rxd.A, True, rxd.D, False, "EFM.6.23.25"),
-                                                              (rxd.A, False, rxd.Gv, False, "EFM.6.23.28"),
-                                                              (rxd.A, False, rxd.Co, False, "EFM.6.23.29"),
-                                                              (rxd.Km, False, rxd.K, False, "EFM.6.23.35"),
-                                                              (rxd.K, False, rxd.Km, False, "EFM.6.23.35"),
-                                                              (rxd.Cm, False, rxd.Cu, False, "EFM.6.23.39"),
-                                                              (rxd.K, False, rxd.A, False, "EFM.6.23.42"),
-                                                              (rxd.Pr, False, rxd.A, False, "EFM.6.23.43")):
-                        if (qnF in qnameFacts and (fNilOk or not qnameFacts[qnF].isNil) and
-                            (qnG not in qnameFacts or (not gNilOk and qnameFacts[qnG].isNil))): 
-                            modelXbrl.error(errCode,
-                                _("The Context %(context)s has a %(fact1)s and is missing required %(fact2NotNil)sfact %(fact2)s"),
-                                modelObject=qnameFacts[qnF], context=context.id, fact1=qnF, fact2=qnG, fact2NotNil="" if gNilOk else "non-nil ",
-                                messageCodes=("EFM.6.23.24", "EFM.6.23.25", "EFM.6.23.28", "EFM.6.23.29", "EFM.6.23.35",
-                                              "EFM.6.23.35", "EFM.6.23.39", "EFM.6.23.42", "EFM.6.23.43"))
-                    for f in cntxFacts:
-                        if (not context.hasDimension(rxd.PmtAxis) and f.isNumeric and 
-                            f.unit is not None and f.unit.measures != currencyMeasures):
-                            modelXbrl.error("EFM.6.23.37",
-                                _("An %(fact)s fact in context %(context)s has unit %(unit)s not matching the dei:EntityReportingCurrencyISOCode %(currency)s."),
-                                edgarCode="rxd-2337-Payment-Unit-Value",
-                                modelObject=f, fact=f.qname, context=context.id, unit=f.unit.value, currency=qnCurrencyMeasure)
-                    
-                    if (rxd.A in qnameFacts and not qnameFacts[rxd.A].isNil and
-                        rxd.Cm in qnameFacts and not qnameFacts[rxd.Cm].isNil and
-                        qnameFacts[rxd.A].unit is not None and qnameFacts[rxd.A].unit.measures == currencyMeasures): 
-                        modelXbrl.error("EFM.6.23.38",
-                            _("A value cannot be given for rxd:Cm in context %(context)s because the payment is in the reporting currency %(currency)s."),
-                            edgarCode="rxd-2338-Conversion-Method-Value",
-                            modelObject=(qnameFacts[rxd.A],qnameFacts[rxd.Cm]), context=context.id, currency=qnCurrencyMeasure)
-                    if (rxd.A in qnameFacts and 
-                        rxd.Cu in qnameFacts and not qnameFacts[rxd.Cu].isNil and
-                        qnameFacts[rxd.A].unit is not None and qnameFacts[rxd.A].unit.measures != ([XbrlConst.qnIsoCurrency(qnameFacts[rxd.Cu].xValue)],[])): 
-                        modelXbrl.error("EFM.6.23.41",
-                            _("The unit %(unit)s of rxd:A in context %(context)s is not consistent with the value %(currency)s of rxd:Cu.  "
-                              "Change one or the other to match."),
-                            edgarCode="rxd-2341-Amount-Currency-Existence",
-                            modelObject=(qnameFacts[rxd.A],qnameFacts[rxd.Cu]), context=context.id, unit=qnameFacts[rxd.A].unit.value, currency=qnameFacts[rxd.Cu].value)
-                                                
-                    if (context.hasDimension(rxd.ProjectAxis) and
-                        not any(f.xValue == m
-                                for m in (contextDims[rxd.ProjectAxis].memberQname,)
-                                for f in modelXbrl.factsByQname[rxd.Pr]
-                                if f.context is not None)):
-                        modelXbrl.error("EFM.6.23.19",
-                            _("A payment for each project axis member is required.  Provide a value for element rxd:Pr with value %(dimension)s in context %(context)s."),
-                            edgarCode="rxd-2319-Project-Payment-Amount-Existence",
-                            modelObject=context, context=context.id, dimension=rxd.GovernmentAxis)
-                    if (context.hasDimension(rxd.GovernmentAxis) and
-                        not any(f.xValue == m and f.context.hasDimension(rxd.PmtAxis)
-                                for m in (contextDims[rxd.GovernmentAxis].memberQname,)
-                                for f in modelXbrl.factsByQname[rxd.Gv]
-                                if f.context is not None)):
-                        modelXbrl.error("EFM.6.23.21",
-                            _("A payment amount for each government is required.  Provide a value for element rxd:Gv with value %(member)s."),
-                            edgarCode="rxd-2321-Government-Payment-Amount-Existence",
-                            modelObject=context, context=context.id, dimension=rxd.GovernmentAxis, member=context.dimMemberQname(rxd.GovernmentAxis))
-                    if rxd.P in qnameFacts and not any(f.context is not None and not f.context.hasSegment
-                                                       for f in modelXbrl.factsByQname.get(qnameFacts[rxd.P].xValue,())):
-                        modelXbrl.error("EFM.6.23.23",
-                            _("Payment type %(paymentType)s was reported in context %(context)s but there is no fact with element %(paymentType)s in the Required Context."),
-                            edgarCode="rxd-2323-Category-Total-Existence",
-                            modelObject=context, context=context.id, paymentType=qnameFacts[rxd.P].xValue)
-                    if not context.hasDimension(rxd.PmtAxis) and rxd.A in qnameFacts and not qnameFacts[rxd.A].isNil:
-                        modelXbrl.error("EFM.6.23.40",
-                            _("There is a fact with element rxd:A in context %(context)s not defining its payment number on axis rxd:PmtAxis."),
-                            edgarCode="rxd-2340-Amount-Line-Existence",
-                            modelObject=(context, qnameFacts[rxd.A]), context=context.id)
-                val.modelXbrl.profileActivity("... SD by context for 19-25, 28-29, 35, 37-39, 40-44", minTimeToShow=1.0)
-                for f in modelXbrl.factsByQname[rxd.D]:
-                    if not f.isNil and f.xValid >= VALID and f.xValue + datetime.timedelta(1) != f.context.endDatetime: # date needs to be midnite to compare to datetime
-                        modelXbrl.error("EFM.6.23.32",
-                            _("The value of rxd:D in context %(context)s, %(value)s, is not equal to %(endDate)s.  Change the context end date or the value."),
-                            edgarCode="rxd-2332-Date-Value",
-                            modelObject=f, value=f.xValue, context=f.context.id, endDate=XmlUtil.dateunionValue(f.context.endDatetime, subtractOneDay=True))
-                val.modelXbrl.profileActivity("... SD checks 32 (last SD check)", minTimeToShow=1.0)
-                # deference object references no longer needed
-                del rxdDoc, cntxEqualFacts
-                # dereference compatibly with 2.7 (as these may be used in nested contexts above
-                hasHypRelSet = hypDimRelSet = dimDefRelSet = domMemRelSet = dimDomRelSet = None
-                memDim.clear()
-            else: # non-SD documentType
-                pass # no non=SD tests yet
-        elif disclosureSystem.GFM:
-            for deiItem in (
-                    disclosureSystem.deiCurrentFiscalYearEndDateElement, 
-                    disclosureSystem.deiDocumentFiscalYearFocusElement, 
-                    disclosureSystem.deiFilerNameElement):
-                if deiItem not in deiItems or deiItems[deiItem] == "":
-                    modelXbrl.error("GFM.3.02.01",
-                        _("dei:%(elementName)s was not found in the required context"),
-                        modelXbrl=modelXbrl, elementName=deiItem)
-        if documentType not in ("SD", "SD/A"):
-            val.modelXbrl.profileActivity("... filer required facts checks", minTimeToShow=1.0)
-            
-        # log extracted facts
-        if isInlineXbrl and (extractedCoverFacts or storeDbObjectFacts):
-            if storeDbObjectFacts.get("eloValuesFromFacts"):
-                storeDbObjectFacts["eloValuesFromFacts"]["missingReqInlineTag"] = ["no", "yes"][missingReqInlineTag]
-            contextualFactNameSets = (("Security12bTitle", "TradingSymbol"), ("Security12gTitle", "TradingSymbol"))
-            exchangeFactName = "SecurityExchangeName"
-            exchangeAxisQN = qname(deiNamespaceURI, "EntityListingsExchangeAxis")
-            hasADR = False
-            cEqualCoverFacts = defaultdict(dict)
-            # find c-equivalent Title, Registration and Symbols
-            for name, facts in extractedCoverFacts.items():
-                for f in facts:
-                    cEqualCoverFacts[f.context.contextDimAwareHash][name] = f
-                    if not hasADR and any(d.dimensionQname.localName in deiCAxes
-                                          and d.memberQname == deiADRmember
-                                          for d in f.context.qnameDims.values()):
-                        hasADR = True
-            hasOTC = not hasADR and not extractedCoverFacts.get(exchangeFactName, ())
-            # organize by "record" of in hierarchical order of extractionCoverTagNames
-            coverFactRecords = set()
-            def addCoverFactRecord(facts):
-                nameValuePairs = []
-                for f in facts:
-                    if isinstance(f, tuple):
-                        nameValuePairs.append(f)
-                    elif f is not None:
-                        nameValuePairs.append( (f.qname.localName, f.xValue) )
-                coverFactRecords.add(tuple(sorted(nameValuePairs)))
-            
-            if hasOTC:
-                for contextualFactNames in contextualFactNameSets:
-                    for cEqualFacts in cEqualCoverFacts.values():
-                        if contextualFactNames == cEqualFacts.keys(): # context has all OTC facts
-                            addCoverFactRecord(list(cEqualFacts.values()) + [(exchangeFactName,None)])
-            else:
-                for contextualFactNames in contextualFactNameSets:
-                    for cEqualFacts in cEqualCoverFacts.values():
-                        if set(contextualFactNames) <= cEqualFacts.keys(): # context has all OTC facts
-                            cntx = cEqualFacts[contextualFactNames[0]].context # can be any fact's context as they're all same context
-                            classOfStockDim = None
-                            for d in cntx.qnameDims.values():
-                                if d.dimensionQname.localName in deiCAxes:
-                                    classOfStockDim = d
-                                    break
-                            if hasADR and (d is None or d.memberQname != deiADRmember):
-                                continue
-                            rec = [cEqualFacts[name] for name in contextualFactNames]
-                            if exchangeFactName in cEqualFacts:
-                                rec.append(cEqualFacts[exchangeFactName])
-                                addCoverFactRecord(rec)
-                            else:
-                                for f in extractedCoverFacts[exchangeFactName]:
-                                    fdims = f.context.qnameDims
-                                    addThisExchFact = False
-                                    if exchangeAxisQN in cntx.qnameDims:
-                                        if cntx.qnameDims[exchangeAxisQN].isEqualTo(fdims.get(exchangeAxisQN)):
-                                            addThisExchFact = True
-                                    elif classOfStockDim is not None and classOfStockDim.dimensionQname in fdims:
-                                        if classOfStockDim.isEqualTo(fdims[classOfStockDim.dimensionQname]):
-                                            addThisExchFact = True
-                                    # may need better disaggregation control
-                                    else:
-                                        addThisExchFact = True
-                                    if addThisExchFact:
-                                        rec.append(f)
-                                        # override any inherited facts with exch c-equal facts
-                                        exchCEqualFacts = cEqualCoverFacts[f.context.contextDimAwareHash]
-                                        for name in contextualFactNames:
-                                            if name in exchCEqualFacts:
-                                                rec.append(f)
-                                        addCoverFactRecord(rec)
-            jsonParam = OrderedDict()
-            jsonParam["coverFacts"] = [dict(keyval for keyval in rec) for rec in sorted(coverFactRecords)]
-            for _objName, _objFacts in sorted(storeDbObjectFacts.items(), key=lambda i:i[0]):
-                jsonParam[_objName] = _objFacts                                  
-            modelXbrl.log("INFO-RESULT",
-                          "EFM.coverFacts",
-                          "Extracted cover facts returned as json parameter",
-                          modelXbrl=modelXbrl,  
-                          json=json.dumps(jsonParam))
-
-        #6.5.27 footnote elements, etc
-        footnoteLinkNbr = 0
-        if isInlineXbrl and isEFM:
-            _linkEltIter = (linkPrototype
-                            for linkKey, links in modelXbrl.baseSets.items()
-                            for linkPrototype in links
-                            if linkPrototype.modelDocument.type in (ModelDocument.Type.INLINEXBRL, ModelDocument.Type.INLINEXBRLDOCUMENTSET)
-                            and linkKey[1] and linkKey[2] and linkKey[3]  # fully specified roles
-                            and linkKey[0] != "XBRL-footnotes")
-        else: 
-            _linkEltIter = xbrlInstRoots[0].iterdescendants(tag="{http://www.xbrl.org/2003/linkbase}footnoteLink")
-        for footnoteLinkElt in _linkEltIter:
-            if isinstance(footnoteLinkElt, (ModelObject,LinkPrototype)):
-                footnoteLinkNbr += 1
-                
-                linkrole = footnoteLinkElt.get("{http://www.w3.org/1999/xlink}role")
-                if linkrole != XbrlConst.defaultLinkRole:
-                    modelXbrl.error(("EFM.6.05.28.linkrole", "GFM.1.02.20"),
-                        _("FootnoteLink %(footnoteLinkNumber)s has disallowed role %(linkrole)s"),
-                        modelObject=footnoteLinkElt, footnoteLinkNumber=footnoteLinkNbr, linkrole=linkrole)
-    
-                # find modelLink of this footnoteLink
-                # modelLink = modelXbrl.baseSetModelLink(footnoteLinkElt)
-                relationshipSet = modelXbrl.relationshipSet("XBRL-footnotes", linkrole)
-                #if (modelLink is None) or (not relationshipSet):
-                #    continue    # had no child elements to parse
-                locNbr = 0
-                arcNbr = 0
-                for child in footnoteLinkElt:
-                    if isinstance(child,(ModelObject,LocPrototype,ArcPrototype)):
-                        xlinkType = child.get("{http://www.w3.org/1999/xlink}type")
-                        if (not isinstance(child,ModelInlineFootnote) and
-                            (child.namespaceURI != XbrlConst.link or 
-                             xlinkType not in ("locator", "resource", "arc") or
-                             child.localName not in ("loc", "footnote", "footnoteArc"))):
-                                modelXbrl.error(("EFM.6.05.27", "GFM.1.02.19"),
-                                    _("Footnote link %(footnoteLinkNumber)s has a child element %(elementName)s that is not allowed.  Please remove it."),
-                                    edgarCode="du-0527-Footnote-Substitution-Group",
-                                    modelObject=child, footnoteLinkNumber=footnoteLinkNbr, elementName=child.prefixedName)
-                        elif xlinkType == "locator":
-                            locNbr += 1
-                            locrole = child.get("{http://www.w3.org/1999/xlink}role")
-                            if locrole is not None and (disclosureSystem.GFM or \
-                                                        not disclosureSystem.uriAuthorityValid(locrole)): 
-                                modelXbrl.error(("EFM.6.05.29", "GFM.1.02.21"),
-                                    _("Footnote locator %(xlinkLabel)s has a custom role, %(role)s that is not allowed.  Please replace it with the default footnote role."),
-                                    edgarCode="du-0529-Footnote-Custom-Loc-Role",
-                                    modelObject=child, footnoteLinkNumber=footnoteLinkNbr, 
-                                    xlinkLabel=child.xlinkLabel,
-                                    locNumber=locNbr, role=locrole)
-                            href = child.get("{http://www.w3.org/1999/xlink}href")
-                            if not href.startswith("#"): 
-                                modelXbrl.error(("EFM.6.05.32", "GFM.1.02.23"),
-                                    _("Footnote %(locLabel)s refers to a location, %(locHref)s, that does not begin with '#' so that any change to the file name would render the XBRL invalid."),
-                                    edgarCode="du-0532-Footnote-Locator-Portable",
-                                    modelObject=child, footnoteLinkNumber=footnoteLinkNbr, locNumber=locNbr, locHref=href,
-                                    locLabel=child.get("{http://www.w3.org/1999/xlink}label"))
-                            #else:
-                            #    label = child.get("{http://www.w3.org/1999/xlink}label")
-                        elif xlinkType == "arc":
-                            arcNbr += 1
-                            arcrole = child.get("{http://www.w3.org/1999/xlink}arcrole")
-                            if (isEFM and not disclosureSystem.uriAuthorityValid(arcrole)) or \
-                               (disclosureSystem.GFM  and arcrole != XbrlConst.factFootnote and arcrole != XbrlConst.factExplanatoryFact): 
-                                modelXbrl.error(("EFM.6.05.30", "GFM.1.02.22"),
-                                    _("Footnote relationship %(arcToLabel)s has a custom arc role %(arcrole)s that is not allowed.  "
-                                      "Please replace it with the default (fact-footnote) arcrole."),
-                                    edgarCode="du-0530-Footnote-Custom-Arcrole",
-                                    modelObject=child, footnoteLinkNumber=footnoteLinkNbr, arcNumber=arcNbr, 
-                                    arcToLabel=child.get("{http://www.w3.org/1999/xlink}to"),
-                                    arcrole=arcrole)
-                        elif xlinkType == "resource" or isinstance(child,ModelInlineFootnote): # footnote
-                            footnoterole = child.role if isinstance(child,ModelInlineFootnote) else child.get("{http://www.w3.org/1999/xlink}role")
-                            if footnoterole == "":
-                                modelXbrl.error(("EFM.6.05.28.missingRole", "GFM.1.2.20"),
-                                    _("Footnote %(xlinkLabel)s is missing a role. Please provide the default footnote role."),
-                                    edgarCode="du-0528-Footnote-Role-Missing",
-                                    modelObject=child, xlinkLabel=getattr(child, "xlinkLabel", None))
-                            elif (isEFM and not disclosureSystem.uriAuthorityValid(footnoterole)) or \
-                                 (disclosureSystem.GFM  and footnoterole != XbrlConst.footnote): 
-                                modelXbrl.error(("EFM.6.05.28", "GFM.1.2.20"),
-                                    _("Footnote %(xlinkLabel)s has a role %(role)s that is not allowed. "
-                                      "Please replace it with the default footnote role."),
-                                    edgarCode="du-0528-Footnote-Custom-Footnote-Role",
-                                    modelObject=child, xlinkLabel=getattr(child, "xlinkLabel", None),
-                                    role=footnoterole)
-                            if isEFM and not isInlineXbrl: # inline content was validated before and needs continuations assembly
-                                ValidateFilingText.validateFootnote(modelXbrl, child)
-                            # find modelResource for this element
-                            foundFact = False
-                            if XmlUtil.text(child) != "" and not isInlineXbrl:
-                                if relationshipSet:
-                                    for relationship in relationshipSet.toModelObject(child):
-                                        if isinstance(relationship.fromModelObject, ModelFact):
-                                            foundFact = True
-                                            break
-                                if not foundFact:
-                                    modelXbrl.error(("EFM.6.05.33", "GFM.1.02.24"),
-                                        _("The footnote with label %(footnoteLabel)s and text '%(text)s' is not connected to any fact.  "
-                                          "Please remove the footnote, or link it to a fact."),
-                                        edgarCode="cp-0533-Dangling-Footnote",
-                                        modelObject=child, footnoteLinkNumber=footnoteLinkNbr, 
-                                        footnoteLabel=getattr(child, "xlinkLabel", None),
-                                        text=XmlUtil.text(child)[:100])
-        val.modelXbrl.profileActivity("... filer rfootnotes checks", minTimeToShow=1.0)
-
-    # entry point schema checks
-    elif modelXbrl.modelDocument.type == ModelDocument.Type.SCHEMA:
-        pass
-    
-    # inline-only checks
-    if isInlineXbrl and isEFM:
-        hiddenEltIds = {}
-        presentedHiddenEltIds = defaultdict(list)
-        eligibleForTransformHiddenFacts = []
-        requiredToDisplayFacts = []
-        requiredToDisplayFactIds = {}
-        for ixdsHtmlRootElt in modelXbrl.ixdsHtmlElements: # ix root elements
-            ixdsHtmlTree = ixdsHtmlRootElt.getroottree()
-            if ixdsHtmlRootElt.tag in ("html", "xhtml") or (
-                    isinstance(ixdsHtmlRootElt, ModelObject) and not ixdsHtmlRootElt.namespaceURI):
-                modelXbrl.error("EFM.5.02.05.xhtmlNamespaceMissing",
-                    _("InlineXBRL root element <%(element)s> MUST be html and have the xhtml namespace."),
-                    modelObject=ixdsHtmlRootElt, element=ixdsHtmlRootElt.tag)
-            nsRequiredPrefixes = {"http://www.w3.org/1999/xhtml": "xhtml",
-                                  "http://www.xbrl.org/2013/inlineXBRL": "ix",
-                                  "http://www.xbrl.org/inlineXBRL/transformation/2015-02-26": "ixt",
-                                  "http://www.sec.gov/inlineXBRL/transformation/2015-08-31": "ixt-sec"}
-            for prefix, ns in ((None, "http://www.w3.org/1999/xhtml"),
-                               ("ix", "http://www.xbrl.org/2013/inlineXBRL")):
-                for _prefix, _ns in ixdsHtmlRootElt.nsmap.items():
-                    if _ns == ns and _prefix != prefix:
-                        modelXbrl.error("EFM.5.02.05.standardNamespacePrefix",
-                            _("The prefix %(submittedPrefix)s must be replaced by %(recommendedPrefix)s for standard namespace %(namespace)s."),
-                            edgarCode="ix-0502-Standard-Namespace-Prefix",
-                            modelObject=ixdsHtmlRootElt, submittedPrefix=_prefix, recommendedPrefix=prefix, namespace=ns)
-            ixNStag = ixdsHtmlRootElt.modelDocument.ixNStag
-            ixTags = set(ixNStag + ln for ln in ("nonNumeric", "nonFraction", "references", "relationship"))
-            unsupportedTrFacts = []
-            unsupportedTrNamespaces = set()
-            unsupportedNamespacePrefixes = defaultdict(set)
-            for tag in ixTags:
-                for ixElt in ixdsHtmlRootElt.iterdescendants(tag=tag):
-                    if isinstance(ixElt,ModelObject):
-                        if ixElt.get("target"):
-                            modelXbrl.error("EFM.5.02.05.targetDisallowed",
-                                _("Inline element %(localName)s has disallowed target attribute '%(target)s'."),
-                                modelObject=ixElt, localName=ixElt.elementQname, target=ixElt.get("target"))
-                        if isinstance(ixElt, ModelInlineFact):
-                            format = ixElt.format
-                            if format:
-                                if format.namespaceURI not in ixTrRegistries:
-                                    unsupportedTrNamespaces.add(format.namespaceURI)
-                                    unsupportedTrFacts.append(ixElt)
-                                elif format.prefix != ixTrRegistries[format.namespaceURI]:
-                                    unsupportedNamespacePrefixes[(format.prefix,format.namespaceURI)].add(ixElt)
-            if unsupportedTrFacts:
-                modelXbrl.error("EFM.5.02.05.12.unupportedTransformationRegistry",
-                    _("Inline elements have disallowed transformation registries %(unsupportedRegistries)s."),
-                    edgarCode="ix-0512-Unsupported-Transformation-Registry",
-                    modelObject=unsupportedTrFacts, unsupportedRegistries=", ".join(sorted(unsupportedTrNamespaces)))
-            for (pfx,ns),facts in unsupportedNamespacePrefixes.items():
-                modelXbrl.error("EFM.5.02.05.standardNamespacePrefix",
-                    _("The prefix %(submittedPrefix)s must be replaced by %(recommendedPrefix)s for standard namespace %(namespace)s."),
-                    edgarCode="ix-0502-Standard-Namespace-Prefix",
-                    modelObject=facts, submittedPrefix=pfx, recommendedPrefix=ixTrRegistries[ns], namespace=ns)
-                
-            del unsupportedTrFacts, unsupportedTrNamespaces, unsupportedNamespacePrefixes
-            for ixElt in ixdsHtmlRootElt.iterdescendants(tag=ixNStag+"tuple"):
-                if isinstance(ixElt,ModelObject):
-                    modelXbrl.error("EFM.5.02.05.tupleDisallowed",
-                        _("Inline tuple %(qname)s is disallowed."),
-                        modelObject=ixElt, qname=ixElt.qname)
-            for ixElt in ixdsHtmlRootElt.iterdescendants(tag=ixNStag+"fraction"):
-                if isinstance(ixElt,ModelObject):
-                    modelXbrl.error("EFM.5.02.05.fractionDisallowed",
-                        _("Inline fraction %(qname)s is disallowed."),
-                        modelObject=ixElt, qname=ixElt.qname)
-            if ixdsHtmlRootElt.getroottree().docinfo.doctype:
-                modelXbrl.error("EFM.5.02.05.doctypeDisallowed",
-                    _("Inline HTML %(doctype)s is disallowed."),
-                    modelObject=ixdsHtmlRootElt, doctype=modelXbrl.modelDocument.xmlDocument.docinfo.doctype)
-    
-            for ixHiddenElt in ixdsHtmlRootElt.iterdescendants(tag=ixNStag + "hidden"):
-                for tag in (ixNStag + "nonNumeric", ixNStag+"nonFraction"):
-                    for ixElt in ixHiddenElt.iterdescendants(tag=tag):
-                        if (getattr(ixElt, "xValid", 0) >= VALID and # may not be validated
-                            (ixElt.qname in coverVisibleQNames
-                             or not hideableNamespacesPattern.match(ixElt.qname.namespaceURI)) and
-                            (not isRR or not rrUntransformableEltsPattern.match(ixElt.qname.localName)
-                                      or abbreviatedNamespace(ixElt.qname.namespaceURI, NOYEAR) != "rr")):
-                            if (ixElt.concept.baseXsdType not in untransformableTypes and
-                                not ixElt.isNil):
-                                eligibleForTransformHiddenFacts.append(ixElt)
-                            elif ixElt.id is None:
-                                requiredToDisplayFacts.append(ixElt)
-                        if ixElt.id:
-                            hiddenEltIds[ixElt.id] = ixElt
-        if eligibleForTransformHiddenFacts:
-            modelXbrl.warning("EFM.5.02.05.14.hidden-fact-eligible-for-transform",
-                _("%(countEligible)s fact(s) appearing in ix:hidden were eligible for transformation: %(elements)s"),
-                edgarCode="ix-0514-Hidden-Fact-Eligible-For-Transform",
-                modelObject=eligibleForTransformHiddenFacts, 
-                countEligible=len(eligibleForTransformHiddenFacts),
-                elements=", ".join(sorted(set(str(f.qname) for f in eligibleForTransformHiddenFacts))))
-        for ixdsHtmlRootElt in modelXbrl.ixdsHtmlElements:
-            for ixElt in ixdsHtmlRootElt.getroottree().iterfind("//{http://www.w3.org/1999/xhtml}*[@style]"):
-                hiddenFactRefMatch = styleIxHiddenPattern.match(ixElt.get("style",""))
-                if hiddenFactRefMatch:
-                    hiddenFactRef = hiddenFactRefMatch.group(2)
-                    if hiddenFactRef not in hiddenEltIds:
-                        modelXbrl.error("EFM.5.02.05.14.hidden-fact-not-found",
-                            _("The value of the -sec-ix-hidden style property, %(id)s, does not correspond to the id of any hidden fact."),
-                            edgarCode="ix-0514-Hidden-Fact-Not-Found",
-                            modelObject=ixElt, id=hiddenFactRef)
-                    else:
-                        presentedHiddenEltIds[hiddenFactRef].append(ixElt)
-        for hiddenFactRef, ixElts in presentedHiddenEltIds.items():
-            if len(ixElts) > 1 and hiddenFactRef in hiddenEltIds:
-                fact = hiddenEltIds[hiddenFactRef]
-                modelXbrl.warning("EFM.5.02.05.14.hidden-fact-multiple-references",
-                    _("Fact %(element)s, id %(id)s, is referenced from %(countReferences)s elements."),
-                    edgarCode="ix-0514-Hidden-Fact-Multiple-References",
-                    modelObject=ixElts + [fact], id=hiddenFactRef, element=fact.qname, countReferences=len(ixElts))
-        for hiddenEltId, ixElt in hiddenEltIds.items():
-            if (hiddenEltId not in presentedHiddenEltIds and
-                getattr(ixElt, "xValid", 0) >= VALID and # may not be validated
-                (ixElt.qname in coverVisibleQNames
-                 or not ixElt.qname.namespaceURI.startswith("http://xbrl.sec.gov/dei/")) and
-                (ixElt.concept.baseXsdType in untransformableTypes or ixElt.isNil)):
-                requiredToDisplayFacts.append(ixElt)
-        undisplayedCoverFacts = dict((f, coverVisibleQNames[f.qname])
-                                 for f in requiredToDisplayFacts
-                                 if f.qname in coverVisibleQNames)
-        for f in undisplayedCoverFacts:
-            requiredToDisplayFacts.remove(f)
-        if requiredToDisplayFacts:
-            modelXbrl.warning("EFM.5.02.05.14.hidden-fact-not-referenced",
-                _("%(countUnreferenced)s fact(s) appearing in ix:hidden were not referenced by any -sec-ix-hidden style property: %(elements)s"),
-                edgarCode="ix-0514-Hidden-Fact-Not-Referenced",
-                modelObject=requiredToDisplayFacts, 
-                countUnreferenced=len(requiredToDisplayFacts),
-                elements=", ".join(sorted(set(str(f.qname) for f in requiredToDisplayFacts))))
-        if undisplayedCoverFacts:
-            for level, err, verb in (("WARNING", False, "should"), ("ERROR", True, "MUST")):
-                facts = [f for f, _err in undisplayedCoverFacts.items() if _err == err]
-                if facts:
-                    modelXbrl.log(level, "EFM.6.05.45.cover-page-fact-not-visible",
-                        _("Submission type %(subType)s has %(countUnreferenced)s cover page fact(s) in ix:hidden that %(verb)s be visible or referenced by an -sec-ix-hidden style property: %(elements)s"),
-                        edgarCode="dq-0545-Cover-Page-Fact-Not-Visible",
-                        modelObject=facts, subType=submissionType, countUnreferenced=len(facts), verb=verb,
-                        elements=", ".join(sorted(set(f.qname.localName for f in facts))))
-                del facts
-        del eligibleForTransformHiddenFacts, hiddenEltIds, presentedHiddenEltIds, requiredToDisplayFacts, undisplayedCoverFacts
-    # all-labels and references checks
-    defaultLangStandardLabels = {}
-    for concept in modelXbrl.qnameConcepts.values():
-        # conceptHasDefaultLangStandardLabel = False
-        for modelLabelRel in labelsRelationshipSet.fromModelObject(concept):
-            if modelLabelRel.modelDocument.inDTS: # ignore documentation labels added by EdgarRenderer not in DTS
-                modelLabel = modelLabelRel.toModelObject
-                role = modelLabel.role
-                text = modelLabel.text
-                lang = modelLabel.xmlLang
-                if role == XbrlConst.documentationLabel:
-                    if concept.modelDocument.targetNamespace in disclosureSystem.standardTaxonomiesDict:
-                        modelXbrl.error(("EFM.6.10.05", "GFM.1.05.05"),
-                            _("Your filing attempted to add a new definition, '%(text)s', to an existing concept in the standard taxonomy, %(concept)s.  Please remove this definition."),
-                            edgarCode="cp-1005-Custom-Documentation-Standard-Element",
-                            modelObject=modelLabel, concept=concept.qname, text=text)
-                elif text and lang and disclosureSystem.defaultXmlLang and lang.startswith(disclosureSystem.defaultXmlLang):
-                    if role == XbrlConst.standardLabel:
-                        if text in defaultLangStandardLabels:
-                            concept2, modelLabel2 = defaultLangStandardLabels[text]
-                            modelXbrl.error(("EFM.6.10.04", "GFM.1.05.04"),
-                                _("More than one element has %(text)s as its English standard label (%(concept)s and %(concept2)s).  "
-                                  "Please change or remove all but one label."),
-                                edgarCode="du-1004-English-Standard-Labels-Duplicated",
-                                modelObject=(concept, modelLabel, concept2, modelLabel2), 
-                                concept=concept.qname, 
-                                concept2=concept2.qname, 
-                                lang=disclosureSystem.defaultLanguage, text=text[:80])
-                        else:
-                            defaultLangStandardLabels[text] = (concept, modelLabel)
-                        # conceptHasDefaultLangStandardLabel = True
-                    if len(text) > 511:
-                        modelXbrl.error(("EFM.6.10.06", "GFM.1.05.06"),
-                            _("Element %(concept)s, label length %(length)s, has more than 511 characters or contains a left-angle-bracket character in the label for role %(role)s. "
-                              "Please correct the label."),
-                            edgarCode="rq-1006-Label-Disallowed",
-                            modelObject=modelLabel, concept=concept.qname, role=role, length=len(text), text=text[:80])
-                    match = modelXbrl.modelManager.disclosureSystem.labelCheckPattern.search(text)
-                    if match:
-                        modelXbrl.error(("EFM.6.10.06", "GFM.1.05.07"),
-                            'Label for concept %(concept)s role %(role)s has disallowed characters: "%(text)s"',
-                            modelObject=modelLabel, concept=concept.qname, role=role, text=match.group())
-                if (text is not None and len(text) > 0 and 
-                    modelXbrl.modelManager.disclosureSystem.labelTrimPattern and
-                   (modelXbrl.modelManager.disclosureSystem.labelTrimPattern.match(text[0]) or \
-                    modelXbrl.modelManager.disclosureSystem.labelTrimPattern.match(text[-1]))):
-                    modelXbrl.error(("EFM.6.10.08", "GFM.1.05.08"),
-                        _("The label %(text)s of element %(concept)s has leading or trailing white space in role %(role)s for lang %(lang)s.  Please remove it."),
-                        edgarCode="du-1008-Label-Not-Trimmed",
-                        modelObject=modelLabel, concept=concept.qname, role=role, lang=lang, text=text)
-        for modelRefRel in referencesRelationshipSetWithProhibits.fromModelObject(concept):
-            if modelRefRel.modelDocument.inDTS: # ignore references added by EdgarRenderer that are not in DTS
-                modelReference = modelRefRel.toModelObject
-                text = XmlUtil.innerText(modelReference)
-                #6.18.1 no reference to company extension concepts
-                if (concept.modelDocument.targetNamespace not in disclosureSystem.standardTaxonomiesDict and
-                    concept.modelDocument.targetNamespace not in val.otherStandardTaxonomies):
-                    modelXbrl.error(("EFM.6.18.01", "GFM.1.9.1"),
-                        _("Your filing provides a reference, '%(xml)s', for an custom concept in extension taxonomy, %(concept)s.  "
-                          "Please remove this reference."),
-                        edgarCode="cp-1801-Custom-Element-Has-Reference",
-                        modelObject=modelReference, concept=concept.qname, text=text, xml=XmlUtil.xmlstring(modelReference, stripXmlns=True, contentsOnly=True))
-                elif isEFM and not isStandardUri(val, modelRefRel.modelDocument.uri) and concept.modelDocument.targetNamespace not in val.otherStandardTaxonomies: 
-                    #6.18.2 no extension to add or remove references to standard concepts
-                    modelXbrl.error(("EFM.6.18.02"),
-                        _("Your filing attempted to add a new reference, '%(xml)s', to an existing concept in the standard taxonomy, %(concept)s.  "
-                          "Please remove this reference."),
-                        edgarCode="cp-1802-Standard-Element-Has-Reference",
-                        modelObject=modelReference, concept=concept.qname, text=text, xml=XmlUtil.xmlstring(modelReference, stripXmlns=True, contentsOnly=True))
-
-    # role types checks
-    # 6.7.10 only one role type declaration in DTS
-    for roleURI, modelRoleTypes in modelXbrl.roleTypes.items():
-        countInDTS = sum(1 for m in modelRoleTypes if m.modelDocument.inDTS)
-        if countInDTS > 1:
-            modelXbrl.error(("EFM.6.07.10", "GFM.1.03.10"),
-                _("Role %(roleType)s was declared more than once (%(numberOfDeclarations)s times.).  "
-                  "Please remove all but one declaration."),
-                edgarCode="du-0710-Role-Type-Duplicates",
-                modelObject=modelRoleTypes, roleType=roleURI, numberOfDeclarations=countInDTS)
-    # 6.7.14 only one arcrole type declaration in DTS
-    for arcroleURI, modelRoleTypes in modelXbrl.arcroleTypes.items():
-        countInDTS = sum(1 for m in modelRoleTypes if m.modelDocument.inDTS)
-        if countInDTS > 1:
-            modelXbrl.error(("EFM.6.07.14", "GFM.1.03.16"),
-                _("Relationship arc role %(arcroleType)s is declared more than once (%(numberOfDeclarations)s duplicates).  "
-                  "Please remove all but one of them."),
-                edgarCode="du-0714-Arcrole-Type-Duplicates",
-                modelObject=modelRoleTypes, arcroleType=arcroleURI, numberOfDeclarations=countInDTS )
-                
-
-    val.modelXbrl.profileActivity("... filer concepts checks", minTimeToShow=1.0)
-
-    del defaultLangStandardLabels #dereference
-
-    # checks on all documents: instance, schema, instance
-    val.hasExtensionSchema = False
-    checkFilingDTS(val, modelXbrl.modelDocument, isEFM, isGFM, [])
-    val.modelXbrl.profileActivity("... filer DTS checks", minTimeToShow=1.0)
-
-    # checks for namespace clashes
-    def elementsReferencingTxClass(txClass):
-        return set(rd.referringModelObject
-                   for t in flattenSequence(txClass)
-                   for doc in modelXbrl.urlDocs.values()
-                   for d, rd in doc.referencesDocument.items()
-                   if t in abbreviatedNamespace(d.targetNamespace,WITHYEARandWILD))
-    if isEFM:
-        t = set(conflictClassFromNamespace(d.targetNamespace) for d in modelXbrl.urlDocs.values())
-        t &= compatibleTaxonomies["checked-taxonomies"] # only consider checked taxonomy classes
-        conflictClass = None
-        for ti, ts in compatibleTaxonomies["compatible-classes"].items():
-            if ti in t:
-                conflictClasses = t - {ti} - ts
-                if conflictClasses:
-                    conflictClass = "-".join([ti] + sorted(conflictClasses))
-                break # match found
-        if not conflictClass: # look for same taxonomy class in multiple years
-            for ti in t:
-                tiClass = ti.partition('/')[0]
-                if any(ts.startswith(tiClass) for ts in (t - {ti})):
-                    conflictClasses = sorted(ts for ts in t if ts.startswith(tiClass))
-                    conflictClass = "-".join(conflictClasses)
-        if conflictClass:
-            modelXbrl.error("EFM.6.22.03.incompatibleSchemas",
-                _("References for conflicting standard taxonomies %(conflictClass)s are not allowed in same DTS %(namespaceConflicts)s"),
-                edgarCode="cp-2203-Incompatible-Taxonomy-Versions", conflictClass=conflictClass,
-                modelObject=elementsReferencingTxClass(conflictClasses), namespaceConflicts=", ".join(sorted(t)))          
-        if any(ti.startswith("rr/") for ti in t) and documentType not in docTypesRequiringRrSchema:
-            modelXbrl.error("EFM.6.22.03.incompatibleTaxonomyDocumentType",
-                _("Taxonomy class %(conflictClass)s may not be used with document type %(documentType)s"),
-                modelObject=elementsReferencingTxClass("rr/*"), conflictClass="rr/*", documentType=documentType)
-        if any(ti.startswith("ifrs/") for ti in t) and documentType in docTypesNotAllowingIfrs:
-            modelXbrl.error("EFM.6.22.03.incompatibleTaxonomyDocumentType",
-                _("Taxonomy class %(conflictClass)s may not be used with document type %(documentType)s"),
-                modelObject=elementsReferencingTxClass("ifrs/*"), conflictClass="ifrs/*", documentType=documentType)
-        if isInlineXbrl and documentType in docTypesNotAllowingInlineXBRL:
-            modelXbrl.error("EFM.6.22.03.incompatibleInlineDocumentType",
-                _("Inline XBRL may not be used with document type %(documentType)s"),
-                modelObject=modelXbrl, conflictClass="inline XBRL", documentType=documentType)
-        if documentType is not None and not val.hasExtensionSchema and documentType != "L SDR": # and disclosureSystemVersion[0] <= 58:
-            modelXbrl.error("EFM.6.03.10",
-                            _("%(documentType)s report is missing a extension schema file."),
-                            edgarCode="cp-0310-Missing-Schema",
-                            modelObject=modelXbrl, documentType=documentType)
-        
-        # 6.7.12: check link role orders
-        if submissionType not in submissionTypesExemptFromRoleOrder and documentType not in docTypesExemptFromRoleOrder:    
-            seqDefRoleTypes = []
-            for roleURI in modelXbrl.relationshipSet(XbrlConst.parentChild).linkRoleUris:
-                for roleType in modelXbrl.roleTypes.get(roleURI,()):
-                    match = efmRoleDefinitionPattern.match(roleType.definitionNotStripped)
-                    if match and modelXbrl.relationshipSet(XbrlConst.parentChild, roleURI).modelRelationships:
-                        seqDefRoleTypes.append((match.group(1), roleType))
-            priorLevel = level = (0, None, None, None) # (sort order, level, description)
-            for seq, roleType in sorted(seqDefRoleTypes, key=lambda s: s[0]): # sort on sequence only
-                definition = roleType.definitionNotStripped
-                if '- Document - ' in definition: level = (0, "0, Cover", definition, roleType)
-                elif ' - Statement - ' in definition: level = (1, "1, Statement", definition, roleType)
-                elif ' (Detail' in definition: level = (5, "4, Detail", definition, roleType)
-                elif ' (Table' in definition: level = (4, "3, Table", definition, roleType)
-                elif ' (Polic' in definition: level = (3, "2, Policy", definition, roleType)
-                else: level = (2, "1, Note", definition, roleType)
-                if priorLevel[1] is not None and level[0] < priorLevel[0]:
-                    modelXbrl.warning("EFM.6.07.12.presentationBaseSetOrder", 
-                                      _("Role '%(descriptionX)s', a level %(levelX)s role, appears before '%(descriptionY)s', a level %(levelY)s role."),
-                                        edgarCode="dq-0712-Presentation-Base-Set-Order",
-                                        modelObject=(priorLevel[3], level[3]), descriptionX=priorLevel[2], levelX=priorLevel[1],
-                                        descriptionY=level[2], levelY=level[1])
-                priorLevel = level
-            del seqDefRoleTypes, priorLevel, level # dereference
-        
-    conceptRelsUsedWithPreferredLabels = defaultdict(list)
-    usedCalcsPresented = defaultdict(set) # pairs of concepts objectIds used in calc
-    usedCalcFromTosELR = {}
-    localPreferredLabels = defaultdict(set)
-    drsELRs = set()
-    
-    # do calculation, then presentation, then other arcroles
-    val.summationItemRelsSetAllELRs = modelXbrl.relationshipSet(XbrlConst.summationItem)
-    for arcroleFilter in (XbrlConst.summationItem, XbrlConst.parentChild, "*"):
-        for baseSetKey, baseSetModelLinks  in modelXbrl.baseSets.items():
-            arcrole, ELR, linkqname, arcqname = baseSetKey
-            if ELR and linkqname and arcqname and not arcrole.startswith("XBRL-"):
-                # assure summationItem, then parentChild, then others
-                if not (arcroleFilter == arcrole or
-                        arcroleFilter == "*" and arcrole not in (XbrlConst.summationItem, XbrlConst.parentChild)):
-                    continue
-                ineffectiveArcs = ModelRelationshipSet.ineffectiveArcs(baseSetModelLinks, arcrole)
-                #validate ineffective arcs
-                for modelRel in ineffectiveArcs:
-                    if isinstance(modelRel.fromModelObject, ModelObject) and isinstance(modelRel.toModelObject, ModelObject):
-                        modelXbrl.error(("EFM.6.09.03", "GFM.1.04.03"),
-                            _("The %(arcrole)s relationship from %(conceptFrom)s to %(conceptTo)s, link role %(linkroleDefinition)s, in the submission is ineffectual.  Please remove or correct the relationship."),
-                            edgarCode="du-0903-Relationship-Ineffectual",
-                            modelObject=modelRel, arc=modelRel.qname, arcrole=modelRel.arcrole,
-                            linkrole=modelRel.linkrole, linkroleDefinition=modelXbrl.roleTypeDefinition(modelRel.linkrole), 
-                            conceptFrom=modelRel.fromModelObject.qname, conceptTo=modelRel.toModelObject.qname, 
-                            ineffectivity=modelRel.ineffectivity)
-                if arcrole == XbrlConst.parentChild:
-                    isStatementSheet = any(linkroleDefinitionStatementSheet.match(roleType.definition or '')
-                                           for roleType in val.modelXbrl.roleTypes.get(ELR,()))
-                    conceptsPresented = set()
-                    # 6.12.2 check for distinct order attributes
-                    parentChildRels = modelXbrl.relationshipSet(arcrole, ELR)
-                    for relFrom, siblingRels in parentChildRels.fromModelObjects().items():
-                        targetConceptPreferredLabels = defaultdict(dict)
-                        orderRels = {}
-                        firstRel = True
-                        relFromUsed = True
-                        for rel in siblingRels:
-                            if firstRel:
-                                firstRel = False
-                                if relFrom in conceptsUsed:
-                                    conceptsUsed[relFrom] = True # 6.12.3, has a pres relationship
-                                    relFromUsed = True
-                            relTo = rel.toModelObject
-                            preferredLabel = rel.preferredLabel
-                            if relTo in conceptsUsed:
-                                conceptsUsed[relTo] = True # 6.12.3, has a pres relationship
-                                if preferredLabel and preferredLabel != "":
-                                    conceptRelsUsedWithPreferredLabels[relTo].append(rel)
-                                # 6.12.5 distinct preferred labels in base set
-                                preferredLabels = targetConceptPreferredLabels[relTo]
-                                if preferredLabel in preferredLabels:
-                                    if preferredLabel in preferredLabels:
-                                        rel2, relTo2 = preferredLabels[preferredLabel]
-                                    else:
-                                        rel2 = relTo2 = None
-                                    modelXbrl.error(("EFM.6.12.05", "GFM.1.06.05"),
-                                        _("Relationships from %(fromConcept)s to %(concept)s in role %(linkroleDefinition)s do not have distinct values for "
-                                          "the preferredLabel attribute, %(preferredLabel)s.  Change all but one value of preferredLabel."),
-                                        edgarCode="rq-1205-Preferred-Label-Duplicates",
-                                        modelObject=(rel, relTo, rel2, relTo2), 
-                                        concept=relTo.qname, fromConcept=rel.fromModelObject.qname,
-                                        preferredLabel=preferredLabel, linkrole=rel.linkrole, linkroleDefinition=modelXbrl.roleTypeDefinition(rel.linkrole))
-                                else:
-                                    preferredLabels[preferredLabel] = (rel, relTo)
-                                if relFromUsed:
-                                    # 6.14.5
-                                    conceptsPresented.add(relFrom.objectIndex)
-                                    conceptsPresented.add(relTo.objectIndex)
-                            order = rel.order
-                            if order in orderRels and relTo is not None:
-                                modelXbrl.error(("EFM.6.12.02", "GFM.1.06.02"),
-                                    _("More than one presentation relationship in role %(linkroleDefinition)s has order value %(order)s, from concept %(conceptFrom)s.  "
-                                      "Change all but one so they are distinct."),
-                                    edgarCode="rq-1202-Presentation-Order-Duplicates",
-                                    modelObject=(rel, orderRels[order]), conceptFrom=relFrom.qname, order=rel.arcElement.get("order"), linkrole=rel.linkrole, 
-                                    linkroleDefinition=modelXbrl.roleTypeDefinition(rel.linkrole), linkroleName=modelXbrl.roleTypeName(rel.linkrole),
-                                    conceptTo=relTo.qname, conceptTo2=orderRels[order].toModelObject.qname)
-                            else:
-                                orderRels[order] = rel
-                            if isinstance(relTo, ModelConcept):
-                                if relTo.periodType == "duration" and instantPreferredLabelRolePattern.match(preferredLabel or ""): 
-                                    modelXbrl.warning("EFM.6.12.07",
-                                        _("In \"%(linkrole)s\", element %(conceptTo)s has period type 'duration' but is given a preferred label %(preferredLabel)s "
-                                          "when shown under parent %(conceptFrom)s.  The preferred label will be ignored."),
-                                        modelObject=(rel, relTo), conceptTo=relTo.qname, conceptFrom=relFrom.qname, order=rel.arcElement.get("order"), linkrole=rel.linkrole, linkroleDefinition=modelXbrl.roleTypeDefinition(rel.linkrole),
-                                        linkroleName=modelXbrl.roleTypeName(rel.linkrole),
-                                        conceptTo2=orderRels[order].toModelObject.qname, 
-                                        preferredLabel=preferredLabel, preferredLabelValue=preferredLabel.rpartition("/")[2])
-                                if (relTo.isExplicitDimension and not any(
-                                    isinstance(_rel.toModelObject, ModelConcept) and _rel.toModelObject.type is not None and _rel.toModelObject.type.isDomainItemType
-                                    for _rel in parentChildRels.fromModelObject(relTo))):
-                                        modelXbrl.warning("EFM.6.12.08",
-                                            _("In \"%(linkrole)s\" axis %(axis)s has no domain element children, which effectively filters out every fact."),
-                                            modelObject=(relFrom,relTo), axis=relFrom.qname, 
-                                            linkrole=ELR, linkroleDefinition=modelXbrl.roleTypeDefinition(ELR), linkroleName=modelXbrl.roleTypeName(ELR))
-                                if (relFrom.isExplicitDimension and not any(
-                                    isinstance(_rel.toModelObject, ModelConcept) and _rel.toModelObject.type is not None and _rel.toModelObject.type.isDomainItemType
-                                    for _rel in siblingRels)):
-                                        modelXbrl.warning("EFM.6.12.08",
-                                            _("In \"%(linkrole)s\" axis %(axis)s has no domain element children, which effectively filters out every fact."),
-                                            modelObject=relFrom, axis=relFrom.qname, 
-                                            linkrole=ELR, linkroleDefinition=modelXbrl.roleTypeDefinition(ELR), linkroleName=modelXbrl.roleTypeName(ELR))
-                        targetConceptPreferredLabels.clear()
-                        orderRels.clear()
-                    localPreferredLabels.clear() # clear for next relationship
-                    for conceptPresented in conceptsPresented:
-                        if conceptPresented in usedCalcsPresented:
-                            usedCalcPairingsOfConcept = usedCalcsPresented[conceptPresented]
-                            if len(usedCalcPairingsOfConcept & conceptsPresented) > 0:
-                                usedCalcPairingsOfConcept -= conceptsPresented
-                    # 6.15.02, 6.15.03 semantics checks for totals and calc arcs (by tree walk)
-                    if validateLoggingSemantic:
-                        for rootConcept in parentChildRels.rootConcepts:
-                            checkCalcsTreeWalk(val, parentChildRels, rootConcept, isStatementSheet, False, conceptsUsed, set())
-                    # 6.12.6 
-                    if len(parentChildRels.rootConcepts) > 1:
-                        val.modelXbrl.warning("EFM.6.12.06",
-                            _("Presentation relationship set role %(linkrole)s has multiple (%(numberRootConcepts)s) root nodes.  "
-                              "XBRL allows unordered root nodes, but rendering requires ordering.  They will instead be ordered by their labels.  "
-                              "To avoid undesirable ordering of axes and primary items across multiple root nodes, rearrange the presentation relationships to have only a single root node."),
-                            modelObject=(rel,parentChildRels.rootConcepts), linkrole=ELR, linkroleDefinition=val.modelXbrl.roleTypeDefinition(ELR),
-                            linkroleName=val.modelXbrl.roleTypeName(ELR),
-                            numberRootConcepts=len(parentChildRels.rootConcepts))
-                elif arcrole == XbrlConst.summationItem:
-                    # 6.14.3 check for relation concept periods
-                    fromRelationships = modelXbrl.relationshipSet(arcrole,ELR).fromModelObjects()
-                    # allElrRelSet = modelXbrl.relationshipSet(arcrole)
-                    for relFrom, rels in fromRelationships.items():
-                        orderRels = {}
-                        for rel in rels:
-                            relTo = rel.toModelObject
-                            # 6.14.03 must have matched period types across relationshp
-                            if isinstance(relTo, ModelConcept) and relFrom.periodType != relTo.periodType:
-                                val.modelXbrl.error(("EFM.6.14.03", "GFM.1.07.03"),
-                                    "Element %(conceptFrom)s and element %(conceptTo)s have different period types, but there is a calculation relationship between them in role %(linkroleDefinition)s. "
-                                    "Please recheck submission calculation links.",
-                                    edgarCode="fs-1403-Calculation-Relationship-Has-Different-Period-Types",
-                                    modelObject=rel, linkrole=rel.linkrole, conceptFrom=relFrom.qname, conceptTo=relTo.qname, linkroleDefinition=val.modelXbrl.roleTypeDefinition(ELR))
-                            # 6.14.5 concepts used must have pres in same ext link
-                            if relFrom in conceptsUsed and relTo in conceptsUsed:
-                                fromObjId = relFrom.objectIndex
-                                toObjId = relTo.objectIndex
-                                if fromObjId < toObjId:
-                                    usedCalcsPresented[fromObjId].add(toObjId)
-                                else:
-                                    usedCalcsPresented[toObjId].add(fromObjId)
-                                    
-                            order = rel.order
-                            if order in orderRels and disclosureSystem.GFM:
-                                val.modelXbrl.error(("EFM.N/A", "GFM.1.07.06"),
-                                    _("Duplicate calculations relations from concept %(conceptFrom)s for order %(order)s in base set role %(linkrole)s to concept %(conceptTo)s and to concept %(conceptTo2)s"),
-                                    modelObject=(rel, orderRels[order]), linkrole=rel.linkrole, conceptFrom=relFrom.qname, order=order,
-                                    conceptTo=rel.toModelObject.qname, conceptTo2=orderRels[order].toModelObject.qname)
-                            else:
-                                orderRels[order] = rel
-                        directedCycleRels = directedCycle(val, relFrom,relFrom,fromRelationships,{relFrom})
-                        if directedCycleRels is not None:
-                            val.modelXbrl.error(("EFM.6.14.04", "GFM.1.07.04"),
-                                _("Element %(concept)s is summed into itself in calculation group %(linkroleDefinition)s.  Please recheck submission."),
-                                edgarCode="fs-1404-Circular-Calculation",
-                                modelObject=[relFrom] + directedCycleRels, linkrole=ELR, concept=relFrom.qname, linkroleDefinition=val.modelXbrl.roleTypeDefinition(ELR))
-                        orderRels.clear()
-                        # if relFrom used by fact and multiple calc networks from relFrom, test 6.15.04
-                        if rels and relFrom in conceptsUsed:
-                            relFromAndTos = (relFrom.objectIndex,) + tuple(sorted((rel.toModelObject.objectIndex 
-                                                                                   for rel in rels if isinstance(rel.toModelObject, ModelConcept))))
-                            if relFromAndTos in usedCalcFromTosELR:
-                                otherRels = usedCalcFromTosELR[relFromAndTos]
-                                otherELR = otherRels[0].linkrole
-                                val.modelXbrl.log("WARNING-SEMANTIC", ("EFM.6.15.04", "GFM.2.06.04"),
-                                    _("Calculation relationships should have a same set of targets in %(linkrole)s and %(linkrole2)s starting from %(concept)s"),
-                                    modelObject=[relFrom] + rels + otherRels, linkrole=ELR, linkrole2=otherELR, concept=relFrom.qname)
-                            else:
-                                usedCalcFromTosELR[relFromAndTos] = rels
-                                                            
-                elif arcrole == XbrlConst.all or arcrole == XbrlConst.notAll:
-                    drsELRs.add(ELR)
-                    
-                elif arcrole == XbrlConst.dimensionDomain or arcrole == XbrlConst.dimensionDefault:
-                    # 6.16.3 check domain targets in extension linkbases are domain items
-                    fromRelationships = modelXbrl.relationshipSet(arcrole,ELR).fromModelObjects()
-                    for relFrom, rels in fromRelationships.items():
-                        for rel in rels:
-                            relTo = rel.toModelObject
-
-                            if not (isinstance(relTo, ModelConcept) and relTo.type is not None and relTo.type.isDomainItemType) and not isStandardUri(val, rel.modelDocument.uri):
-                                val.modelXbrl.error(("EFM.6.16.03", "GFM.1.08.03"),
-                                    _("There is a dimension-domain relationship from %(conceptFrom)s but its target element %(conceptTo)s is not a domain.  "
-                                      "Please change the relationship or change the type of the target element."),
-                                    edgarCode="du-1603-Dimension-Domain-Target-Mismatch",
-                                    modelObject=(rel, relFrom, relTo), conceptFrom=relFrom.qname, conceptTo=(relTo.qname if relTo is not None else None), linkrole=rel.linkrole)
-
-                       
-                # definition tests (GFM only, for now)
-                if XbrlConst.isDefinitionOrXdtArcrole(arcrole) and disclosureSystem.GFM: 
-                    fromRelationships = modelXbrl.relationshipSet(arcrole,ELR).fromModelObjects()
-                    for relFrom, rels in fromRelationships.items():
-                        orderRels = {}
-                        for rel in rels:
-                            relTo = rel.toModelObject
-                            order = rel.order
-                            if order in orderRels and disclosureSystem.GFM:
-                                val.modelXbrl.error("GFM.1.08.10",
-                                    _("Duplicate definitions relations from concept %(conceptFrom)s for order %(order)s in base set role %(linkrole)s "
-                                      "to concept %(conceptTo)s and to concept %(conceptTo2)s"),
-                                    modelObject=(rel, relFrom, relTo), conceptFrom=relFrom.qname, order=order, linkrole=rel.linkrole, 
-                                    conceptTo=rel.toModelObject.qname, conceptTo2=orderRels[order].toModelObject.qname)
-                            else:
-                                orderRels[order] = rel
-                            if (arcrole not in (XbrlConst.dimensionDomain, XbrlConst.domainMember) and
-                                rel.get("{http://xbrl.org/2005/xbrldt}usable") == "false"):
-                                val.modelXrl.error("GFM.1.08.11",
-                                    _("Disallowed xbrldt:usable='false' attribute on %(arc)s relationship from concept %(conceptFrom)s in "
-                                      "base set role %(linkrole)s to concept %(conceptTo)s"),
-                                    modelObject=(rel, relFrom, relTo), arc=rel.qname, conceptFrom=relFrom.qname, linkrole=rel.linkrole, conceptTo=rel.toModelObject.qname)
-                                
-    # 6.9.10 checks on custom arcs
-    if isEFM:
-        # find CEF or VIP
-        for d in modelXbrl.urlDocs.values():
-            ns = d.targetNamespace
-            lbVal = linkbaseValidations.get(abbreviatedNamespace(d.targetNamespace, NOYEAR))
-            if d.type == ModelDocument.Type.SCHEMA and lbVal:
-                preSrcConcepts = [modelXbrl.qnameConcepts.get(qname(ns,c)) for c in lbVal.preSources]
-                for rel in modelXbrl.relationshipSet(XbrlConst.parentChild).modelRelationships:
-                    if not isStandardUri(val, rel.modelDocument.uri) and rel.modelDocument.targetNamespace not in val.otherStandardTaxonomies:
-                        relFrom = rel.fromModelObject
-                        relTo = rel.toModelObject
-                        if relFrom is not None and relTo is not None:
-                            relset = modelXbrl.relationshipSet(XbrlConst.parentChild, rel.linkrole)
-                            roleMatch = lbVal.elrPre.match(rel.linkrole)
-                            if ((roleMatch and relTo.qname.namespaceURI != ns and (
-                                         not relTo.type.isDomainItemType or (lbVal.preSources and not
-                                         any(relset.isRelated(c, "descendant", relTo) for c in preSrcConcepts))))
-                                or
-                                (not roleMatch and  (relFrom.qname.namespaceURI == ns or relTo.qname.namespaceURI == ns))):
-                                modelXbrl.error(f"EFM.{lbVal.efmPre}.relationshipNotPermitted",
-                                    _("The %(arcrole)s relationship from %(conceptFrom)s to %(conceptTo)s, link role %(linkroleDefinition)s, is not permitted."),
-                                    edgarCode=f"du-{lbVal.efmPre[2:4]}{lbVal.efmPre[5:]}-Relationship-Not-Permitted",
-                                    modelObject=(rel,relFrom,relTo), arc=rel.qname, arcrole=rel.arcrole,
-                                    linkrole=rel.linkrole, linkroleDefinition=modelXbrl.roleTypeDefinition(rel.linkrole), 
-                                    conceptFrom=relFrom.qname, conceptTo=relTo.qname)
-                for rel in modelXbrl.relationshipSet(XbrlConst.summationItem).modelRelationships:
-                    if not isStandardUri(val, rel.modelDocument.uri) and rel.modelDocument.targetNamespace not in val.otherStandardTaxonomies:
-                        relFrom = rel.fromModelObject
-                        relTo = rel.toModelObject
-                        if relFrom is not None and relTo is not None:
-                            if relFrom.qname.namespaceURI == ns or relTo.qname.namespaceURI == ns:
-                                modelXbrl.error(f"EFM.{lbVal.efmCal}.relationshipNotPermitted",
-                                    _("The %(arcrole)s relationship from %(conceptFrom)s to %(conceptTo)s, link role %(linkroleDefinition)s, is not permitted."),
-                                    edgarCode=f"du-{lbVal.efmCal[2:4]}{lbVal.efmCal[5:]}-Relationship-Not-Permitted",
-                                    modelObject=(rel,relFrom,relTo), arc=rel.qname, arcrole=rel.arcrole,
-                                    linkrole=rel.linkrole, linkroleDefinition=modelXbrl.roleTypeDefinition(rel.linkrole), 
-                                    conceptFrom=relFrom.qname, conceptTo=relTo.qname)              
-                for rel in modelXbrl.relationshipSet("XBRL-dimensions").modelRelationships:
-                    if not isStandardUri(val, rel.modelDocument.uri) and rel.modelDocument.targetNamespace not in val.otherStandardTaxonomies:
-                        relFrom = rel.fromModelObject
-                        relTo = rel.toModelObject
-                        if relFrom is not None and relTo is not None:
-                            if ((relFrom.qname.namespaceURI == ns or relTo.qname.namespaceURI == ns) 
-                                and not (
-                                  rel.arcrole == XbrlConst.domainMember and (
-                                    (relFrom.qname.namespaceURI == ns and relTo.qname.namespaceURI == ns and lbVal.elrDefInNs.match(rel.linkrole))
-                                    or
-                                    (relFrom.qname.namespaceURI == ns and lbVal.elrDefExNs.match(rel.linkrole))
-                                  ))):
-                                modelXbrl.error(f"EFM.{lbVal.efmDef}.relationshipNotPermitted",
-                                    _("The %(arcrole)s relationship from %(conceptFrom)s to %(conceptTo)s, link role %(linkroleDefinition)s, is not permitted."),
-                                    edgarCode=f"du-{lbVal.efmDef[2:4]}{lbVal.efmDef[5:]}-Relationship-Not-Permitted",
-                                    modelObject=(rel,relFrom,relTo), arc=rel.qname, arcrole=rel.arcrole,
-                                    linkrole=rel.linkrole, linkroleDefinition=modelXbrl.roleTypeDefinition(rel.linkrole), 
-                                    conceptFrom=relFrom.qname, conceptTo=relTo.qname)           
-            
-
-    del localPreferredLabels # dereference
-    del usedCalcFromTosELR
-
-    val.modelXbrl.profileActivity("... filer relationships checks", minTimeToShow=1.0)
-
-                            
-    # checks on dimensions
-    checkFilingDimensions(val, drsELRs)
-    val.modelXbrl.profileActivity("... filer dimensions checks", minTimeToShow=1.0)
-                                    
-    for concept, hasPresentationRelationship in conceptsUsed.items():
-        if not hasPresentationRelationship:
-            val.modelXbrl.error(("EFM.6.12.03", "GFM.1.6.3"),
-                _("Element %(concept)s is used in a fact or context in the instance, but is not in any presentation relationships.  "
-                  "Add the element to at least one presentation group."),
-                edgarCode="cp-1203-Element-Used-Not-Presented",
-                modelObject=[concept] + list(modelXbrl.factsByQname[concept.qname]), concept=concept.qname)
-            
-    for fromIndx, toIndxs in usedCalcsPresented.items():
-        for toIndx in toIndxs:
-            fromModelObject = val.modelXbrl.modelObject(fromIndx)
-            toModelObject = val.modelXbrl.modelObject(toIndx)
-            calcRels = modelXbrl.relationshipSet(XbrlConst.summationItem) \
-                                .fromToModelObjects(fromModelObject, toModelObject, checkBothDirections=True)
-            fromFacts = val.modelXbrl.factsByQname[fromModelObject.qname]
-            toFacts = val.modelXbrl.factsByQname[toModelObject.qname]
-            fromFactContexts = set(f.context.contextNonDimAwareHash for f in fromFacts if f.context is not None)
-            contextId = backupId = None # for EFM message
-            for f in toFacts:
-                if f.context is not None:
-                    if f.context.contextNonDimAwareHash in fromFactContexts:
-                        contextId = f.context.id
-                        break
-                    backupId = f.context.id
-            if contextId is None:
-                contextId = backupId
-            val.modelXbrl.error(("EFM.6.14.05", "GFM.1.7.5"),
-                _("Context %(contextId)s has facts of elements %(conceptFrom)s and %(conceptTo)s, with a calculation relationship in %(linkroleDefinition)s, "
-                  "but these elements are not in any common corresponding presentation relationship group."),
-                edgarCode="du-1405-Facts-In-Calculations-Presentation-Missing",
-                modelObject=calcRels + [fromModelObject, toModelObject],
-                linkroleDefinition=val.modelXbrl.roleTypeDefinition(calcRels[0].linkrole if calcRels else None),
-                conceptFrom=val.modelXbrl.modelObject(fromIndx).qname, conceptTo=val.modelXbrl.modelObject(toIndx).qname, contextId=contextId)
-            
-    if disclosureSystem.defaultXmlLang:
-        for concept, preferredLabelRels in conceptRelsUsedWithPreferredLabels.items():
-            for preferredLabelRel in preferredLabelRels:
-                preferredLabel = preferredLabelRel.preferredLabel
-                hasDefaultLangPreferredLabel = False
-                for modelLabelRel in labelsRelationshipSet.fromModelObject(concept):
-                    modelLabel = modelLabelRel.toModelObject
-                    if modelLabel.xmlLang.startswith(disclosureSystem.defaultXmlLang) and \
-                       modelLabel.role == preferredLabel:
-                        hasDefaultLangPreferredLabel = True
-                        break
-                if not hasDefaultLangPreferredLabel:
-                    val.modelXbrl.error("GFM.1.06.04", # 6.12.04 now reserved: ("EFM.6.12.04", "GFM.1.06.04"),
-                        _("Concept %(concept)s missing %(lang)s preferred labels for role %(preferredLabel)s"),
-                        modelObject=(preferredLabelRel, concept), concept=concept.qname, fromConcept=preferredLabelRel.fromModelObject.qname,
-                        lang=disclosureSystem.defaultLanguage, preferredLabel=preferredLabel)
-    del conceptRelsUsedWithPreferredLabels
-    
-    # 6 16 4, 1.16.5 Base sets of Domain Relationship Sets testing
-    val.modelXbrl.profileActivity("... filer preferred label checks", minTimeToShow=1.0)
-    
-    # DQC.US rules
-    for dqcRuleName, dqcRule in dqcRules.items(): # note this is an OrderedDict to preserve rule execution order
-        if dqcRuleName == "copyright": # first in JSON OrderedDict, initialize common variables for rule
-            if ugtRels:
-                ugtAxisDefaults = ugtRels["axis-defaults"]
-            hasDocPerEndDateFact = documentPeriodEndDateFact is not None and documentPeriodEndDateFact.xValid >= VALID and documentPeriodEndDateFact.xValue and documentPeriodEndDateFact.context.endDatetime
-            if hasDocPerEndDateFact and documentPeriodEndDate:
-                maxEndDate = max(documentPeriodEndDate, documentPeriodEndDateFact.context.endDatetime)
-            else:
-                maxEndDate = documentPeriodEndDate # note that this may be None if there is no documentPeriodEndDate
-            continue
-        elif not dqcRuleName.startswith("DQC.US."):
-            continue # skip description and any other non-rule entries
-        msg = dqcRule.get("message")
-        edgarCode = "dqc-{}-{}".format(dqcRuleName[-4:], "-".join(dqcRule["name"].title().split()))
-        if dqcRuleName == "DQC.US.0001" and ugtRels:
-            ugtAxisMembers = ugtRels["axes"]
-            warnedFactsByQn = defaultdict(list)
-            for id, rule in dqcRule["rules"].items():
-                for axisConcept in modelXbrl.nameConcepts.get(rule["axis"],()):        
-                    membersOfExtensionAxis = axisMemQnames(modelXbrl, axisConcept.qname, rule["extensions-allowed"] == "Yes") # set of QNames
-                    allowableMembers = ugtAxisMembers[axisConcept.name] if rule["axis-descendants"] == "Yes" else set()
-                    for otherAxis in rule.get("additional-axes",EMPTY_LIST):
-                        allowableMembers |= ugtAxisMembers[otherAxis]
-                    for otherMemName in rule.get("additional-members",EMPTY_LIST) + rule.get("extension-members",EMPTY_LIST):
-                        for otherMemConcept in modelXbrl.nameConcepts.get(otherMemName,()):
-                            allowableMembers.add(otherMemConcept.qname)
-                    for childExtensionMember in rule.get("child-extension-members",EMPTY_LIST):
-                        allowableMembers |= memChildQnames(modelXbrl, childExtensionMember)
-                    unallowedMembers = membersOfExtensionAxis - allowableMembers
-                    if "unallowed-axes" in rule:
-                        unallowedMembers &= set.union(*(ugtAxisMembers[a] for a in rule.get("unallowed-axes")))
-                    unallowedMembersUsedByFacts = set()
-                    if unallowedMembers:
-                        for f in modelXbrl.factsByDimMemQname(axisConcept.qname, None): # None also includes default members
-                            dimValueQname = f.context.dimMemberQname(axisConcept.qname) # include default members
-                            if dimValueQname in unallowedMembers:
-                                unallowedMembersUsedByFacts.add(dimValueQname)
-                                if dimValueQname.namespaceURI not in disclosureSystem.standardTaxonomiesDict: # is extension member concept
-                                    issue = {"No": "Extension members should not be used with this axis. ",
-                                             "Limited": "This extension member should not be used with this axis. ",
-                                             "Yes": "Extension member is not allowed by rule. "
-                                             }[rule["extensions-allowed"]]
-                                elif rule["axis-descendants"] == "None":
-                                    issue = "Only extension members can be used with this axis. "
-                                else:
-                                    issue = "Base taxonomy member is not allowed by rule. "
-                                if not any(f.isDuplicateOf(warnedFact) for warnedFact in warnedFactsByQn[f.qname]):
-                                    warnedFactsByQn[f.qname].append(f)
-                                    modelXbrl.warning(f"{dqcRuleName}.{id}", _(logMsg(msg)),
-                                        modelObject=f, name=f.qname, value=strTruncate(f.value,128), axis=axisConcept.qname, member=dimValueQname, issue=issue,
-                                        contextID=f.context.id, unitID=f.unit.id if f.unit is not None else "(none)",
-                                        edgarCode=edgarCode, ruleElementId=id)
-                    unusedUnallowed = unallowedMembers - unallowedMembersUsedByFacts
-                    for unusedMember in unusedUnallowed: # report one member per message for result comparability to XBRL-US implementation
-                        modelXbrl.warning(f"{dqcRuleName}.{id}", _(logMsg(dqcRule["message-unreported"])),
-                            modelObject=modelXbrl, axis=axisConcept.qname, member=unusedMember,
-                            edgarCode=edgarCode+"-Unreported", ruleElementId=id)
-                    if rule.get("axis-default-must-match-UGT") == "Yes" and rule["axis"] in ugtAxisDefaults:
-                        ugtDefaultMem = ugtAxisDefaults[rule["axis"]]
-                        for dimDefRel in modelXbrl.relationshipSet(XbrlConst.dimensionDefault).fromModelObject(axisConcept):
-                            if dimDefRel.toModelObject is not None:
-                                extDefaultQname = dimDefRel.toModelObject.qname
-                                if extDefaultQname.localName != ugtDefaultMem:
-                                    modelXbrl.warning(f"{dqcRuleName}.{id}", _(logMsg(dqcRule["message-disallowed-default"])),
-                                        modelObject=modelXbrl, axis=axisConcept.qname, default=extDefaultQname, allowedDefault=ugtDefaultMem,
-                                        edgarCode=edgarCode+"-Disallowed-Default", ruleElementId=id)
-            del warnedFactsByQn # dereference objects
-
-        elif dqcRuleName == "DQC.US.0004":
-            for id, rule in dqcRule["rules"].items():
-                # first check if there's a calc-sum and calc-items
-                sumLn = rule.get("calc-sum")
-                blkAxis = rule.get("blocking-axes",())
-                alts = rule.get("alternatives",EMPTY_DICT)
-                tolerance = rule["tolerance"]
-                linkroleURIs = (None,) # for IDs without calc network evaluation
-                if sumLn in modelXbrl.nameConcepts and "calc-items" in rule: # (dqc_us_rules/pull/544)
-                    sumConcept = modelXbrl.nameConcepts[sumLn][0]
-                    linkroleURIs = OrderedSet(modelLink.role
-                                              for modelLink in val.modelXbrl.baseSets[(XbrlConst.summationItem,None,None,None)]
-                                              if modelXbrl.relationshipSet(XbrlConst.summationItem, modelLink.role , None, None).fromModelObject(sumConcept))
-                    
-                for linkroleUri in linkroleURIs: # evaluate by network where applicable to ID
-                    itemWeights = {}
-                    summingNetworkChildren = False
-                    if linkroleUri: # has calc network evaluation
-                        itemWeights = dict((rel.toModelObject.name, rel.weightDecimal)
-                                            for rel in modelXbrl.relationshipSet(XbrlConst.summationItem, linkroleUri, None, None).fromModelObject(sumConcept)
-                                            if rel.toModelObject is not None)
-                        if set(rule.get("calc-items")) <= itemWeights.keys():
-                            itemLns = list(itemWeights.keys())
-                            sumLn = rule.get("calc-sum") # may be reset on previous linkroleUri in loop
-                            summingNetworkChildren = True
-                        else:
-                            sumLn = None
-                    if not sumLn:
-                        sumLn = rule["sum"]
-                        itemLns = rule["items"]
-                    bindings = factBindings(val.modelXbrl, flattenToSet( (sumLn, itemLns, alts.values() )), nils=False)
-                    for b in bindings.values():
-                        _itemLns = itemLns.copy() # need fresh array to use for substituting
-                        _sumLn = sumLn
-                        for iLn in itemLns: # check if substitution is necessary
-                            if iLn not in b and iLn in alts:
-                                for aLns in alts[iLn]:
-                                    if all(aLn in b for aLn in aLns):
-                                        p = _itemLns.index(iLn) # replace iLn with alts that all are in binding
-                                        _itemLns[p:p+1] = aLns
-                                        break
-                        if _sumLn not in b and _sumLn in alts:
-                            for aLns in alts[sumLn]:
-                                if aLns and aLns[0] in b:
-                                    _sumLn = aLns[0]
-                                    break
-                        if summingNetworkChildren: # use actually-present contributing items in binding
-                            _itemLns = b.keys() - {_sumLn}
-                        if _sumLn in b and _itemLns and all(ln in b for ln in _itemLns) and not (
-                            any(ax in f.context.qnameDims for ax in blkAxis for f in b.values())):
-                            dec = leastDecimals(b, flattenToSet( (_sumLn, _itemLns) ))
-                            sumFact = b[_sumLn]
-                            itemFacts = [b[ln] for ln in _itemLns]
-                            sfNil = sumFact.isNil
-                            allIfNil = itemFacts and all(f.isNil for f in itemFacts)
-                            if sfNil:
-                                sumValue = "(nil)"
-                            else:
-                                sumValue = roundValue(sumFact.xValue, decimals=dec)
-                            if not allIfNil:
-                                itemValues = tuple(roundValue(f.xValue * itemWeights.get(f.qname.localName, ONE), decimals=dec) 
-                                                   for f in itemFacts if not f.isNil)
-                            try:
-                                if ((not (sfNil & allIfNil)) and (
-                                    (sfNil ^ allIfNil) or 
-                                    abs(sumValue - sum(itemValues)) > pow(10, -dec) * tolerance)):
-                                    modelXbrl.warning(f"{dqcRuleName}.{id}", _(logMsg(msg)),
-                                        modelObject=b.values(), sumName=_sumLn, sumValue=str(sumValue), 
-                                        itemNames=", ".join(_itemLns), itemValues=" + ".join(str(v) for v in itemValues), 
-                                        contextID=sumFact.context.id, unitID=sumFact.unit.id if sumFact.unit is not None else "(none)",
-                                        edgarCode=edgarCode, ruleElementId=id)
-                            except:
-                                print("exception")
-        elif dqcRuleName == "DQC.US.0005" and  documentType not in dqcRule["excluded-document-types"] and maxEndDate:
-            for id, rule in dqcRule["rules"].items():
-                msg = rule.get("message") # each rule has a message
-                if "name" in rule:
-                    facts = modelXbrl.factsByLocalName.get(rule["name"],())
-                    maxEndDateComparedTo = maxEndDate.__gt__ # f.endDate < maxEndDate
-                elif "axis" in rule and rule["axis"] in modelXbrl.nameConcepts:
-                    axisQn = modelXbrl.nameConcepts[rule["axis"]][0].qname
-                    if rule.get("member") in modelXbrl.nameConcepts:
-                        memQn = modelXbrl.nameConcepts[rule.get("member")][0].qname
-                    else:
-                        memQn = NONDEFAULT
-                    facts = modelXbrl.factsByDimMemQname(axisQn, memQn)
-                    maxEndDateComparedTo = maxEndDate.__ge__ # f.endDate <= maxEndDate
-                else:
-                    continue
-                for f in facts:
-                    if maxEndDateComparedTo(f.context.endDatetime):
-                        modelXbrl.warning(f"{dqcRuleName}.{id}", _(logMsg(msg)),
-                                          modelObject=f, name=f.qname.localName, value=f.xValue,
-                                          date=XmlUtil.dateunionValue(f.context.endDatetime, subtractOneDay=True),
-                                          endDate=XmlUtil.dateunionValue(maxEndDate, subtractOneDay=True),
-                                          axis=rule.get("axis"), member=rule.get("member"),
-                                          contextID=f.context.id, unitID=f.unit.id if f.unit is not None else "(none)",
-                                          edgarCode=edgarCode + '-' + id, ruleElementId=id)
-        elif (dqcRuleName == "DQC.US.0006" 
-              and documentType not in dqcRule["excluded-document-types"] 
-              and documentType and "T" not in documentType):
-            for id, rule in dqcRule["rules"].items():
-                focusRange = rule["focus-range"].get(deiItems.get("DocumentFiscalPeriodFocus"))
-                if focusRange and not any(modelXbrl.factsByLocalName.get(n,()) for n in rule["blocking-names"]):
-                    def r6facts():
-                        for n in rule["names"]:
-                            for f in modelXbrl.factsByLocalName.get(n,()):
-                                yield f
-                        for n in ("{http://www.xbrl.org/dtr/type/non-numeric}textBlockItemType",
-                                  "{http://www.xbrl.org/dtr/type/2020-01-21}textBlockItemType"):
-                            for f in modelXbrl.factsByDatatype(True, qname(n)):
-                                yield f
-                    for f in r6facts():
-                        durationDays = (f.context.endDatetime - f.context.startDatetime).days
-                        if not (focusRange[0] <= durationDays <= focusRange[1]):
-                            modelXbrl.warning(f"{dqcRuleName}.{id}", _(logMsg(msg)),
-                                              modelObject=f, name=f.qname.localName, durationDays=durationDays, documentFiscalPeriodFocus=deiItems.get("DocumentFiscalPeriodFocus"),
-                                              startDate=XmlUtil.dateunionValue(f.context.startDatetime), endDate=XmlUtil.dateunionValue(f.context.endDatetime, subtractOneDay=True),
-                                              contextID=f.context.id, unitID=f.unit.id if f.unit is not None else "(none)",
-                                              edgarCode=edgarCode, ruleElementId=id)
-        elif dqcRuleName == "DQC.US.0008" and ugtRels:
-            for id, rule in dqcRule["rules"].items():
-                ugtCalcs = ugtRels["calcs"]
-                for rel in val.summationItemRelsSetAllELRs.modelRelationships:
-                    relFrom = rel.fromModelObject
-                    relTo = rel.toModelObject
-                    if (relFrom is not None and relTo is not None and 
-                        relFrom.qname in ugtCalcs.get(rel.weight,EMPTY_DICT).get(relTo.qname,EMPTY_DICT)):
-                        modelXbrl.warning(f"{dqcRuleName}.{id}", _(logMsg(msg)),
-                                          modelObject=rel, linkrole=rel.linkrole, linkroleDefinition=modelXbrl.roleTypeDefinition(rel.linkrole), 
-                                          conceptFrom=relFrom.qname, conceptTo=relTo.qname,
-                                          edgarCode=edgarCode, ruleElementId=id)
-
-        elif dqcRuleName == "DQC.US.0009":
-            for id, rule in dqcRule["rules"].items():
-                lesserLn = rule["lesser"]
-                greaterLn = rule["greater"]
-                msg = rule.get("use-message","message") # general message defaults to "message"
-                ruleMsg = dqcRule[msg]
-                ruleEdgarCode = edgarCode + msg.title()[7:]
-                bindings = factBindings(val.modelXbrl, (lesserLn, greaterLn) )
-                for b in bindings.values():
-                    if lesserLn in b and greaterLn in b:
-                        dec = leastDecimals(b, (lesserLn, greaterLn) )
-                        lesserFact = b[lesserLn]
-                        lesserValue = roundValue(lesserFact.xValue, decimals=dec)
-                        greaterValue = roundValue(b[greaterLn].xValue, decimals=dec)
-                        if lesserValue > greaterValue:
-                            modelXbrl.warning(f"{dqcRuleName}.{id}", _(logMsg(ruleMsg)),
-                                modelObject=b.values(), lesserName=lesserLn, lesserValue=str(lesserValue), greaterName=greaterLn, greaterValue=str(greaterValue),
-                                contextID=lesserFact.context.id, unitID=lesserFact.unit.id if lesserFact.unit is not None else "(none)",
-                                edgarCode=ruleEdgarCode, ruleElementId=id)
-        elif dqcRuleName == "DQC.US.0015" and "DQC.US.0015" in ugtRels:
-            dqc0015 = ugtRels["DQC.US.0015"]
-            warnedFactsByQn = defaultdict(list)
-            for f in modelXbrl.facts:
-                if (f.qname in dqc0015.concepts and f.isNumeric and not f.isNil and f.xValid >= VALID and f.xValue < 0 and (
-                    all(d.isTyped or (
-                        (d.dimensionQname not in dqc0015.excludedAxesMembers or
-                         ("*" not in dqc0015.excludedAxesMembers[d.dimensionQname] and
-                          d.memberQname not in dqc0015.excludedAxesMembers[d.dimensionQname])) and
-                         d.memberQname not in dqc0015.excludedMembers and
-                         (dqc0015.excludedMemberNamesPattern is None or 
-                          not dqc0015.excludedMemberNamesPattern.search(d.memberQname.localName)))
-                        for d in f.context.qnameDims.values()))):
-                    id = dqc0015.conceptRuleIDs.get(f.qname, 9999)
-                    if not any(f.isDuplicateOf(warnedFact) for warnedFact in warnedFactsByQn[f.qname]):
-                        warnedFactsByQn[f.qname].append(f)
-                        modelXbrl.warning("{}.{}".format(dqcRuleName, id), _(logMsg(msg)),
-                            modelObject=f, name=f.qname, value=f.value, contextID=f.contextID, unitID=f.unit.id if f.unit is not None else "(none)",
-                            edgarCode=edgarCode, ruleElementId=id)
-            del warnedFactsByQn # dereference objects
-        elif (dqcRuleName == "DQC.US.0033" and hasDocPerEndDateFact
-              and not (documentType == "8K" and any(f.get("xValue") for f in modelXbrl.factsByLocalName.get("AmendmentFlag",())))
-              and abs((documentPeriodEndDate + ONE_DAY - documentPeriodEndDateFact.context.endDatetime).days) == 0): # was 3
-            for id, rule in dqcRule["rules"].items():
-                for n in rule["names"]:
-                    for f in modelXbrl.factsByLocalName.get(n,()):
-                        if not dateUnionEqual(documentPeriodEndDate, f.context.endDatetime, instantEndDate=True):
-                            modelXbrl.warning(f"{dqcRuleName}.{id}", _(logMsg(msg)),
-                                              modelObject=f, name=f.qname.localName, endDate=XmlUtil.dateunionValue(f.context.endDatetime, subtractOneDay=True), 
-                                              documentPeriodEndDate=documentPeriodEndDate,
-                                              contextID=f.context.id, unitID=f.unit.id if f.unit is not None else "(none)",
-                                              edgarCode=edgarCode, ruleElementId=id)
-        elif dqcRuleName == "DQC.US.0036" and hasDocPerEndDateFact:
-            for id, rule in dqcRule["rules"].items():
-                if abs((documentPeriodEndDate + ONE_DAY - documentPeriodEndDateFact.context.endDatetime).days) > 1: # was 3
-                    modelXbrl.warning(f"{dqcRuleName}.{id}", _(logMsg(msg)),
-                                      modelObject=f, name=documentPeriodEndDateFact.qname.localName, 
-                                      endDate=XmlUtil.dateunionValue(documentPeriodEndDateFact.context.endDatetime, subtractOneDay=True), 
-                                      documentPeriodEndDate=documentPeriodEndDate,
-                                      contextID=documentPeriodEndDateFact.context.id,
-                                      edgarCode=edgarCode, ruleElementId=id)
-        elif dqcRuleName == "DQC.US.0041":
-            ugtAxisDefaults = ugtRels["axis-defaults"]
-            for id, rule in dqcRule["rules"].items():
-                for rel in modelXbrl.relationshipSet(XbrlConst.dimensionDefault).modelRelationships:
-                    if (rel.fromModelObject is not None and rel.toModelObject is not None
-                        and rel.fromModelObject.qname in ugtAxisDefaults 
-                        and ugtAxisDefaults[rel.fromModelObject.qname] != rel.toModelObject.qname):
-                        modelXbrl.warning(f"{dqcRuleName}.{id}", _(logMsg(msg)),
-                                          modelObject=(rel, rel.fromModelObject), axisName=rel.fromModelObject.qname, 
-                                          axisDefaultName=ugtAxisDefaults[rel.fromModelObject.qname],
-                                          extensionDefaultName=rel.toModelObject.qname,
-                                          edgarCode=edgarCode, ruleElementId=id)
-        elif dqcRuleName == "DQC.US.0043":
-            incomeNames = dqcRule["income-names"]
-            def descendantWeights(fromConcept, ELR=None, effectiveWeight=1, bottomWeights=None, visited=None):
-                if visited is None:
-                    visited = set()
-                    bottomWeights = set()
-                visited.add(fromConcept)
-                for rel in modelXbrl.relationshipSet(XbrlConst.summationItem, ELR).fromModelObject(fromConcept):
-                    if rel.toModelObject is not None and rel.toModelObject.name not in incomeNames:
-                        w = effectiveWeight * rel.weight
-                        bottomWeights.add((rel.toModelObject, w))
-                        descendantWeights(rel.toModelObject, rel.linkrole, w, bottomWeights, visited)
-                visited.discard(fromConcept)
-                return bottomWeights
-                
-            for id, rule in dqcRule["rules"].items():
-                topName = rule["parent-name"]
-                if (modelXbrl.factsByLocalName.get(topName,())
-                    and ("excluded-name" not in rule or not modelXbrl.factsByLocalName.get(rule["excluded-name"],()))):
-                    top = modelXbrl.nameConcepts[topName][0]
-                    for bottom, effectiveWeight in descendantWeights(top): # don't include stopping income concept
-                        if ((bottom.balance == "credit" and effectiveWeight > 0)
-                            or (bottom.balance == "debit" and effectiveWeight < 0)):
-                            modelXbrl.warning(f"{dqcRuleName}.{id}", _(logMsg(msg[bottom.balance or ""])),
-                                              modelObject=(top, bottom), topName=top.name, bottomName=bottom.name,
-                                              edgarCode=f"{edgarCode}-{bottom.balance}", ruleElementId=id)
-                        
-        elif dqcRuleName == "DQC.US.0044":
-            ugtAccrualItems = ugtRels["accrual-items"]
-            for id, rule in dqcRule["rules"].items():
-                def checkAccrualDescendants(rel, visited):
-                    if rel.toModelObject is not None:
-                        name = rel.toModelObject.name
-                        if name in ugtAccrualItems:
-                            for f in modelXbrl.factsByLocalName[name]:
-                                if f.xValue != 0:
-                                    modelXbrl.warning(f"{dqcRuleName}.{id}", _(logMsg(msg)),
-                                        modelObject=f, name=name, contextID=f.context.id, unitID=f.unit.id if f.unit is not None else "(none)", value=f.xValue,
-                                        edgarCode=edgarCode, ruleElementId=id)
-                        if name not in visited:
-                            visited.add(name)
-                            for childRel in modelXbrl.relationshipSet(rel.arcrole, rel.consecutiveLinkrole).fromModelObject(rel.toModelObject):
-                                checkAccrualDescendants(childRel, visited)
-                            visited.discard(name)
-                for parentLn in rule["summation-items"]:
-                    for parentConcept in modelXbrl.nameConcepts[parentLn]:
-                        for rel in val.summationItemRelsSetAllELRs.fromModelObject(parentConcept):
-                            checkAccrualDescendants(rel, set())
-        elif dqcRuleName == "DQC.US.0048" and documentType not in dqcRule["excluded-document-types"]:
-            # 0048 has only one id, rule
-            id, rule = next(iter(dqcRule["rules"].items()))
-            # check if calc root check is blocked
-            blockRootCheck = any(f.xValue == v for ln,v in dqcRule["blocking-facts"].items() for f in modelXbrl.factsByLocalName.get(ln,()))
-            # find presentation ELR of interest
-            preCashFlowLinkRoles = set()
-            calcCashFlowLinkRoles = set()
-            calcCashFlowLinkRolesMissingRoots = set()
-            linkroleUris = OrderedSet(modelLink.role for modelLink in val.modelXbrl.baseSets[(XbrlConst.parentChild,None,None,None)])
-            for linkroleUri in linkroleUris: # role ELRs may be repeated in pre LB
-                roleTypes = val.modelXbrl.roleTypes.get(linkroleUri)
-                definition = (roleTypes[0].definition or linkroleUri) if roleTypes else linkroleUri
-                preRoots = val.modelXbrl.relationshipSet(XbrlConst.parentChild, linkroleUri, None, None).rootConcepts
-                if ((any(c.name == "StatementOfCashFlowsAbstract" for c in preRoots) or 
-                     'cashflow' in linkroleUri.lower())
-                    and '- Statement ' in definition and 'parenthetical' not in linkroleUri.lower()):
-                    preCashFlowLinkRoles.add(linkroleUri)
-                    calcRelationshipSet = val.modelXbrl.relationshipSet(XbrlConst.summationItem, linkroleUri, None, None)
-                    calcRoots = calcRelationshipSet.rootConcepts
-                    if calcRoots:
-                        calcCashFlowLinkRoles.add(linkroleUri)
-                        roots = rule["roots"]
-                        if not (blockRootCheck or 
-                                any(all(any(c.name == rName for c in calcRoots) for rName in rNames) for rNames in roots)):
-                            calcCashFlowLinkRolesMissingRoots.add(linkroleUri)
-            if preCashFlowLinkRoles:
-                if not calcCashFlowLinkRoles:
-                    modelXbrl.warning(f"{dqcRuleName}.{id}", _(logMsg(dqcRule["message-no-roles"])),
-                        modelObject=modelXbrl, 
-                        linkRoles=(", ".join(sorted(preCashFlowLinkRoles))),
-                        edgarCode=edgarCode+"-No-Roles", ruleElementId=id)
-                elif calcCashFlowLinkRolesMissingRoots == calcCashFlowLinkRoles: # every calc is missing the roots
-                    for linkRole in calcCashFlowLinkRolesMissingRoots:
-                        modelXbrl.warning(f"{dqcRuleName}.{id}", _(logMsg(msg)),
-                            modelObject=val.modelXbrl.baseSets[(XbrlConst.summationItem,linkroleUri,None,None)] or modelXbrl, # may be no base sets, in which case just show the instance
-                            linkRole=linkroleUri, linkroleDefinition=definition,
-                            rootNames=(", ".join(r.name for r in calcRoots) or "(none)"),
-                            edgarCode=edgarCode, ruleElementId=id)
-        elif dqcRuleName == "DQC.US.0060":
-            for id, rule in dqcRule["rules"].items():
-                for eltLn, depLns in rule["element-dependencies"].items():
-                    bindings = factBindings(val.modelXbrl, flattenToSet( (eltLn, depLns )), nils=False)
-                    for b in bindings.values():
-                        if eltLn in b and not any(depLn in b for depLn in depLns):
-                            f = b[eltLn]
-                            modelXbrl.warning(f"{dqcRuleName}.{id}", _(logMsg(msg)),
-                                modelObject=b.values(), name=eltLn, value=f.xValue, 
-                                dependentElements=", ".join(depLns), 
-                                contextID=f.context.id, unitID=f.unit.id if f.unit is not None else "(none)",
-                                edgarCode=edgarCode, ruleElementId=id)
-        elif dqcRuleName == "DQC.US.0079":
-            for id, rule in dqcRule["rules"].items():
-                ignoreDims = rule["acceptable-dimensions"]
-                replacementMembers = rule["replacement-members"]
-                def checkMember(axis, rel, visited):
-                    if rel.toModelObject is not None:
-                        name = rel.toModelObject.name
-                        if name.lower() in replacementMembers and rel.toModelObject.qname.namespaceURI not in val.disclosureSystem.standardTaxonomiesDict:
-                            modelXbrl.warning(f"{dqcRuleName}.{id}", _(logMsg(msg)),
-                                modelObject=(rel, rel.toModelObject), member=rel.toModelObject.qname, axis=axis.qname, 
-                                replacement=replacementMembers[name.lower()],
-                                edgarCode=edgarCode, ruleElementId=id)
-                        if name not in visited:
-                                visited.add(name)
-                                for childRel in modelXbrl.relationshipSet(XbrlConst.domainMember, rel.consecutiveLinkrole).fromModelObject(rel.toModelObject):
-                                    checkMember(axis, childRel, visited)
-                                visited.discard(name)
-                for rel in modelXbrl.relationshipSet(XbrlConst.dimensionDomain).modelRelationships:
-                    if rel.fromModelObject is not None and rel.fromModelObject.name not in ignoreDims:
-                        checkMember(rel.fromModelObject, rel, set())
-                    
-                
-    
-    del val.summationItemRelsSetAllELRs
-    
-    if "EFM/Filing.py#validateFiling_end" in val.modelXbrl.arelleUnitTests:
-        raise pyNamedObject(val.modelXbrl.arelleUnitTests["EFM/Filing.py#validateFiling_end"], "EFM/Filing.py#validateFiling_end")
-
-    if isEFM:
-        for pluginXbrlMethod in pluginClassMethods("Validate.EFM.Finally"):
-            pluginXbrlMethod(val, conceptsUsed)
-    val.modelXbrl.profileActivity("... plug in '.Finally' checks", minTimeToShow=1.0)
-    val.modelXbrl.profileStat(_("validate{0}").format(modelXbrl.modelManager.disclosureSystem.validationType))
-    
-    modelXbrl.modelManager.showStatus(_("ready"), 2000)
-                
-def isStandardUri(val, uri):
-    try:
-        return val._isStandardUri[uri]
-    except KeyError:
-        isStd = (uri in val.disclosureSystem.standardTaxonomiesDict or
-                 (not isHttpUrl(uri) and 
-                  # try 2011-12-23 RH: if works, remove the localHrefs
-                  # any(u.endswith(e) for u in (uri.replace("\\","/"),) for e in disclosureSystem.standardLocalHrefs)
-                  "/basis/sbr/" in uri.replace("\\","/")
-                  ))
-        val._isStandardUri[uri] = isStd
-        return isStd
-
-def directedCycle(val, relFrom, origin, fromRelationships, path):
-    if relFrom in fromRelationships:
-        for rel in fromRelationships[relFrom]:
-            relTo = rel.toModelObject
-            if relTo == origin:
-                return [rel]
-            if relTo not in path: # report cycle only where origin causes the cycle
-                path.add(relTo)
-                foundCycle = directedCycle(val, relTo, origin, fromRelationships, path)
-                if foundCycle is not None:
-                    foundCycle.insert(0, rel)
-                    return foundCycle
-                path.discard(relTo)
-    return None
-
-
-def checkConceptLabels(val, modelXbrl, labelsRelationshipSet, disclosureSystem, concept):
-    hasDefaultLangStandardLabel = False
-    dupLabels = {}
-    for modelLabelRel in labelsRelationshipSet.fromModelObject(concept):
-        modelLabel = modelLabelRel.toModelObject
-        if isinstance(modelLabel, ModelResource) and modelLabel.xmlLang and modelLabel.modelDocument.inDTS:
-            if modelLabel.xmlLang.startswith(disclosureSystem.defaultXmlLang) and \
-               modelLabel.role == XbrlConst.standardLabel:
-                hasDefaultLangStandardLabel = True
-            dupDetectKey = ( (modelLabel.role or ''), modelLabel.xmlLang)
-            if dupDetectKey in dupLabels:
-                modelXbrl.error(("EFM.6.10.02", "GFM.1.5.2"),
-                    _("Concept %(concept)s has duplicated labels for role %(role)s lang %(lang)s."),
-                    edgarCode="cp-1002-Element-Used-Has-Duplicate-Label",
-                    modelObject=(modelLabel, dupLabels[dupDetectKey]), # removed concept from modelObjects
-                    concept=concept.qname, role=dupDetectKey[0], lang=dupDetectKey[1])
-            else:
-                dupLabels[dupDetectKey] = modelLabel
-            
-    #6 10.1 en-US standard label
-    if not hasDefaultLangStandardLabel:
-        modelXbrl.error(("EFM.6.10.01", "GFM.1.05.01"),
-            _("You have submitted an instance using an element without an %(lang)s standard label %(concept)s. Please check your submission and correct the labels."),
-            # concept must be the first referenced modelObject
-            edgarCode="cp-1001-Element-Used-Standard-Label",    
-            modelObject=[concept] + list(modelXbrl.factsByQname[concept.qname]), concept=concept.qname, 
-            lang=disclosureSystem.defaultLanguage)
-        
-    #6 10.3 default lang label for every role
-    try:
-        dupLabels[("zzzz",disclosureSystem.defaultXmlLang)] = None #to allow following loop
-        priorRole = None
-        priorLang = None
-        hasDefaultLang = True
-        for role, lang in sorted(dupLabels.keys()):
-            if role != priorRole:
-                if not hasDefaultLang:
-                    modelXbrl.error(("EFM.6.10.03", "GFM.1.5.3"),
-                        _("You have submitted an instance using an element %(concept)s with %(lang)s for role %(role)s. Please check your submission and correct the labels."),
-                        edgarCode="cp-1003-Element-Used-Standard-English-Label",
-                        modelObject=list(modelXbrl.factsByQname[concept.qname]) + [dupLabels[(priorRole,priorLang)]], 
-                        concept=concept.qname, 
-                        lang=disclosureSystem.defaultLanguage, role=priorRole)
-                hasDefaultLang = False
-                priorLang = lang
-                priorRole = role
-            if lang is not None and lang.startswith(disclosureSystem.defaultXmlLang):
-                hasDefaultLang = True
-    except Exception:
-        pass
-    
-def deiParamEqual(deiName, xbrlVal, secVal):
-    if xbrlVal is None: # nil fact
-        return False
-    if deiName == "DocumentPeriodEndDate":
-        x = str(xbrlVal).split('-')
-        s = secVal.split('-')
-        return (x[0]==s[2] and x[1]==s[0] and x[2]==s[1])
-    elif deiName == "CurrentFiscalYearEndDate":
-        x = str(xbrlVal).lstrip('-').split('-')
-        s = secVal.split('/')
-        return (len(secVal) == 5 and secVal[2] == '/' and x[0] == s[0] and x[1] == s[1])
-    elif deiName in {"EntityEmergingGrowthCompany", "EntityExTransitionPeriod", "EntityShellCompany", 
-                     "EntitySmallBusiness", "EntityVoluntaryFilers", "EntityWellKnownSeasonedIssuer",
-                     "IcfrAuditorAttestationFlag",
-                     "cef:IntervalFundFlag", "cef:NewCefOrBdcRegistrantFlag", "cef:PrimaryShelfQualifiedFlag"}:
-        return {"y": True, "yes": True, "true": True, "n": False, "no": False, "false": False
-                }.get(str(xbrlVal).lower()) == {
-                "yes":True, "Yes":True, "y":True, "Y":True, "no":False, "No":False, "N":False, "n":False
-                }.get(secVal,secVal)
-    elif deiName == "EntityFileNumber":
-        return secVal == xbrlVal
-    elif deiName == "EntityInvCompanyType":
-        return xbrlVal in {"N-1A":("N-1A",), "N-1":("N-1",), "N-2":("N-2"), "N-3":("N-3",), "N-4":("N-4",), "N-5":("N-5",),
-                           "N-6":("N-6",), "S-1":("S-1","S-3"), "S-3":("S-1","S-3"),"S-6":("S-6")}.get(secVal,())
-    elif deiName == "EntityFilerCategory":
-        return xbrlVal in {"Non-Accelerated Filer":("Non-accelerated Filer", "Smaller Reporting Company"),
-                           "Accelerated Filer":("Accelerated Filer", "Smaller Reporting Accelerated Filer"),
-                           "Large Accelerated Filer":("Large Accelerated Filer",),
-                           "Not Applicable":("Non-accelerated Filer", "Smaller Reporting Company")}.get(secVal,())
-    elif deiName == "2014EntityFilerCategory":
-        return xbrlVal in {True:("Smaller Reporting Company", "Smaller Reporting Accelerated Filer"),
-                           False:("Non-accelerated Filer", "Accelerated Filer", "Large Accelerated Filer")}.get(secVal,())
-    return False # unhandled deiName
-
-def eloValueOfFact(deiName, xbrlVal):
-    if xbrlVal is None: # nil fact
-        return None
-    if deiName == "DocumentPeriodEndDate":
-        return ("{1}-{2}-{0}".format(*str(xbrlVal).split('-')))
-    elif deiName == "CurrentFiscalYearEndDate":
-        return ("{0}/{1}".format(*str(xbrlVal).lstrip('-').split('-')))
-    elif deiName in {"EntityEmergingGrowthCompany", "EntityExTransitionPeriod", "EntityShellCompany", 
-                     "EntitySmallBusiness", "EntityVoluntaryFilers", "EntityWellKnownSeasonedIssuer",
-                     "IcfrAuditorAttestationFlag",
-                     "cef:NewCefOrBdcRegistrantFlag", "cef:NewCefOrBdcRegistrantFlag", "cef:NewCefOrBdcRegistrantFlag"}:
-        return {"y": "yes", "yes": "yes", "true": "yes", "n": "no", "no": "no", "false": "no"
-                }.get(str(xbrlVal).lower())
-    elif deiName == "EntityFileNumber":
-        return xbrlVal
-    elif deiName == "EntityInvCompanyType":
-        return xbrlVal
-    elif deiName == "EntityFilerCategory":
-        return xbrlVal
-    return None # unhandled deiName
-
-
-def cleanedCompanyName(name):
-    for pattern, replacement in (
-                                 (r"\s&(?=\s)", " and "),  # Replace & with and
-                                 (r"/.+/|\\.+\\", " "),  # Remove any "/../" , "\...\" or "/../../" expression.
-                                 (r"\s*[(].+[)]$", " "),  # Remove any parenthetical expression if it occurs at the END of the string.
-                                 (r"[\u058A\u05BE\u2010\u2011\u2012\u2013\u2014\u2015\uFE58\uFE63\uFF0D]", "-"),  # Normalize fancy dashes.
-                                 (r"-", ""),  #dash to space
-                                 (r"[\u2019']", ""),  #Apostrophe to space
-                                 (r"^\s*the(?=\s)", ""),  # Remove the word "THE" (i.e., followed by space) from the beginning.
-                                 (r"[^\w-]", " "),  # Remove any punctuation.
-                                 (r"^\w(?=\s)|\s\w(?=\s)|\s\w$", " "),  # Remove single letter words
-                                 (r"^INCORPORATED(?=\s|$)|(?<=\s)INCORPORATED(?=\s|$)", "INC"),  # Truncate the word INCORPORATED (case insensitive) to INC
-                                 (r"^CORPORATION(?=\s|$)|(?<=\s)CORPORATION(?=\s|$)", "CORP"),  # Truncate the word CORPORATION (case insensitive) to CORP
-                                 (r"^COMPANY(?=\s|$)|(?<=\s)COMPANY(?=\s|$)", "CO"),  # Truncate the word CORPORATION (case insensitive) to CORP
-                                 (r"^LIMITED(?=\s|$)|(?<=\s)LIMITED(?=\s|$)", "LTD"),  # Truncate the word LIMITED (case insensitive) to LTD
-                                 (r"^AND(?=\s|$)|(?<=\s)AND(?=\s|$)", "&"),  # Replace the word AND with an ampersand (&)
-                                 (r"\s+", " "),  # Normalize all spaces (i.e., trim, collapse, map &#xA0; to &#xA; and so forth)
-                                 (r"\s", "")  # remove space to nothing for comparison
-                                 ):
-        name = re.sub(pattern, replacement, name, flags=re.IGNORECASE)
-    return unicodedata.normalize('NFKD', name.strip().lower()).encode('ASCII', 'ignore').decode()  # remove diacritics 
-
-=======
-# -*- coding: utf-8 -*-
-'''
-Created on Oct 17, 2010
-
-@author: Mark V Systems Limited
-
-This is a collective work.
-Original work (c) Copyright 2010 Mark V Systems Limited, All rights reserved.
-Subsequent validations and enhancements created by staff of the U.S. Securities and Exchange Commission.
-Data and content created by government employees within the scope of their employment are not subject 
-to domestic copyright protection. 17 U.S.C. 105.
-Implementation of DQC rules invokes https://xbrl.us/dqc-license and https://xbrl.us/dqc-patent
-
-'''
-import re, datetime, decimal, json, unicodedata, holidays
-from math import isnan, pow
-from collections import defaultdict, OrderedDict
-from pytz import timezone
-from arelle import (ModelDocument, ModelValue, ModelRelationshipSet, 
-                    XmlUtil, XbrlConst, ValidateFilingText)
-from arelle.ModelValue import qname, QName
-from arelle.ValidateXbrlCalcs import insignificantDigits
-from arelle.ModelObject import ModelObject
-from arelle.ModelInstanceObject import ModelFact, ModelInlineFact, ModelInlineFootnote
-from arelle.ModelDtsObject import ModelConcept, ModelResource
-from arelle.ModelXbrl import NONDEFAULT
-from arelle.PluginManager import pluginClassMethods
-from arelle.PrototypeDtsObject import LinkPrototype, LocPrototype, ArcPrototype
-from arelle.PythonUtil import pyNamedObject, strTruncate, flattenSequence, flattenToSet, OrderedSet
-from arelle.UrlUtil import isHttpUrl
-from arelle.ValidateXbrlCalcs import inferredDecimals, rangeValue, roundValue, ONE
-from arelle.XmlValidate import VALID
-from .DTS import checkFilingDTS
-from .Consts import submissionTypesAllowingWellKnownSeasonedIssuer, \
-                    submissionTypesNotRequiringPeriodEndDate, \
-                    submissionTypesAllowingEntityInvCompanyType, docTypesRequiringEntityFilerCategory, \
-                    submissionTypesAllowingAcceleratedFilerStatus, submissionTypesAllowingShellCompanyFlag, \
-                    submissionTypesAllowingEdgarSmallBusinessFlag, submissionTypesAllowingEmergingGrowthCompanyFlag, \
-                    submissionTypesAllowingExTransitionPeriodFlag, submissionTypesAllowingSeriesClasses, \
-                    submissionTypesExemptFromRoleOrder, docTypesExemptFromRoleOrder, \
-                    submissionTypesAllowingPeriodOfReport, docTypesRequiringPeriodOfReport, \
-                    docTypesRequiringEntityWellKnownSeasonedIssuer, \
-                    submissionTypesAllowingVoluntaryFilerFlag, docTypesNotAllowingInlineXBRL, \
-                    docTypesRequiringRrSchema, docTypesNotAllowingIfrs, \
-                    untransformableTypes, rrUntransformableEltsPattern, \
-                    docTypes20F 
-                                        
-from .Dimensions import checkFilingDimensions
-from .PreCalAlignment import checkCalcsTreeWalk
-from .Util import conflictClassFromNamespace, abbreviatedNamespace, NOYEAR, WITHYEARandWILD, loadDeprecatedConceptDates, \
-                    loadCustomAxesReplacements, loadNonNegativeFacts, loadDeiValidations, loadOtherStandardTaxonomies, \
-                    loadUgtRelQnames, loadDqcRules, factBindings, leastDecimals, axisMemQnames, memChildQnames, \
-                    loadTaxonomyCompatibility, loadIxTransformRegistries
-                    
-MIN_DOC_PER_END_DATE = ModelValue.dateTime("1980-01-01", type=ModelValue.DATE)
-MAX_DOC_PER_END_DATE = ModelValue.dateTime("2050-12-31", type=ModelValue.DATE)
-EMPTY_DICT = {}
-EMPTY_SET = set()
-EMPTY_LIST = []
-
-def sevMessageArgValue(x):
-    if isinstance(x, bool):
-        return ("false", "true")[x]
-    return str(x)
-
-def logMsg(msg):
-    return re.sub(r"{(\w+)}", r"%(\1)s", msg) # replace {...} args with %(...)s args for modelXbrl.log functionality
-
-def validateFiling(val, modelXbrl, isEFM=False, isGFM=False):
-    if not modelXbrl.modelDocument or not hasattr(modelXbrl.modelDocument, "xmlDocument"): # not parsed
-        return
-    
-    datePattern = re.compile(r"([12][0-9]{3})-([01][0-9])-([0-3][0-9])")
-    GFMcontextDatePattern = re.compile(r"^[12][0-9]{3}-[01][0-9]-[0-3][0-9]$")
-    # note \u20zc = euro, \u00a3 = pound, \u00a5 = yen
-    signOrCurrencyPattern = re.compile("^(-)[0-9]+|[^eE](-)[0-9]+|(\\()[0-9].*(\\))|([$\u20ac\u00a3\00a5])")
-    instanceFileNamePattern = re.compile(r"^(\w+)-([12][0-9]{3}[01][0-9][0-3][0-9]).xml$")
-    htmlFileNamePattern = re.compile(r"([a-zA-Z0-9][._a-zA-Z0-9-]*)\.htm$")
-    linkroleDefinitionStatementSheet = re.compile(r"[^-]+-\s+Statement\s+-\s+.*", # no restriction to type of statement
-                                                  re.IGNORECASE)
-    efmCIKpattern = re.compile(r"^[0-9]{10}$")
-    instantPreferredLabelRolePattern = re.compile(r".*[pP]eriod(Start|End)")
-    embeddingCommandPattern = re.compile(r"[^~]*~\s*()[^~]*~")
-    styleIxHiddenPattern = re.compile(r"(.*[^\w]|^)-sec-ix-hidden\s*:\s*([\w.-]+).*")
-    efmRoleDefinitionPattern = re.compile(r"([0-9]+) - (Statement|Disclosure|Schedule|Document) - (.+)")
-    messageKeySectionPattern = re.compile(r"(.*[{]efmSection[}]|[a-z]{2}-[0-9]{4})(.*)")
-    
-    val._isStandardUri = {}
-    modelXbrl.modelManager.disclosureSystem.loadStandardTaxonomiesDict()
-    
-    
-    datetimeNowAtSEC = ModelValue.dateTime(
-        val.params.get("datetimeForTesting",
-        datetime.datetime.now(tz=timezone("US/Eastern")).isoformat()[:19])) # re-strip time zone
-    upcomingSECHolidays = holidays.US(state=None, years=[datetimeNowAtSEC.year, datetimeNowAtSEC.year+1])
-
-    
-    # note that some XFM tests are done by ValidateXbrl to prevent mulstiple node walks
-    disclosureSystem = val.disclosureSystem
-    val.disclosureSystemVersion = disclosureSystemVersion = disclosureSystem.version
-    
-    modelXbrl.modelManager.showStatus(_("validating {0}").format(disclosureSystem.name))
-    
-    val.modelXbrl.profileActivity()
-    conceptsUsed = {} # key=concept object value=True if has presentation label
-    labelsRelationshipSet = modelXbrl.relationshipSet(XbrlConst.conceptLabel)
-    # genLabelsRelationshipSet = modelXbrl.relationshipSet(XbrlConst.elementLabel)
-    # presentationRelationshipSet = modelXbrl.relationshipSet(XbrlConst.parentChild)
-    referencesRelationshipSetWithProhibits = modelXbrl.relationshipSet(XbrlConst.conceptReference, includeProhibits=True)
-    val.modelXbrl.profileActivity("... cache lbl, pre, ref relationships", minTimeToShow=1.0)
-    
-    validateInlineXbrlGFM = (modelXbrl.modelDocument.type == ModelDocument.Type.INLINEXBRL and
-                             isGFM)
-    validateEFMpragmatic = disclosureSystem.names and "efm-pragmatic" in disclosureSystem.names
-    val.validateLoggingSemantic = validateLoggingSemantic = (
-          modelXbrl.isLoggingEffectiveFor(level="WARNING-SEMANTIC") or 
-          modelXbrl.isLoggingEffectiveFor(level="ERROR-SEMANTIC"))
-    
-    if isEFM:
-        for pluginXbrlMethod in pluginClassMethods("Validate.EFM.Start"):
-            pluginXbrlMethod(val)
-            
-    if "EFM/Filing.py#validateFiling_start" in val.modelXbrl.arelleUnitTests:
-        raise pyNamedObject(val.modelXbrl.arelleUnitTests["EFM/Filing.py#validateFiling_start"], "EFM/Filing.py#validateFiling_start")
-
-    # instance checks
-    val.fileNameBasePart = None # prevent testing on fileNameParts if not instance or invalid
-    val.fileNameDate = None
-    val.entityRegistrantName = None
-    val.requiredContext = None
-    documentType = None # needed for non-instance validation too
-    submissionType = val.params.get("submissionType", "")
-    requiredFactLang = disclosureSystem.defaultXmlLang.lower() if disclosureSystem.defaultXmlLang else disclosureSystem.defaultXmlLang
-    hasSubmissionType = bool(submissionType)
-    dqcRules = {}
-    isInlineXbrl = modelXbrl.modelDocument.type in (ModelDocument.Type.INLINEXBRL, ModelDocument.Type.INLINEXBRLDOCUMENTSET)
-    if isEFM:
-        val.otherStandardTaxonomies = loadOtherStandardTaxonomies(modelXbrl, val)
-        compatibleTaxonomies = loadTaxonomyCompatibility(modelXbrl)
-    if modelXbrl.modelDocument.type == ModelDocument.Type.INSTANCE or isInlineXbrl:
-        deprecatedConceptDates = {}
-        deprecatedConceptFacts = defaultdict(list) # index by concept Qname, value is list of facts
-        deprecatedConceptContexts = defaultdict(list) # index by contextID, value is list of concept QNames of deprecated dimensions, members
-        
-        if isEFM:
-            loadDeprecatedConceptDates(val, deprecatedConceptDates)
-            customAxesReplacements = loadCustomAxesReplacements(modelXbrl)
-            deiValidations = loadDeiValidations(modelXbrl, isInlineXbrl)
-            dqcRules = loadDqcRules(modelXbrl) # empty {} if no rules for filing
-            ugtRels = loadUgtRelQnames(modelXbrl, dqcRules) # None if no rels applicable
-            nonNegFacts = loadNonNegativeFacts(modelXbrl, dqcRules, ugtRels) # none if dqcRules are used after 2020
-            ixTrRegistries = loadIxTransformRegistries(modelXbrl)
-            
-        
-        # inline doc set has multiple instance names to check
-        if modelXbrl.modelDocument.type == ModelDocument.Type.INLINEXBRLDOCUMENTSET:
-            instanceNames = [ixDoc.basename
-                             for ixDoc in modelXbrl.modelDocument.referencesDocument.keys()
-                             if ixDoc.type == ModelDocument.Type.INLINEXBRL]
-            xbrlInstRoots = modelXbrl.ixdsHtmlElements
-        else: # single instance document to check is the entry point document
-            instanceNames = [modelXbrl.modelDocument.basename]
-            xbrlInstRoots = [modelXbrl.modelDocument.xmlDocument.getroot()]
-        #6.3.3 filename check
-        for instanceName in instanceNames:
-            m = instanceFileNamePattern.match(instanceName)
-            if isInlineXbrl:
-                m = htmlFileNamePattern.match(instanceName)
-                if m:
-                    val.fileNameBasePart = None # html file name not necessarily parseable.
-                    val.fileNameDatePart = None
-                else:
-                    modelXbrl.error(val.EFM60303,
-                                    _('Invalid inline xbrl document in {base}.htm": %(filename)s'),
-                                    modelObject=modelXbrl.modelDocument, filename=instanceName,
-                                    messageCodes=("EFM.6.03.03",))
-            elif m:
-                val.fileNameBasePart = m.group(1)
-                val.fileNameDatePart = m.group(2)
-                if not val.fileNameBasePart:
-                    modelXbrl.error((val.EFM60303, "GFM.1.01.01"),
-                        _('Invalid instance document base name part (ticker or mnemonic name) in "{base}-{yyyymmdd}.xml": %(filename)s'),
-                        modelObject=modelXbrl.modelDocument, filename=modelXbrl.modelDocument.basename,
-                        messageCodes=("EFM.6.03.03", "EFM.6.23.01", "GFM.1.01.01"))
-                else:
-                    try:
-                        val.fileNameDate = datetime.datetime.strptime(val.fileNameDatePart,"%Y%m%d").date()
-                    except ValueError:
-                        modelXbrl.error((val.EFM60303, "GFM.1.01.01"),
-                            _('Invalid instance document base name part (date) in "{base}-{yyyymmdd}.xml": %(filename)s'),
-                            modelObject=modelXbrl.modelDocument, filename=modelXbrl.modelDocument.basename,
-                            messageCodes=("EFM.6.03.03", "EFM.6.23.01", "GFM.1.01.01"))
-            else:
-                modelXbrl.error((val.EFM60303, "GFM.1.01.01"),
-                    _('Invalid instance document name, must match "{base}-{yyyymmdd}.xml": %(filename)s'),
-                    modelObject=modelXbrl.modelDocument, filename=modelXbrl.modelDocument.basename,
-                    messageCodes=("EFM.6.03.03", "EFM.6.23.01", "GFM.1.01.01"))
-        
-        #6.5.1 scheme, 6.5.2, 6.5.3 identifier
-        entityIdentifierValue = None
-        entityIdentifierValueElt = None
-        if disclosureSystem.identifierValueName:   # omit if no checks
-            for xbrlInstRoot in xbrlInstRoots: # check all inline docs in ix doc set
-                for entityIdentifierElt in xbrlInstRoot.iterdescendants("{http://www.xbrl.org/2003/instance}identifier"):
-                    if isinstance(entityIdentifierElt,ModelObject):
-                        schemeAttr = entityIdentifierElt.get("scheme","")
-                        entityIdentifier = XmlUtil.text(entityIdentifierElt)
-                        if not disclosureSystem.identifierSchemePattern.match(schemeAttr):
-                            try:
-                                contextId = entityIdentifierElt.getparent().getparent().id
-                            except AttributeError:
-                                contextId = "not available"
-                            modelXbrl.error(("EFM.6.05.01", "GFM.1.02.01"),
-                                _("Your identifier for the CIK code, %(identifier)s, or scheme %(scheme)s, in context %(context)s, did not adhere "
-                                  "to the standard naming convention of <identifier scheme='http://www.sec.gov/CIK'>xxxxxxxxxx</identifier>'.  "
-                                  "Please recheck your submission and comply with the standard naming convention."),
-                                edgarCode="cp-0501-Entity-Identifier-Scheme",
-                                modelObject=entityIdentifierElt, scheme=schemeAttr,
-                                context=contextId, identifier=entityIdentifier)
-                        if not disclosureSystem.identifierValuePattern.match(entityIdentifier):
-                            modelXbrl.error(("EFM.6.05.02", "GFM.1.02.02"),
-                                _("Invalid entity identifier %(entityIdentifierName)s: %(entityIdentifer)s"),
-                                modelObject=entityIdentifierElt,  
-                                entityIdentifierName=disclosureSystem.identifierValueName,
-                                entityIdentifer=entityIdentifier)
-                        if not entityIdentifierValue:
-                            entityIdentifierValue = entityIdentifier
-                            entityIdentifierValueElt = entityIdentifierElt
-                            if isEFM and not efmCIKpattern.match(entityIdentifierValue):
-                                val.modelXbrl.error("EFM.6.05.23.cikValue",
-                                    _("The context identifier CIK %(entityIdentifier)s is not 10 digits, for required context(s).  "
-                                      "Please include a correct context identifier CIK in the filing."),
-                                    edgarCode="cp-0523-Non-Matching-Cik",
-                                    modelObject=entityIdentifierElt, entityIdentifier=entityIdentifierValue)
-                        elif entityIdentifier != entityIdentifierValue:
-                            modelXbrl.error(("EFM.6.05.03", "GFM.1.02.03"),
-                                _("The submission CIK, %(filerIdentifier)s does not match either the EntityCentralIndexKey, %(entityIdentifer)s, "
-                                  "or context identifier CIK(s) %(entityIdentifer)s, %(entityIdentifer2)s, or is not 10 digits, for required context(s).  "
-                                  "Please include a correct matching EntityCentralIndexKey and context identifier CIK(s) in the filing."),
-                                edgarCode="cp-0523-Non-Matching-Cik",
-                                modelObject=(entityIdentifierElt, entityIdentifierValueElt),  
-                                entityIdentifierName=disclosureSystem.identifierValueName,
-                                entityIdentifer=entityIdentifierValue,
-                                entityIdentifer2=entityIdentifier,
-                                filerIdentifier=",".join(sorted(val.params["cikNameList"].keys()) if "cikNameList" in val.params else []))
-            val.modelXbrl.profileActivity("... filer identifier checks", minTimeToShow=1.0)
-
-        #6.5.7 duplicated contexts
-        contexts = modelXbrl.contexts.values()
-        contextIDs = set()
-        contextsWithNonNilFacts = set()
-        uniqueContextHashes = {}
-        contextsWithDisallowedOCEs = []
-        contextsWithDisallowedOCEcontent = []
-        nonStandardTypedDimensions = defaultdict(set)
-        nonStandardReplacableDimensions = defaultdict(set)
-        for context in contexts:
-            contextID = context.id
-            contextIDs.add(contextID)
-            h = context.contextDimAwareHash
-            if h in uniqueContextHashes:
-                if context.isEqualTo(uniqueContextHashes[h]):
-                    modelXbrl.error(("EFM.6.05.07", "GFM.1.02.07"),
-                        _("The instance document contained more than one context equivalent to %(context)s (%(context2)s).  "
-                          "Please remove duplicate contexts from the instance."),
-                        edgarCode="du-0507-Duplicate-Contexts",
-                        modelObject=(context, uniqueContextHashes[h]), context=contextID, context2=uniqueContextHashes[h].id)
-            else:
-                uniqueContextHashes[h] = context
-                
-            #GFM no time in contexts
-            if isGFM:
-                for dateElt in XmlUtil.children(context, XbrlConst.xbrli, ("startDate", "endDate", "instant")):
-                    dateText = XmlUtil.text(dateElt)
-                    if not GFMcontextDatePattern.match(dateText):
-                        modelXbrl.error("GFM.1.02.25",
-                            _("Context id %(context)s %(elementName)s invalid content %(value)s"),
-                            modelObject=dateElt, context=contextID, 
-                            elementName=dateElt.prefixedName, value=dateText)
-            #6.5.4 scenario
-            hasSegment = XmlUtil.hasChild(context, XbrlConst.xbrli, "segment")
-            hasScenario = XmlUtil.hasChild(context, XbrlConst.xbrli, "scenario")
-            notAllowed = None
-            if disclosureSystem.contextElement == "segment" and hasScenario:
-                notAllowed = _("Scenario")
-            elif disclosureSystem.contextElement == "scenario" and hasSegment:
-                notAllowed = _("Segment")
-            elif disclosureSystem.contextElement == "either" and hasSegment and hasScenario:
-                notAllowed = _("Both segment and scenario")
-            elif disclosureSystem.contextElement == "none" and (hasSegment or hasScenario):
-                notAllowed = _("Neither segment nor scenario")
-            if notAllowed:
-                if validateEFMpragmatic:
-                    contextsWithDisallowedOCEs.append(context)
-                else:
-                    modelXbrl.error(("EFM.6.05.04", "GFM.1.02.04"),
-                        _("There must be no contexts with %(elementName)s, but %(count)s was(were) found: %(context)s."),
-                        edgarCode="cp-0504-No-Scenario",
-                        modelObject=context, elementName=notAllowed, context=contextID, count=1)
-    
-            #6.5.5 segment only explicit dimensions
-            for contextName in {"segment": ("{http://www.xbrl.org/2003/instance}segment",),
-                                "scenario": ("{http://www.xbrl.org/2003/instance}scenario",),
-                                "either": ("{http://www.xbrl.org/2003/instance}segment","{http://www.xbrl.org/2003/instance}scenario"),
-                                "both": ("{http://www.xbrl.org/2003/instance}segment","{http://www.xbrl.org/2003/instance}scenario"),
-                                "none": [], None:[]
-                                }[disclosureSystem.contextElement]:
-                for segScenElt in context.iterdescendants(contextName):
-                    if isinstance(segScenElt,ModelObject):
-                        _childTagNames = [child.prefixedName for child in segScenElt.iterchildren()
-                                          if isinstance(child,ModelObject) and 
-                                             child.tag not in ("{http://xbrl.org/2006/xbrldi}explicitMember",
-                                                               "{http://xbrl.org/2006/xbrldi}typedMember")]
-                        childTags = ", ".join(_childTagNames)
-                        if len(childTags) > 0:
-                            if validateEFMpragmatic:
-                                contextsWithDisallowedOCEcontent.append(context)
-                            else:
-                                modelXbrl.error(("EFM.6.05.05", "GFM.1.02.05"),
-                                                _("There must be no %(elementName)s with non-explicitDimension content, but %(count)s was(were) found: %(content)s."),
-                                                edgarCode="cp-0505-Segment-Child-Not-Explicit-Member",
-                                                modelObject=context, context=contextID, content=childTags, count=len(_childTagNames),
-                                                elementName=contextName.partition("}")[2].title())
-            for dim in context.qnameDims.values():
-                if isEFM and dim.dimension is not None and dim.dimensionQname.namespaceURI not in disclosureSystem.standardTaxonomiesDict:
-                    if dim.isTyped:
-                        nonStandardTypedDimensions[dim.dimensionQname].add(context)
-                    if customAxesReplacements.customNamePatterns.match(dim.dimensionQname.localName):
-                        nonStandardReplacableDimensions[dim.dimensionQname].add(context)
-                for _qname in (dim.dimensionQname, dim.memberQname):
-                    if _qname in deprecatedConceptDates: # none if typed and then won't be in deprecatedConceptDates
-                        deprecatedConceptContexts[contextID].append(_qname)
-            #6.5.38 period forever
-            if context.isForeverPeriod:
-                val.modelXbrl.error("EFM.6.05.38",
-                    _("Context %(contextID)s uses period <xbrli:forever>. Please remove it and resubmit."),
-                    edgarCode="du-0538-Context-Has-Period-Forever",
-                    modelObject=context, contextID=contextID)
-        if validateEFMpragmatic: # output combined count message
-            if contextsWithDisallowedOCEs:
-                modelXbrl.error(("EFM.6.05.04", "GFM.1.02.04"),
-                    _("There must be no contexts with %(elementName)s, but %(count)s was(were) found: %(context)s."),
-                    edgarCode="cp-0504-No-Scenario",
-                    modelObject=contextsWithDisallowedOCEs, elementName=notAllowed, 
-                    count=len(contextsWithDisallowedOCEs), context=', '.join(c.id for c in contextsWithDisallowedOCEs))
-            if contextsWithDisallowedOCEcontent:
-                modelXbrl.error(("EFM.6.05.05", "GFM.1.02.05"),
-                    _("There must be no %(elementName)s with non-explicitDimension content, but %(count)s was(were) found: %(context)s."),
-                    edgarCode="cp-0505-Segment-Child-Not-Explicit-Member",
-                    modelObject=contextsWithDisallowedOCEcontent, elementName=disclosureSystem.contextElement, 
-                    count=len(contextsWithDisallowedOCEcontent), context=', '.join(c.id for c in contextsWithDisallowedOCEcontent))
-        if nonStandardTypedDimensions:
-            val.modelXbrl.error("EFM.6.05.39",
-                _("Typed dimensions must be defined in standard taxonomy schemas, contexts: %(contextIDs)s dimensions: %(dimensions)s."),
-                modelObject=set.union(*nonStandardTypedDimensions.values()),
-                edgarCode="cp-0539-Typed-Dimension-Not-Standard",
-                contextIDs=", ".join(sorted(cntx.id for cntx in set.union(*nonStandardTypedDimensions.values()))),
-                dimensions=", ".join(sorted(str(qn) for qn in nonStandardTypedDimensions.keys())))
-        for qn, contexts in sorted(nonStandardReplacableDimensions.items(), key=lambda i:str(i[0])):
-            try:
-                replacableAxisMatch = customAxesReplacements.customNamePatterns.match(qn.localName)
-                axis = [customAxesReplacements.standardAxes[k] for k,v in replacableAxisMatch.groupdict().items() if v is not None][0]
-                if replacableAxisMatch and any(v is not None for v in replacableAxisMatch.groupdict().values()):
-                    val.modelXbrl.warning("EFM.6.05.44.customAxis",
-                        _("Contexts %(contextIDs)s use dimension %(dimension)s in namespace %(namespace)s but %(axis)s in %(taxonomy)s is preferred."),
-                        edgarCode="dq-0544-Custom-Axis",
-                        modelObject=contexts, dimension=qn.localName, namespace=qn.namespaceURI,
-                        axis=axis.partition(":")[2], taxonomy=axis.partition(":")[0],
-                        contextIDs=", ".join(sorted(c.id for c in contexts)))
-            except (AttributeError, IndexError):
-                pass # something wrong with match table
-        del uniqueContextHashes, contextsWithDisallowedOCEs, contextsWithDisallowedOCEcontent, nonStandardTypedDimensions, nonStandardReplacableDimensions
-        val.modelXbrl.profileActivity("... filer context checks", minTimeToShow=1.0)
-
-
-        #fact items from standard context (no dimension)
-        amendmentFlag = None
-        amendmentFlagFact = None
-        documentPeriodEndDate = None # date or None
-        documentPeriodEndDateFact = None
-        documentTypeFact = None
-        documentTypeFactContextID = None
-        deiItems = {}
-        deiFacts = {}
-        def hasDeiFact(deiName):
-            return deiName in deiFacts and not deiFacts[deiName].isNil
-        
-        extractedCoverFacts = defaultdict(list) # key concept localname
-        
-        commonSharesItemsByStockClass = defaultdict(list)
-        commonSharesClassMembers = None
-        commonSharesClassAxisQName = None
-        deiSharesClassMembers = set()
-        
-        # hasDefinedStockAxis = False
-        hasCommonSharesOutstandingDimensionedFactWithDefaultStockClass = False
-        # commonSharesClassUndefinedMembers = None
-        # commonStockMeasurementDatetime = None
-
-        deiNamespaceURI = None
-        deiCheckLocalNames = {
-            disclosureSystem.deiCurrentFiscalYearEndDateElement, 
-            disclosureSystem.deiDocumentFiscalYearFocusElement, 
-            "CurrentFiscalYearEndDate",
-            "DocumentFiscalPeriodFocus",
-            "EntityCommonStockSharesOutstanding",
-            "EntityCurrentReportingStatus", 
-            "EntityEmergingGrowthCompany",
-            "EntityExTransitionPeriod",
-            "EntityFilerCategory", 
-            "EntityInvCompanyType",
-            "EntityPublicFloat", 
-            "EntityRegistrantName", 
-            "EntityReportingCurrencyISOCode",
-            "EntityShellCompany",
-            "EntitySmallBusiness",
-            "EntityVoluntaryFilers", 
-            "EntityWellKnownSeasonedIssuer"
-             }
-        #6.5.8 unused contexts
-        #candidateRequiredContexts = set()
-        for f in modelXbrl.facts:
-            factContextID = f.contextID
-            contextIDs.discard(factContextID)
-                
-            context = f.context
-            factQname = f.qname # works for both inline and plain instances
-            factElementName = factQname.localName
-            if disclosureSystem.deiNamespacePattern is not None:
-                factInDeiNamespace = disclosureSystem.deiNamespacePattern.match(factQname.namespaceURI)
-                if factInDeiNamespace and deiNamespaceURI is None:
-                    deiNamespaceURI = factQname.namespaceURI
-                    deiADRmember = qname(deiNamespaceURI, "AdrMember")
-            else:
-                factInDeiNamespace = None
-            # standard dei items from required context
-            if context is not None and f.xValid >= VALID: # tests do not apply to tuples
-                if not context.hasSegment and not context.hasScenario: 
-                    #required context
-                    if factInDeiNamespace and (
-                        not f.concept.type.isWgnStringFactType or f.xmlLang.lower() == requiredFactLang):
-                        value = f.xValue
-                        if factElementName == disclosureSystem.deiAmendmentFlagElement:
-                            amendmentFlag = value
-                            amendmentFlagFact = f
-                        elif factElementName == disclosureSystem.deiDocumentPeriodEndDateElement:
-                            documentPeriodEndDate = value
-                            documentPeriodEndDateFact = f
-                            # commonStockMeasurementDatetime = context.endDatetime
-                            #if (context.isStartEndPeriod and context.startDatetime is not None and context.endDatetime is not None):
-                            #    if context.endDatetime.time() == datetime.time(0): # midnight of subsequent day
-                            #        if context.endDatetime - datetime.timedelta(1) == f.xValue:
-                            #            candidateRequiredContexts.add(context)
-                            #    elif context.endDatetime.date() == f.xValue: # not midnight, only day portion matches
-                            #        candidateRequiredContexts.add(context)
-                        elif factElementName == "DocumentType":
-                            documentType = value
-                            documentTypeFact = f
-                            documentTypeFactContextID = factContextID
-                            if not hasSubmissionType: # wch 18/aug/18
-                                modelXbrl.info("info",_("Setting submissionType %(documentType)s"),documentType=documentType)
-                                submissionType = documentType #wch 18/aug/18
-                        elif factElementName == disclosureSystem.deiFilerIdentifierElement:
-                            deiItems[factElementName] = value
-                            deiFilerIdentifierFact = f
-                        elif factElementName == disclosureSystem.deiFilerNameElement:
-                            deiItems[factElementName] = value
-                            deiFilerNameFact = f
-                        elif factElementName in deiCheckLocalNames:
-                            deiItems[factElementName] = value
-                            deiFacts[factElementName] = f
-                            if (val.requiredContext is None and context.isStartEndPeriod and
-                                context.startDatetime is not None and context.endDatetime is not None):
-                                val.requiredContext = context
-                else:
-                    # segment present
-                    isEntityCommonStockSharesOutstanding = factElementName == "EntityCommonStockSharesOutstanding"
-                    hasClassOfStockMember = False
-                    
-                    # note all concepts used in explicit dimensions
-                    for dimValue in context.qnameDims.values():
-                        if dimValue.isExplicit:
-                            dimConcept = dimValue.dimension
-                            memConcept = dimValue.member
-                            for dConcept in (dimConcept, memConcept):
-                                if dConcept is not None:
-                                    conceptsUsed[dConcept] = False
-                            if (isEntityCommonStockSharesOutstanding and
-                                dimConcept is not None and
-                                dimConcept.name in ("StatementClassOfStockAxis", "ClassesOfShareCapitalAxis") and
-                                dimConcept.modelDocument.targetNamespace in disclosureSystem.standardTaxonomiesDict):
-                                commonSharesClassAxisQName = dimConcept.qname
-                                commonSharesItemsByStockClass[memConcept.qname].append(f)
-                                ''' per discussion with Dean R, remove use of LB defined members from this test
-                                if commonSharesClassMembers is None:
-                                    commonSharesClassMembers, hasDefinedStockAxis = val.getDimMembers(dimConcept)
-                                if not hasDefinedStockAxis: # no def LB for stock axis, note observed members
-                                    commonSharesClassMembers.add(memConcept.qname) 
-                                #following is replacement:'''
-                                if commonSharesClassMembers is None:
-                                    commonSharesClassMembers = set()
-                                commonSharesClassMembers.add(memConcept.qname) # only note the actually used members, not any defined members
-                                #end of replacement 
-                                hasClassOfStockMember = True
-                            if factInDeiNamespace and dimConcept is not None and dimConcept.name in ("StatementClassOfStockAxis", "ClassesOfShareCapitalAxis") and memConcept is not None:
-                                deiSharesClassMembers.add(memConcept.qname)
-                                
-                    if isEntityCommonStockSharesOutstanding and not hasClassOfStockMember:
-                        hasCommonSharesOutstandingDimensionedFactWithDefaultStockClass = True   # absent dimension, may be no def LB
-                     
-                # 6.5.43 signs - applies to all facts having a context.
-                if (isEFM and nonNegFacts and f.qname in nonNegFacts.concepts and f.isNumeric and not f.isNil and f.xValue < 0 and (
-                    all(dim.isTyped or (
-                        (dim.dimensionQname not in nonNegFacts.excludedAxesMembers or
-                         ("*" not in nonNegFacts.excludedAxesMembers[dim.dimensionQname] and
-                          dim.memberQname not in nonNegFacts.excludedAxesMembers[dim.dimensionQname])) and
-                         dim.memberQname not in nonNegFacts.excludedMembers and
-                         (nonNegFacts.excludedMemberNamesPattern is None or 
-                          not nonNegFacts.excludedMemberNamesPattern.search(dim.memberQname.localName)))
-                        for dim in context.qnameDims.values()))):
-                    modelXbrl.warning("EFM.6.05.43",
-                        _("Concept %(element)s in %(taxonomy)s has a negative value %(value)s in context %(context)s.  Correct the sign, use a more appropriate concept, or change the context."),
-                        edgarCode="dq-0543-Negative-Fact-Value",
-                        modelObject=f, element=f.qname.localName, taxonomy=abbreviatedNamespace(f.qname.namespaceURI),
-                        value=f.value, context=f.contextID)
-                    
-                if not f.isNil:
-                    contextsWithNonNilFacts.add(context)
-                    if f.qname.localName in deiValidations["extraction-cover-tags"]:
-                        extractedCoverFacts[f.qname.localName].append(f)
-                    
-                if isEFM: # note that this is in the "if context is not None" region.  It does receive nil facts.
-                    for pluginXbrlMethod in pluginClassMethods("Validate.EFM.Fact"):
-                        pluginXbrlMethod(val, f)
-            #6.5.17 facts with precision
-            concept = f.concept
-            if concept is not None:
-                # note fact concepts used
-                conceptsUsed[concept] = False
-                
-                if concept.isNumeric:
-                    if f.precision is not None:
-                        modelXbrl.error(("EFM.6.05.17", "GFM.1.02.16"),
-                            _("Your filing contained elements using the precision attribute.  Please recheck your submission and replace "
-                              "the precision attribute with the decimals attribute."),
-                            edgarCode="fs-0517-Decimals-Not-Precision",
-                            modelObject=f, fact=f.qname, contextID=factContextID, precision=f.precision)
-
-                #6.5.25 domain items as facts
-                if isEFM and concept.type is not None and concept.type.isDomainItemType:
-                    modelXbrl.error("EFM.6.05.25",
-                        _("The domain item %(fact)s cannot appear as a fact.  Please remove the fact from context %(contextID)s."),
-                        edgarCode="du-0525-Domain-As-Fact",
-                        modelObject=f, fact=f.qname, contextID=factContextID)
-                    
-                # fasb extensibleListItemType checks (2017-2018 only)
-                #if concept.instanceOfType(qnFasbExtensibleListItemTypes):
-                #    qnEnumsInvalid = []
-                #    for qnToken in value.split():
-                #        for qnValue in qnameEltPfxName(f, qnToken):
-                #            qnConcept = modelXbrl.qnameConcepts.get(qnValue)
-                #            if qnConcept is None:
-                #                qnEnumsInvalid.append(qnToken)
-                #            else:
-                #                conceptsUsed[qnConcept] = False
-                #    if qnEnumsInvalid:
-                #        modelXbrl.error("EFM.tbd",
-                #            _("The fact %(fact)s contains inappropriate enumeration items %(enumerationItems)s in context %(contextID)s.  Please remove the inappropriate enumeratiuon items."),
-                #            edgarCode="du-tbd",
-                #            modelObject=f, fact=f.qname, contextID=factContextID, enumerationItems=", ".join(qnEnumsInvalid))
-                
-                if concept.qname in deprecatedConceptDates:
-                    deprecatedConceptFacts[concept.qname].append(f) 
-            if factContextID in deprecatedConceptContexts: # deprecated dimension and member qnames
-                for _qname in deprecatedConceptContexts[factContextID]:
-                    deprecatedConceptFacts[_qname].append(f) 
-                
-            if validateInlineXbrlGFM:
-                if f.localName == "nonFraction" or f.localName == "fraction":
-                    syms = signOrCurrencyPattern.findall(f.text)
-                    if syms:
-                        modelXbrl.error(("EFM.N/A", "GFM.1.10.18"),
-                            'ix-numeric Fact %(fact)s of context %(contextID)s has a sign or currency symbol "%(value)s" in "%(text)s"',
-                            modelObject=f, fact=f.qname, contextID=factContextID, 
-                            value="".join(s for t in syms for s in t), text=f.text)
-                        
-        val.entityRegistrantName = deiItems.get("EntityRegistrantName") # used for name check in 6.8.6
-        
-        # 6.05..23,24 check (after dei facts read)
-        if not (isEFM and documentType == "L SDR"): # allow entityIdentifierValue == "0000000000" or any other CIK value
-            if disclosureSystem.deiFilerIdentifierElement in deiItems:
-                value = deiItems.get(disclosureSystem.deiFilerIdentifierElement)
-                if entityIdentifierValue != value:
-                    val.modelXbrl.error(("EFM.6.05.23", "GFM.3.02.02"),
-                        _("The EntityCentralIndexKey, %(value)s, does not match the context identifier CIK %(entityIdentifier)s.  "
-                          "Please include a correct matching EntityCentralIndexKey and context identifier CIK(s) in the filing."),
-                        edgarCode="cp-0523-Non-Matching-Cik",
-                        modelObject=deiFilerIdentifierFact, elementName=disclosureSystem.deiFilerIdentifierElement,
-                        value=value, entityIdentifier=entityIdentifierValue)
-                if "cikNameList" in val.params:
-                    if value not in val.params["cikNameList"]:
-                        val.modelXbrl.error(("EFM.6.05.23.submissionIdentifier", "GFM.3.02.02"),
-                            _("The submission CIK, %(filerIdentifier)s does not match the EntityCentralIndexKey.  "
-                              "Please include a correct matching EntityCentralIndexKey in the filing."),
-                            edgarCode="cp-0523-Non-Matching-Cik",
-                            modelObject=deiFilerIdentifierFact, elementName=disclosureSystem.deiFilerIdentifierElement,
-                            value=value, filerIdentifier=",".join(sorted(val.params["cikNameList"].keys())))
-                elif val.params.get("cik") and value != val.params["cik"]:
-                    val.modelXbrl.error(("EFM.6.05.23.submissionIdentifier", "GFM.3.02.02"),
-                        _("The submission CIK, %(filerIdentifier)s does not match the %(elementName)s.  "
-                          "Please include a correct matching %(elementName)s in the filing."),
-                        edgarCode="cp-0523-Non-Matching-Cik",
-                        modelObject=deiFilerIdentifierFact, elementName=disclosureSystem.deiFilerIdentifierElement,
-                        value=value, filerIdentifier=val.params["cik"])
-            if disclosureSystem.deiFilerNameElement in deiItems:
-                value = deiItems[disclosureSystem.deiFilerNameElement]
-                if "cikNameList" in val.params and entityIdentifierValue in val.params["cikNameList"]:
-                    prefix = val.params["cikNameList"][entityIdentifierValue]
-                    if prefix is not None:
-                        if ((isInlineXbrl and not re.match(cleanedCompanyName(prefix).replace("-", r"[\s-]?"),
-                                                          cleanedCompanyName(value), flags=re.IGNORECASE)) or
-                            (not isInlineXbrl and not value.casefold().startswith(prefix.casefold()))): # casefold needed for some non-en languages
-                            val.modelXbrl.error(("EFM.6.05.24", "GFM.3.02.02"),
-                                _("The Official Registrant name, %(prefix)s, does not match the value %(value)s in the Required Context.  "
-                                  "Please correct dei:%(elementName)s."),
-                                edgarCode="cp-0524-Registrant-Name-Mismatch",
-                                modelObject=deiFilerNameFact, elementName=disclosureSystem.deiFilerNameElement,
-                                prefix=prefix, value=value)
-                            
-        if isEFM and disclosureSystem.deiNamespacePattern is not None and deiNamespaceURI is None:
-            modelXbrl.error("EFM.6.05.20.deiFactsMissing",
-                _("DEI facts are missing."),
-                edgarCode="dq-{efmSection}-{tag}-Missing",
-                modelObject=modelXbrl, subType=submissionType, efmSection="0520", severityVerb="must", tag="DEI-Facts", context="Required Context")
-                        
-        val.modelXbrl.profileActivity("... filer fact checks", minTimeToShow=1.0)
-
-        if len(contextIDs) > 0: # check if contextID is on any undefined facts
-            for undefinedFact in modelXbrl.undefinedFacts:
-                contextIDs.discard(undefinedFact.get("contextRef"))
-            if len(contextIDs) > 0:
-                modelXbrl.error(("EFM.6.05.08", "GFM.1.02.08"),
-                                _("The instance document contained a context %(contextIDs)s that was not used in any fact. Please remove the context from the instance."),
-                                edgarCode="du-0508-Unused-Context",
-                                modelXbrl=modelXbrl, contextIDs=", ".join(str(c) for c in contextIDs))
-
-        #6.5.9, .10 start-end durations
-        if disclosureSystem.GFM or \
-           disclosureSystemVersion[0] >= 27 or \
-           documentType in {
-                    '20-F', '40-F', '10-Q', '10-QT', '10-K', '10-KT', '10', 'N-CSR', 'N-CSRS', 'N-Q',
-                    '20-F/A', '40-F/A', '10-Q/A', '10-QT/A', '10-K/A', '10-KT/A', '10/A', 'N-CSR/A', 'N-CSRS/A', 'N-Q/A'}:
-            '''
-            for c1 in contexts:
-                if c1.isStartEndPeriod:
-                    end1 = c1.endDatetime
-                    start1 = c1.startDatetime
-                    for c2 in contexts:
-                        if c1 != c2 and c2.isStartEndPeriod:
-                            duration = end1 - c2.startDatetime
-                            if duration > datetime.timedelta(0) and duration <= datetime.timedelta(1):
-                                modelXbrl.error(("EFM.6.05.09", "GFM.1.2.9"),
-                                    _("Context {0} endDate and {1} startDate have a duration of one day; that is inconsistent with document type {2}."),
-                                         c1.id, c2.id, documentType), 
-                                    "err", )
-                        if isEFM and c1 != c2 and c2.isInstantPeriod:
-                            duration = c2.endDatetime - start1
-                            if duration > datetime.timedelta(0) and duration <= datetime.timedelta(1):
-                                modelXbrl.error(
-                                    _("Context {0} startDate and {1} end (instant) have a duration of one day; that is inconsistent with document type {2}."),
-                                         c1.id, c2.id, documentType), 
-                                    "err", "EFM.6.05.10")
-            '''
-            durationCntxStartDatetimes = defaultdict(set)
-            for cntx in contexts:
-                if cntx.isStartEndPeriod and cntx.startDatetime is not None:
-                    durationCntxStartDatetimes[cntx.startDatetime].add(cntx)
-            probStartEndCntxsByEnd = defaultdict(set)
-            startEndCntxsByEnd = defaultdict(set)
-            probInstantCntxsByEnd = defaultdict(set)
-            probCntxs = set()
-            for cntx in contexts:
-                end = cntx.endDatetime
-                if end is not None:
-                    if cntx.isStartEndPeriod:
-                        thisStart = cntx.startDatetime
-                        for otherStart, otherCntxs in durationCntxStartDatetimes.items():
-                            duration = end - otherStart
-                            if duration > datetime.timedelta(0) and duration <= datetime.timedelta(1):
-                                if disclosureSystemVersion[0] < 27:
-                                    probCntxs |= otherCntxs - {cntx}
-                                elif thisStart is not None and end - thisStart > datetime.timedelta(1):
-                                    for otherCntx in otherCntxs:
-                                        if otherCntx is not cntx and otherCntx.endDatetime != end and otherStart != cntx.startDatetime:
-                                            probCntxs.add(otherCntx)
-                        if probCntxs:
-                            probStartEndCntxsByEnd[end] |= probCntxs
-                            startEndCntxsByEnd[end] |= {cntx}
-                            probCntxs.clear()
-                    if isEFM and cntx.isInstantPeriod:
-                        for otherStart, otherCntxs in durationCntxStartDatetimes.items():
-                            duration = end - otherStart
-                            if duration > datetime.timedelta(0) and duration <= datetime.timedelta(1):
-                                probCntxs |= otherCntxs
-                        if probCntxs:
-                            probInstantCntxsByEnd[end] |= ( probCntxs | {cntx} )
-                            probCntxs.clear()
-            del probCntxs
-            for end, probCntxs in probStartEndCntxsByEnd.items():
-                endCntxs = startEndCntxsByEnd[end]
-                modelXbrl.error(("EFM.6.05.09", "GFM.1.2.9"),
-                    _("Context %(endContexts)s endDate and %(startContexts)s startDate have a duration of one day; that is inconsistent "
-                      "with document type %(documentType)s."),
-                    edgarCode="fs-0509-Start-And-End-Dates-Not-Distinct-Inconsistent-With-Document-Type",
-                    modelObject=probCntxs, endDate=XmlUtil.dateunionValue(end, subtractOneDay=True), 
-                    endContexts=', '.join(sorted(c.id for c in endCntxs)),
-                    startContexts=', '.join(sorted(c.id for c in probCntxs)), 
-                    documentType=documentType)
-            if disclosureSystemVersion[0] < 27:
-                for end, probCntxs in probInstantCntxsByEnd.items():
-                    modelXbrl.error("EFM.6.05.10",
-                        _("Contexts %(contexts)s have an overlap of one day; that is inconsistent with document type %(documentType)s."),
-                        edgarCode="fs-0510-Start-And-Instant-Dates-Not-Distinct-Inconsistent-With-Document-Type",
-                        modelObject=probCntxs, endDate=XmlUtil.dateunionValue(end, subtractOneDay=True), 
-                        contexts=', '.join(sorted(c.id for c in probCntxs)), 
-                        documentType=documentType)
-            del probStartEndCntxsByEnd, startEndCntxsByEnd, probInstantCntxsByEnd
-            del durationCntxStartDatetimes
-            val.modelXbrl.profileActivity("... filer instant-duration checks", minTimeToShow=1.0)
-            
-        #6.5.19 required context
-        #for c in sorted(candidateRequiredContexts, key=lambda c: (c.endDatetime, c.endDatetime-c.startDatetime), reverse=True):
-        #    val.requiredContext = c
-        #    break # longest duration is first
-        
-        # pre-16.1 code to accept any duration period as start-end (per WH/HF e-mails 2016-03-13)
-        if val.requiredContext is None: # possibly there is no document period end date with matching context
-            for c in contexts:
-                if c.isStartEndPeriod and not c.hasSegment and c.startDatetime is not None and c.endDatetime is not None:
-                    val.requiredContext = c
-                    break
-
-        if val.requiredContext is None:
-            modelXbrl.error(("EFM.6.05.19", "GFM.1.02.18"),
-                _("Required context (no segment) not found for document type %(documentType)s."),
-                edgarCode="cp-0519-Required-Context",
-                modelObject=modelXbrl, documentType=documentType)
-            
-        #6.5.11 equivalent units
-        uniqueUnitHashes = {}
-        for unit in val.modelXbrl.units.values():
-            h = unit.hash
-            if h in uniqueUnitHashes:
-                if unit.isEqualTo(uniqueUnitHashes[h]):
-                    modelXbrl.error(("EFM.6.05.11", "GFM.1.02.10"),
-                        _("There is more than one unit equivalent to %(unitID)s (%(unitID2)s).  Please remove all but one and resubmit."),
-                        edgarCode="du-0511-Duplicate-Units",
-                        modelObject=(unit, uniqueUnitHashes[h]), unitID=unit.id, unitID2=uniqueUnitHashes[h].id)
-            else:
-                uniqueUnitHashes[h] = unit
-            if isEFM:  # 6.5.38
-                for measureElt in unit.iterdescendants(tag="{http://www.xbrl.org/2003/instance}measure"):
-                    if isinstance(measureElt.xValue, ModelValue.QName) and len(measureElt.xValue.localName) > 65:
-                        l = len(measureElt.xValue.localName.encode("utf-8"))
-                        if l > 200:
-                            modelXbrl.error("EFM.6.05.36",
-                                _("Unit %(unitID)s contains a measure element whose local-name in UTF-8, length %(length)s, has more than 200 bytes:  %(measure)s.  Shorten the measure name."),
-                                edgarCode="du-0536-Name-Length-Limit",
-                                modelObject=measureElt, unitID=unit.id, measure=measureElt.xValue.localName, length=l)
-        del uniqueUnitHashes
-        
-        # 6.5.42 deprecated concepts
-        if deprecatedConceptFacts:
-            for conceptQn, facts in sorted(deprecatedConceptFacts.items(), key=lambda i:[0]):
-                date = deprecatedConceptDates[conceptQn]
-                version1 = abbreviatedNamespace(conceptQn.namespaceURI)
-                modelXbrl.warning("EFM.6.05.42",
-                    _("Concept %(element)s in %(version1)s used in %(count)s facts was deprecated in %(version2)s as of %(date)s and should not be used."),
-                    edgarCode="dq-0542-Deprecated-Concept",
-                    modelObject=facts, element=conceptQn.localName, count=len(facts), date=date,
-                    version1=version1, version2=version1[:-4]+date[0:4])
-            
-        del deprecatedConceptContexts, deprecatedConceptFacts, deprecatedConceptDates, nonNegFacts
-        val.modelXbrl.profileActivity("... filer unit checks", minTimeToShow=1.0)
-
-
-        # EFM.6.05.14, GFM.1.02.13 xml:lang tests, as of v-17, full default lang is compared
-        #if val.validateEFM:
-        #    factLangStartsWith = disclosureSystem.defaultXmlLang[:2]
-        #else:
-        #    factLangStartsWith = disclosureSystem.defaultXmlLang
-
-        #6.5.12 equivalent facts
-        factsForLang = {}
-        factForConceptContextUnitHash = defaultdict(list)
-        keysNotDefaultLang = {}
-        for f1 in modelXbrl.facts:
-            if f1.context is not None and f1.concept is not None and f1.concept.type is not None and getattr(f1,"xValid", 0) >= VALID:
-                # build keys table for 6.5.14
-                if not f1.isNil:
-                    langTestKey = "{0},{1},{2}".format(f1.qname, f1.contextID, f1.unitID)
-                    factsForLang.setdefault(langTestKey, []).append(f1)
-                    lang = f1.xmlLang
-                    if lang and lang.lower() != requiredFactLang: # not lang.startswith(factLangStartsWith):
-                        keysNotDefaultLang[langTestKey] = f1
-                        
-                    # 6.5.37 test (insignificant digits due to rounding)
-                    if f1.isNumeric and f1.decimals and f1.decimals != "INF":
-                        try:
-                            insignificance = insignificantDigits(f1.xValue, decimals=f1.decimals)
-                            if insignificance: # if not None, returns (truncatedDigits, insiginficantDigits)
-                                modelXbrl.error(("EFM.6.05.37", "GFM.1.02.26"),
-                                    _("Fact %(fact)s of context %(contextID)s decimals %(decimals)s value %(value)s has insignificant digits %(insignificantDigits)s.  "
-                                      "Please correct the fact value and resubmit."),
-                                    edgarCode="du-0537-Nonzero-Digits-Truncated",
-                                    modelObject=f1, fact=f1.qname, contextID=f1.contextID, decimals=f1.decimals, 
-                                    value=f1.xValue, truncatedDigits=insignificance[0], insignificantDigits=insignificance[1])
-                        except (ValueError,TypeError):
-                            modelXbrl.error(("EFM.6.05.37", "GFM.1.02.26"),
-                                _("Fact %(fact)s of context %(contextID)s decimals %(decimals)s value %(value)s causes a Value Error exception.  "
-                                  "Please correct the fact value and resubmit."),
-                                edgarCode="du-0537-Nonzero-Digits-Truncated",
-                                modelObject=f1, fact=f1.qname, contextID=f1.contextID, decimals=f1.decimals, value=f1.value)
-                # 6.5.12 test
-                factForConceptContextUnitHash[f1.conceptContextUnitHash].append(f1)
-        # 6.5.12 test
-        aspectEqualFacts = defaultdict(list)
-        decVals = {}
-        for hashEquivalentFacts in factForConceptContextUnitHash.values():
-            if len(hashEquivalentFacts) > 1:
-                for f in hashEquivalentFacts:
-                    aspectEqualFacts[(f.qname,f.contextID,f.unitID,
-                                      f.xmlLang.lower() if f.concept.type.isWgnStringFactType else None)].append(f)
-                for fList in aspectEqualFacts.values():
-                    f0 = fList[0]
-                    if f0.concept.isNumeric:
-                        if any(f.isNil for f in fList):
-                            _inConsistent = not all(f.isNil for f in fList)
-                        else: # not all have same decimals
-                            _d = inferredDecimals(f0)
-                            _v = f0.xValue
-                            _inConsistent = isnan(_v) # NaN is incomparable, always makes dups inconsistent
-                            decVals[_d] = _v
-                            aMax, bMin = rangeValue(_v, _d)
-                            for f in fList[1:]:
-                                _d = inferredDecimals(f)
-                                _v = f.xValue
-                                if isnan(_v):
-                                    _inConsistent = True
-                                    break
-                                if _d in decVals:
-                                    _inConsistent |= _v != decVals[_d]
-                                else:
-                                    decVals[_d] = _v
-                                a, b = rangeValue(_v, _d)
-                                if a > aMax: aMax = a
-                                if b < bMin: bMin = b
-                            if not _inConsistent:
-                                _inConsistent = (bMin < aMax)
-                            decVals.clear()
-                    else:
-                        _inConsistent = any(not f.isVEqualTo(f0) for f in fList[1:])
-                    if _inConsistent:
-                        modelXbrl.error(("EFM.6.05.12", "GFM.1.02.11"),
-                            "The instance document contained an element, %(fact)s that was used more than once in contexts equivalent to %(contextID)s: values %(values)s.  "
-                            "Please ensure there are no duplicate combinations of concept and context in the instance.",
-                            edgarCode="du-0512-Duplicate-Facts",
-                            modelObject=fList, fact=f0.qname, contextID=f0.contextID, values=", ".join(strTruncate(f.value, 128) for f in fList))
-                aspectEqualFacts.clear()
-        del factForConceptContextUnitHash, aspectEqualFacts
-        val.modelXbrl.profileActivity("... filer fact checks", minTimeToShow=1.0)
-
-        #6.5.14 facts without english text
-        for keyNotDefaultLang, factNotDefaultLang in keysNotDefaultLang.items():
-            anyDefaultLangFact = False
-            for fact in factsForLang[keyNotDefaultLang]:
-                if fact.xmlLang.lower() == requiredFactLang: #.startswith(factLangStartsWith):
-                    anyDefaultLangFact = True
-                    break
-            if not anyDefaultLangFact:
-                val.modelXbrl.error(("EFM.6.05.14", "GFM.1.02.13"),
-                    _("Element %(fact)s in context %(contextID)s has text with xml:lang other than '%(lang2)s' (%(lang)s) without matching English text.  "
-                      "Please provide a fact with xml:lang equal to '%(lang2)s'."),
-                    edgarCode="du-0514-English-Text-Missing",
-                    modelObject=factNotDefaultLang, fact=factNotDefaultLang.qname, contextID=factNotDefaultLang.contextID, 
-                    lang=factNotDefaultLang.xmlLang, lang2=disclosureSystem.defaultXmlLang) # report lexical format default lang
-                
-        #label validations
-        if not labelsRelationshipSet:
-            val.modelXbrl.error(("EFM.6.10.01.missingLabelLinkbase", "GFM.1.05.01"),
-                _("A label linkbase is required but was not found"), 
-                modelXbrl=modelXbrl)
-        elif disclosureSystem.defaultXmlLang:  # cannot check if no defaultXmlLang specified
-            for concept in conceptsUsed.keys():
-                checkConceptLabels(val, modelXbrl, labelsRelationshipSet, disclosureSystem, concept)
-                    
-
-        #6.5.15 facts with xml in text blocks
-        ValidateFilingText.validateTextBlockFacts(modelXbrl, {
-                                    True: ("gif", "jpg"), # img file extensions
-                                    False: () # mime types: none at this time
-                                    })
-        
-        isDei2018orLater = any(doc.targetNamespace.startswith("http://xbrl.sec.gov/dei/") and doc.targetNamespace >= "http://xbrl.sec.gov/dei/2018"
-                               for doc in modelXbrl.urlDocs.values() if doc.targetNamespace)
-        
-        isRR = any(doc.targetNamespace.startswith("http://xbrl.sec.gov/rr/")
-                   for doc in modelXbrl.urlDocs.values() if doc.targetNamespace)
-    
-         # seriesId 6.5.41
-        if submissionType in submissionTypesAllowingSeriesClasses:
-            legalEntityAxis = modelXbrl.nameConcepts.get("LegalEntityAxis",())
-            if len(legalEntityAxis) > 0:
-                legalEntityAxisQname = legalEntityAxis[0].qname
-                if legalEntityAxisQname.namespaceURI.startswith("http://xbrl.sec.gov/dei/"):
-                    legalEntityAxisRelationshipSet = modelXbrl.modelXbrl.relationshipSet("XBRL-dimensions")
-                    if val.params.get("rptIncludeAllSeriesFlag") in (True, "Yes", "yes", "Y", "y"):
-                        seriesIds = val.params.get("newClass2.seriesIds", ())
-                    else:
-                        seriesIds = val.params.get("rptSeriesClassInfo.seriesIds", ())
-                    for seriesId in sorted(set(seriesIds)): # series Ids are a hierarchy and need to be de-duplicated and ordered
-                        seriesIdMemberName = seriesId + "Member"
-                        seriesIdMember = None
-                        for c in modelXbrl.nameConcepts.get(seriesIdMemberName, ()):
-                            if c.type.isDomainItemType:
-                                seriesIdMember = c
-                                break
-                        if seriesIdMember is None:
-                            xsds = [doc for url, doc in modelXbrl.urlDocs.items()  # all filer schemas
-                                    if doc.type == ModelDocument.Type.SCHEMA and 
-                                    url not in disclosureSystem.standardTaxonomiesDict]
-                            modelXbrl.warning("EFM.6.05.41.seriesIdMemberNotDeclared",
-                                _("Submission type %(subType)s should have %(seriesIdMember)s declared as a domainItemType element."),
-                                edgarCode="dq-0541-Series-Id-Member-Not-Declared",
-                                modelObject=xsds, seriesIdMember=seriesIdMemberName, subType=submissionType)
-                        elif not legalEntityAxisRelationshipSet.isRelated(legalEntityAxis[0],"descendant", seriesIdMember):
-                            defLBs = [doc for url, doc in modelXbrl.urlDocs.items()  # all filer def LBs
-                                      if doc.type == ModelDocument.Type.LINKBASE and 
-                                      url not in disclosureSystem.standardTaxonomiesDict and
-                                      url.endswith("_def.xml")]
-                            modelXbrl.warning("EFM.6.05.41.seriesIdMemberNotAxisMember",
-                                _("Submission type %(subType)s should have %(seriesIdMember)s as a member of the Legal Entity Axis."),
-                                edgarCode="dq-0541-Series-Id-Member-Not-Axis-Member",
-                                modelObject=[seriesIdMember, defLBs], seriesIdMember=seriesIdMemberName, subType=submissionType)
-                        elif not any(cntx.hasDimension(legalEntityAxisQname) and seriesIdMember == cntx.qnameDims[legalEntityAxisQname].member
-                                     for cntx in contextsWithNonNilFacts):
-                            modelXbrl.warning("EFM.6.05.41.seriesIdMemberNotInContext",
-                                _("Submission type %(subType)s should have a context with %(seriesIdMember)s as a member of the Legal Entity Axis."),
-                                edgarCode="dq-0541-Series-Id-Member-Not-In-Context",
-                                modelObject=(modelXbrl,seriesIdMember), seriesIdMember=seriesIdMemberName, subType=submissionType)                    
-        val.modelXbrl.profileActivity("... filer label and text checks", minTimeToShow=1.0)
-
-        if isEFM:
-            if val.params.get("exhibitType") and documentType is not None:
-                _exhibitType = val.params["exhibitType"]
-                if (documentType in ("SD", "SD/A")) != (_exhibitType == "EX-2.01"):
-                    modelXbrl.error({"EX-100":"EFM.6.23.04",
-                                     "EX-101":"EFM.6.23.04",    
-                                     "EX-99.K SDR.INS":"EFM.6.23.04",
-                                     "EX-99.L SDR.INS":"EFM.6.23.04",
-                                     "EX-2.01":"EFM.6.23.05"}.get(_exhibitType,"EX-101"),
-                        #edgarCode
-                        _("The value for dei:DocumentType, %(documentType)s, is not allowed for %(exhibitType)s attachments."),
-                        modelObject=documentTypeFact, contextID=documentTypeFactContextID, documentType=documentType, exhibitType=_exhibitType,
-                        messageCodes=("EFM.6.23.04", "EFM.6.23.04", "EFM.6.23.05"))
-                elif (((documentType == "K SDR") != (_exhibitType in ("EX-99.K SDR", "EX-99.K SDR.INS"))) or
-                      ((documentType == "L SDR") != (_exhibitType in ("EX-99.L SDR", "EX-99.L SDR.INS")))):
-                    modelXbrl.error("EFM.6.05.20.exhibitDocumentType",
-                        _("The value for dei:DocumentType, '%(documentType)s' is not allowed for %(exhibitType)s attachments."),
-                        modelObject=documentTypeFact, contextID=documentTypeFactContextID, documentType=documentType, exhibitType=_exhibitType)
-                
-            # Table driven validations
-            def sevMessage(sev, messageKey=None, **kwargs):
-                logArgs = kwargs.copy()
-                validation = deiValidations["validations"][sev["validation"]]
-                severity = kwargs.get("severity", validation["severity"]).upper()
-                if severity == "WARNINGIFPRAGMATICELSEERROR":
-                    severity = "WARNING" if validateEFMpragmatic else "ERROR"
-                if messageKey is None:
-                    messageKey = validation[kwargs.get("validationMessage", "message")]
-                if messageKey is None:
-                    return # not a m
-                if "severityVerb" not in logArgs:
-                    logArgs["severityVerb"] = (validation.get("severityVerb") or
-                                               {"WARNING":"should","ERROR":"must"}[severity])
-                if "efmSection" not in logArgs:
-                    logArgs["efmSection"] = sev.get("efm")
-                efm = logArgs["efmSection"].split(".")
-                logArgs["efmSection"] = "{}{}".format(efm[1].zfill(2), efm[2].zfill(2))
-                logArgs["edgarCode"] = messageKey # edgar code is the un-expanded key for message with {...}'s
-                logArgs["arelleCode"] = "EFM.{}.{}.{}".format(efm[0], efm[1].zfill(2), efm[2].zfill(2))
-                try:
-                    keyAfterSection = messageKeySectionPattern.match(messageKey).group(2)
-                    arelleCode = "{arelleCode}.".format(**logArgs) + keyAfterSection.format(**logArgs) \
-                                  .replace(",", "").replace(".","").replace(" ","") # replace commas in names embedded in message code portion
-                except KeyError as err:
-                    modelXbrl.error("arelle:loadDeiValidations", 
-                                    _("Missing field %(field)s from messageKey %(messageKey)s, validation %(validation)s."), 
-                                    field=err, messageKey=messageKey, validation=sev)
-                    return
-                arelleCodeSections = arelleCode.split("-")
-                if len(arelleCodeSections) > 1 and arelleCodeSections[1]:
-                    arelleCodeSections[1] = arelleCodeSections[1][0].lower() + arelleCodeSections[1][1:] # start with lowercase
-                arelleCode = "".join(arelleCodeSections)
-                axisKey = sev.get("axis","")
-                axesValidations = deiValidations["axis-validations"][axisKey]
-                logArgs["axis"] = " or ".join(axesValidations["axes"])
-                logArgs["member"] = " or ".join(axesValidations["members"])
-                if "context" in logArgs:
-                    pass # custom content for context argument 
-                elif not axisKey:
-                    logArgs["context"] = "Required Context"
-                elif axisKey == "c":
-                    if not commonSharesClassMembers or len(commonSharesClassMembers) == 1:
-                        logArgs["context"] = "Required Context (one class of stock axis)"
-                    else:
-                        logArgs["context"] = "context corresponding to the Required Context with at least one of {}".format(
-                            logArgs["axis"])
-                else:
-                    logArgs["context"] = "context with {} and {}".format(
-                            logArgs["axis"], logArgs["member"])
-                if "modelObject" in logArgs and "contextID" not in logArgs:
-                    modelObjects = logArgs["modelObject"]
-                    for f in modelObjects if isinstance(modelObjects, (tuple, set, list)) else (modelObjects,):
-                        if isinstance(f, ModelFact):
-                            logArgs["contextID"] = f.contextID
-                            break
-                if logArgs.get("modelObject") is None: # no modelObject, default to the entry document
-                    logArgs["modelObject"] = modelXbrl
-                if "value" in logArgs:
-                    v = logArgs["value"]
-                    if isinstance(v, list):
-                        if len(v) == 1:
-                            logArgs["value"] = sevMessageArgValue(v[0])
-                        else:
-                            logArgs["value"] = "one of {}".format(", ".join(sevMessageArgValue(_v) for _v in v))
-                if "subType" in logArgs: # provide item 5.03 friendly format for submission type
-                    logArgs["subType"] = logArgs["subType"].replace("+5.03", " (with item 5.03)")
-                message = deiValidations["messages"][messageKey]
-                modelXbrl.log(severity, arelleCode, logMsg(message), **logArgs)
-                
-            sevs = deiValidations["sub-type-element-validations"]
-            deiCAxes = deiValidations["axis-validations"]["c"]["axes"]
-            deiDefaultPrefixedNamespaces = deiValidations["prefixed-namespaces"]
-            # called with sev, returns iterator of sev facts for names and axes matching
-            # called with sev and name, returns single fact for name matching axesMembers (if any)
-            def sevFacts(sev=None, name=None, otherFact=None, requiredContext=False, axisKey=None, deduplicate=False):
-                if deduplicate:
-                    previouslyYieldedFacts = set() 
-                    def notdup(f):
-                        dedupKey = (f.qname, f.context.contextDimAwareHash, f.xmlLang if f.isMultiLanguage else None)
-                        if dedupKey not in previouslyYieldedFacts:
-                            previouslyYieldedFacts.add(dedupKey)
-                            return True
-                        return False
-                if isinstance(sev, int):
-                    sev = sevs[sev] # convert index to sev object
-                if isinstance(name, list):
-                    names = name
-                elif name:
-                    names = (name,)
-                else:
-                    names = sev.get("xbrl-names", ())
-                langPattern = sev.get("langPattern")
-                if axisKey is None:
-                    axisKey = sev.get("axis","")
-                axesValidations = deiValidations["axis-validations"][axisKey]
-                axes = axesValidations["axes"]
-                members = axesValidations["members"]
-
-                for name in names:
-                    for f in modelXbrl.factsByQname[qname(name, deiDefaultPrefixedNamespaces)]:
-                        if langPattern is not None and not langPattern.match(f.xmlLang):
-                            continue
-                        context = f.context
-                        if context is not None and f.xValid >= VALID and not f.isNil:
-                            if otherFact is not None:
-                                if context.isEqualTo(otherFact.context):
-                                    if not deduplicate or notdup(f):
-                                        yield f
-                            elif requiredContext and documentType:
-                                if ((context.isInstantPeriod and not context.qnameDims) or
-                                    (context.isStartEndPeriod and context.isEqualTo(documentTypeFact.context))):
-                                    if not deduplicate or notdup(f):
-                                        yield f
-                            elif not context.qnameDims and (not axes or axisKey == "c"):
-                                if not deduplicate or notdup(f):
-                                    yield f
-                            elif context.qnameDims: # has dimensions
-                                excludesAxes = "!not!" in axes
-                                hasDimMatch = False
-                                for dim in context.qnameDims.values():
-                                    if dim.dimensionQname.localName in axes:
-                                        if (not members or 
-                                            dim.memberQname.localName in members):
-                                            hasDimMatch = True
-                                            if not deduplicate or notdup(f):
-                                                if not excludesAxes:
-                                                    yield f
-                                            break
-                                if excludesAxes and not hasDimMatch:
-                                    yield f
-
-            # return first of matching facts or None
-            def sevFact(sev=None, name=None, otherFact=None, requiredContext=False):
-                if isinstance(name, list):
-                    for _name in name:
-                        f = sevFact(sev, _name, otherFact, requiredContext)
-                        if f is not None:
-                            return f
-                else:
-                    for f in sevFacts(sev, name, otherFact, requiredContext):
-                        return f
-                return None
-            
-            def isADR(f):
-                return f is not None and f.context is not None and (
-                    any(d.dimensionQname.localName in deiValidations["axis-validations"]["c"]["axes"]
-                        and d.memberQname == deiADRmember
-                        for d in f.context.qnameDims.values()))
-            
-            unexpectedDeiNameEfmSects = defaultdict(set) # name and sev(s)
-            expectedDeiNames = defaultdict(set)
-            coverVisibleQNames = {}  # true if error, false if warning when not visible
-            unexpectedEloParams = set()
-            expectedEloParams = set()
-            storeDbObjectFacts = defaultdict(dict)
-            eloValueFactNames = set(n for sev in sevs if "store-db-name" in sev for n in sev.get("xbrl-names", ())) # fact names producing elo values
-            missingReqInlineTag = False
-            reportDate = val.params.get("periodOfReport")
-            if reportDate:
-                reportDate = "{2}-{0}-{1}".format(*str(reportDate   ).split('-')) # mm-dd-yyyy
-            elif documentPeriodEndDate:
-                reportDate = str(documentPeriodEndDate)
-            elif val.requiredContext is not None:
-                reportDate = str(XmlUtil.dateunionValue(val.requiredContext.endDatetime, subtractOneDay=True))
-            for sevIndex, sev in enumerate(sevs):
-                subTypes = sev.get("subTypeSet", EMPTY_SET) # compiled set of sub-types
-                names = sev.get("xbrl-names", ())
-                eloName = sev.get("elo-name")
-                storeDbName = sev.get("store-db-name")
-                storeDbObject = sev.get("store-db-object")
-                efmSection = sev.get("efm")
-                validation = sev.get("validation")
-                checkAfter = sev.get("check-after")
-                axisKey = sev.get("axis","")
-                value = sev.get("value")
-                isCoverVisible = {"cover":False, "COVER":True, "dei": None, None: None
-                                  }[sev.get("dei/cover")]
-                referenceTag = sev.get("references")
-                referenceValue = sev.get("reference-value")
-                if checkAfter and reportDate and checkAfter >= reportDate:
-                    continue
-                subFormTypesCheck = {submissionType, "{}§{}".format(submissionType, documentType)}
-                if subTypes != "all" and (subFormTypesCheck.isdisjoint(subTypes) ^ ("!not!" in subTypes)):
-                    if validation is not None: # don't process name for sev's which only store-db-field
-                        for name in names:
-                            if name.endswith(":*") and validation == "(supported-taxonomy)": # taxonomy-prefix filter
-                                txPrefix = name[:-2]
-                                ns = deiDefaultPrefixedNamespaces.get(txPrefix)
-                                if ns:
-                                    unexpectedFacts = set()
-                                    for qn, facts in modelXbrl.factsByQname.items():
-                                        if qn.namespaceURI == ns:
-                                            unexpectedFacts |= facts
-                                    if unexpectedFacts:
-                                        sevMessage(sev, subType=submissionType, modelObject=unexpectedFacts, taxonomy=txPrefix)
-                            if sevFact(sev, name) is not None:
-                                unexpectedDeiNameEfmSects[name,axisKey].add(sevIndex)
-                        if eloName:
-                            unexpectedEloParams.add(eloName)
-                    continue
-                # name is expected for this form
-                if validation is not None: # don't process name for sev's which only store-db-field
-                    for name in names:
-                        expectedDeiNames[name,axisKey].add(sevIndex)
-                        if isCoverVisible is not None:
-                            coverVisibleQNames[qname(name, deiDefaultPrefixedNamespaces)] = isCoverVisible
-                # last validation for unexpected items which were not bound to a validation for submission form type
-                if validation in ("(blank)", "(blank-error)"): 
-                    includeNames = sev.get("include-xbrl-names")
-                    excludeNames = sev.get("exclude-xbrl-names")
-                    for nameAxisKey, sevIndices in unexpectedDeiNameEfmSects.items():
-                        efmSection = sevs[sorted(sevIndices)[0]].get("efm") # use first section
-                        if nameAxisKey not in expectedDeiNames:
-                            name, axisKey = nameAxisKey
-                            if (includeNames is None or name in includeNames) and (excludeNames is None or name not in excludeNames):
-                                sevMessage(sev, subType=submissionType, efmSection=efmSection, tag=name,
-                                                modelObject=[f for i in sevIndices for f in sevFacts(i, name)],
-                                                typeOfContext="Required Context")
-                elif validation == "(elo-unexpected)": 
-                    for eloName in sorted(unexpectedEloParams - expectedEloParams):
-                        if eloName in val.params:
-                            sevMessage(sev, subType=submissionType, efmSection="6.5.40",
-                                       modelObject=modelXbrl, headerTag=eloName, value=val.params[eloName])
-                elif validation == "(earliest-taxonomy)":
-                    for et in sev.get("earliest-taxonomies", ()):
-                        txPrefix = et.partition("/")[0]
-                        ns = deiDefaultPrefixedNamespaces.get(txPrefix)
-                        if ns:
-                            foundVersion = abbreviatedNamespace(ns)
-                            if foundVersion and foundVersion < et:
-                                sevMessage(sev, subType=submissionType, modelObject=modelXbrl, taxonomy=txPrefix, earliestVersion=et)
-                elif validation == "taxonomy-version-required": 
-                    if len(names) != value:
-                        et = sev["earliest-taxonomy"]
-                        sevMessage(sev, subType=submissionType, efmSection=efmSection, taxonomy=et.partition('/')[0], earliestTaxonomy=et)                        
-                # type-specific validations
-                elif len(names) == 0:
-                    pass # no name entries if all dei names of this validation weren't in the loaded dei taxonomy (i.e., pre 2019) 
-                elif validation == "tf3": # exactly one of names should have value if inline or if noninline and any present
-                    numFactWithValue = numFactsNotValue = 0
-                    for name in names:
-                        f = sevFact(sev, name) # these all are required context
-                        if f is not None:
-                            if f.xValue == value[0]: # first value is exclusive fact, second is other facts
-                                numFactWithValue += 1
-                            elif f.xValue == value[1]:
-                                numFactsNotValue += 1
-                    if (isInlineXbrl or numFactWithValue or numFactsNotValue) and (numFactWithValue != 1 or numFactsNotValue != 2):
-                        sevMessage(sev, subType=submissionType, 
-                                        modelObject=sevFacts(sev), tags=", ".join(names), value=value[0], otherValue=value[1])
-                elif validation in ("ws", "wv"): # only one of names should have value
-                    numFactWithValue = 0
-                    for name in names:
-                        f = sevFact(sev, name) # these all are required context
-                        if f is not None:
-                            if f.xValue in value: # List of values which may be Yes, true, etc...
-                                numFactWithValue += 1
-                    if numFactWithValue > 1:
-                        sevMessage(sev, subType=submissionType, 
-                                        modelObject=sevFacts(sev), tags=", ".join(names), value=value)
-                elif validation in ("o2", "o3"): # at least one present 
-                    f2 = None
-                    numFacts = 0
-                    if referenceTag:
-                        f2 = sevFact(sev, referenceTag) # f and dependent fact are in same context
-                        if f2 is None:
-                            numFacts = 999 # block following message because no dependent (e.g., addressLine1)
-                    for name in names:
-                        f = sevFact(sev, name, f2)
-                        if f is not None:
-                            f2 = f # align next fact to this context
-                            numFacts += 1
-                    if numFacts == 0:
-                        sevMessage(sev, subType=submissionType, modelObject=sevFacts(sev), tags=", ".join(names))
-                elif validation == "op": # all or neither must have a value
-                    if 0 < sum(sevFact(sev, name) is not None for name in names) < len(names): # default context for all
-                        sevMessage(sev, subType=submissionType, modelObject=sevFacts(sev), tags=", ".join(names))
-                elif validation == "et1": # "og": 
-                    ogfacts = set()
-                    for fr in sevFacts(sev, referenceTag, deduplicate=True):
-                        if fr.xValue == referenceValue:
-                            numOgFacts = 0
-                            for f in sevFacts(sev, names, fr):
-                                ogfacts.add(f)
-                                numOgFacts += 1
-                            if numOgFacts == 0:
-                                sevMessage(sev, subType=submissionType, modelObject=fr, tag=names[0], value=referenceValue, otherTag=referenceTag, contextID=fr.contextID)
-                                if any(name in eloValueFactNames for name in names):
-                                    missingReqInlineTag = True
-                    # find any facts without a referenceTag fact = value, note these are warning severity
-                    for f in sevFacts(sev, names, deduplicate=True):
-                        if f not in ogfacts:
-                            fr = sevFact(sev, referenceTag, f)
-                            if (fr is None or fr.xValue != referenceValue):
-                                sevMessage(sev, severity="warning", subType=submissionType, modelObject=f, tag=names[0], value=referenceValue, otherTag=referenceTag, contextID=f.contextID)
-                    del ogfacts # dereference
-                elif validation == "f2":
-                    f = sevFact(sev, referenceTag) # f and dependent fact are in same context
-                    if f is not None and not any(sevFact(sev, name, f) is not None for name in names):
-                        sevMessage(sev, subType=submissionType, modelObject=f, tag=referenceTag, otherTags=", ".join(names))
-                elif validation in ("ol1", "ol2"):
-                    for name in names:
-                        f = sevFact(sev, name) # referenced fact must be same context as this fact
-                        if f is not None and sevFact(sev, referenceTag, f) is None:
-                            sevMessage(sev, subType=submissionType, modelObject=sevFacts(sev), tag=name, otherTag=referenceTag, contextID=f.contextID)
-                elif validation == "oph":
-                    f = sevFact(sev, referenceTag)
-                    for name in names:
-                        if f is None: 
-                            f2 = sevFact(sev, name)
-                        if ((f is not None and sevFact(sev, name, f) is None) or
-                            (f is None and f2 is not None and sevFact(sev, referenceTag, f2) is None)):
-                            sevMessage(sev, subType=submissionType, modelObject=f, tag=name, otherTag=referenceTag,
-                                       contextID=f.contextID if f is not None else f2.contextID)
-                elif validation in ("a", "sr", "oth", "tb", "n2e"): #, "et1"):
-                    for name in names:
-                        f = sevFact(sev, name)
-                        fr = sevFact(sev, referenceTag, f) # dependent fact is of context of f or for "c" inherited context (less disaggregatedd)
-                        if ((fr is not None and ((f is not None and fr.xValue != referenceValue) or
-                                                 (f is None and fr.xValue == referenceValue))) or
-                            (fr is None and f is not None)):
-                            sevMessage(sev, subType=submissionType, modelObject=sevFacts(sev), tag=name, otherTag=referenceTag, value=referenceValue,
-                                       contextID=f.contextID if f is not None else fr.contextID if fr is not None else "N/A")
-                elif validation in ("n2e",): 
-                    for name in names:
-                        f = sevFact(sev, name)
-                        if f is not None and f.xValue == referenceValue:
-                            fr = sevFact(sev, referenceTag, f) # dependent fact is of context of f or for "c" inherited context (less disaggregatedd)
-                            if ((fr is not None and fr.xValue != referenceValue) or
-                                fr is None):
-                                sevMessage(sev, subType=submissionType, modelObject=sevFacts(sev), tag=name, otherTag=referenceTag, value=referenceValue,
-                                           contextID=f.contextID if f is not None else fr.contextID if fr is not None else "N/A")
-                elif validation == "ra":
-                    fr = sevFact(sev, referenceTag)
-                    for name in names:
-                        f = sevFact(sev, name, fr)
-                        if fr is not None and fr.xValue in referenceValue and f is None:
-                            sevMessage(sev, subType=submissionType, modelObject=sevFacts(sev), tag=referenceTag, otherTag=name, value=fr.xValue, contextID=fr.contextID)
-                elif validation == "t":
-                    frs = [f for f in sevFacts(sev, referenceTag)] # all reference facts from generator
-                    for name in names:
-                        for f in sevFacts(sev, name):
-                            fr = sevFact(sev, referenceTag, f) # dependent fact is of context of f or for "c" inherited context (less disaggregated)
-                            if fr is not None:
-                                frs.remove(fr) # this referenced object has been covered by a referencing fact
-                            if ((fr is not None and f is None) or
-                                (fr is None and f is not None)):
-                                sevMessage(sev, subType=submissionType, modelObject=(f,fr), tag=name, otherTag=referenceTag)
-                    for fr in frs:
-                        for name in names:
-                            if sevFact(sev, name, fr) is None: # no corresponding fact to an unreferenced reference fact
-                                sevMessage(sev, subType=submissionType, modelObject=fr, tag=referenceTag, otherTag=name)
-                elif validation == "te":
-                    tefacts = set()
-                    for fr in sevFacts(sev, referenceTag, deduplicate=True):
-                        flist = [f for f in sevFacts(sev, names, fr, deduplicate=True)] # just 1 name for te
-                        tefacts.update(flist)
-                        #revision of 2019-07-16, no warning if no trading symbol (it's now "may" exist)
-                        #if len(flist) < 1 and (fr.qname.localName == "TradingSymbol"):
-                        #    sevMessage(sev, subType=submissionType, modelObject=[fr]+flist, tag=fr.qname.localName, otherTag=names[0],
-                        #               validationMessage="message-missing-exchange")
-                    # find any facts without a securities12b
-                    for f in sevFacts(sev, names, deduplicate=True): # just 1 name for te
-                        if f not in tefacts:
-                            if sevFact(sev, referenceTag, f) is None:
-                                sevMessage(sev, subType=submissionType, modelObject=f, tag=names[0], otherTags=", ".join(referenceTag), severityVerb="may")
-                    del tefacts # dereference
-                elif validation in ("ot1", "n2bn1"):
-                    for i, name1 in enumerate(names):
-                        for fr in sevFacts(sev, name1, deduplicate=True):
-                            flist = [sevFact(sev, name2, fr) for name2 in names[i+1:]]
-                            if sum(f is not None for f in flist) > 0:
-                                sevMessage(sev, subType=submissionType, modelObject=[fr]+flist, tags=", ".join(names))
-                elif validation == "t1":
-                    t1facts = set()
-                    for fr in sevFacts(sev, referenceTag, deduplicate=True):
-                        flist = [f for f in sevFacts(sev, names, fr, deduplicate=True)]
-                        t1facts.update(flist)
-                        if len(flist) > 1: # note that reference tag is a list here
-                            sevMessage(sev, subType=submissionType, modelObject=[fr]+flist, tags=", ".join(names), otherTags=", ".join(referenceTag),
-                                       severityVerb="may")
-                        """
-                        if isADR(fr):
-                            f = sevFact(sev, "TradingSymbol", fr)
-                            if f is not None and sevFact(sev, "SecurityExchangeName", fr) is None:
-                                sevMessage(sev, subType=submissionType, modelObject=f, 
-                                           tag="TradingSymbol", otherTag="SecurityExchangeName", contextID=f.contextID,
-                                           validationMessage="message-ADR-no-exchange")
-                        """
-                    # find any facts without a securities12b
-                    for f in sevFacts(sev, names, deduplicate=True):
-                        if f not in t1facts:
-                            if sevFact(sev, referenceTag, f) is None: # note that reference tag is a list here
-                                sevMessage(sev, subType=submissionType, modelObject=f, tags=", ".join(names), otherTags=", ".join(referenceTag), severityVerb="may")
-                    del t1facts # dereference
-                elif validation in ("de", "de5pm"):
-                    t = datetimeNowAtSEC
-                    if validation == "de5pm" and (17,31) <= (t.hour, t.minute) <= (23,0):
-                        while True: # add 1 day until on a business day
-                            t += datetime.timedelta(1)
-                            if t.weekday() < 5 and t not in upcomingSECHolidays: # break when not holiday and not weekend
-                                break
-                    for f in sevFacts(sev, names, deduplicate=True):
-                        if not (MIN_DOC_PER_END_DATE <= f.xValue <= t): # f.xValue is a date only, not a date-time
-                            sevMessage(sev, subType=submissionType, modelObject=f, tag=name, 
-                                       value="between 1980-01-01 and {}".format(t.date().isoformat()))
-                elif validation == "e503" and "itemsList" in val.params: # don't validate if no itemList (e.g. stand alone)
-                    e503facts = set()
-                    for f in sevFacts(sev, names, deduplicate=True):
-                        e503facts.add(f)
-                        if "5.03" not in val.params["itemsList"]:
-                            sevMessage(sev, subType=submissionType, modelObject=f, tag=name, headerTag="5.03")
-                    if "5.03" in val.params["itemsList"] and not e503facts: # missing a required fact
-                        sevMessage(sev, subType=submissionType, modelObject=modelXbrl, tag=names[0], headerTag="5.03")
-                elif validation == "503-header-field":
-                    if "5.03" not in val.params.get("itemsList",()):
-                        eloName = None # cancel validation "elo-name": "submissionHeader.fyEnd"
-                elif validation == "sb":
-                    _fileNum = val.params.get("entity.repFileNum", "")
-                    for f in sevFacts(sev):
-                        if f.xValue and (_fileNum.startswith("811-") or _fileNum.startswith("814-")):
-                            sevMessage(sev, subType=submissionType, modelObject=f, tag=f.qname.localName, otherTag="entity file number", 
-                                       value="not starting with 811- or 814-", contextID=f.contextID)
-                elif validation in ("x", "xv", "r", "y", "n"):
-                    for name in names:
-                        f = sevFact(sev, name, requiredContext=not axisKey) # required context match only
-                        if f is None or (((f.xValue not in value) ^ ("!not!" in value)) if isinstance(value, (set,list)) 
-                                         else (value is not None and f.xValue != value)):
-                            sevMessage(sev, subType=submissionType, modelObject=f, efmSection=efmSection, tag=name, value=value)
-                        if f is None and name in eloValueFactNames:
-                            missingReqInlineTag = True
-                elif validation  == "not-in-future":
-                    for name in names:
-                        for f in sevFacts(sev, name):
-                            if documentType and f.context.endDatetime > documentTypeFact.context.endDatetime:
-                                sevMessage(sev, subType=submissionType, modelObject=f, efmSection=efmSection, tag=name, context="context " + f.contextID)
-                            
-                elif validation in ("ru", "ou"):
-                    foundNonUS = None # false means found a us state, true means found a non-us state
-                    for name in names:
-                        f = sevFact(sev, name)
-                        if f is not None:
-                            foundNonUS = f.xValue not in value # value is set
-                    if foundNonUS == True or (validation == "ru" and foundNonUS is None):
-                        sevMessage(sev, subType=submissionType, modelObject=f, efmSection=efmSection, tag=name, value="U.S. state codes")                        
-                elif validation in ("o", "ov"):
-                    for name in names:
-                        f = sevFact(sev, name)
-                        if f is not None and (((f.xValue not in value) ^ ("!not!" in value)) if isinstance(value, (set,list)) 
-                                              else (value is not None and f.xValue != value)):
-                            sevMessage(sev, subType=submissionType, modelObject=f, efmSection=efmSection, tag=name, value=value)
-                elif validation == "security-axis":
-                    for name in names:
-                        facts = tuple(f for f in sevFacts(sev, name, deduplicate=True))
-                        hasNonDimContext = any((not f.context.qnameDims) for f in facts)
-                        hasADRmember = any(isADR(f) for f in facts)
-                        if (len(facts) == 1 and not hasNonDimContext and not hasADRmember) or (len(facts) > 1 and hasNonDimContext):
-                            sevMessage(sev, subType=submissionType, modelObject=facts, tag=name, 
-                                       contextIDs=", ".join(sorted(f.contextID for f in facts)))
-                elif validation in ("md", "n2c"):
-                    mdfacts = defaultdict(set)
-                    for f in sevFacts(sev, names, deduplicate=True): 
-                        if f is not None and (value is None or (
-                                              ((f.xValue not in value) ^ ("!not!" in value)) if isinstance(value, (set,list)) 
-                                              else (value is not None and f.xValue != value))):
-                            mdfacts[f.context.contextDimAwareHash].add(f)
-                    for mdfactset in mdfacts.values():
-                        if len(mdfactset) != (1 if validation == "n2c" else len(names)):
-                            sevMessage(sev, subType=submissionType, modelObject=mdfactset, tags=", ".join(names))
-                    del mdfacts # dereference
-                elif validation == "md-unexpected":
-                    for f in sevFacts(sev, names, deduplicate=True): 
-                        sevMessage(sev, subType=submissionType, modelObject=f, tag=f.qname.localName, context=f.contextID)
-                elif validation == "n2bn2":
-                    for f in sevFacts(sev):
-                        if not f.xValue.startswith("814-"):
-                            sevMessage(sev, subType=submissionType, modelObject=f, tag=f.qname.localName, 
-                                       value="a value starting with 814-", contextID=f.contextID)
-                elif validation == "n2d":
-                    for name in names:
-                        f = sevFact(sev, name)
-                        fr = sevFact(sev, referenceTag, f)
-                        if fr is None and f is not None:
-                            sevMessage(sev, subType=submissionType, modelObject=sevFacts(sev), tag=name, otherTag=referenceTag, value=fr.xValue, contextID=fr.contextID)
-                if eloName:
-                    expectedEloParams.add(eloName)
-                    for name in names:
-                        f = sevFact(sev, name)
-                        if f is not None and eloName in val.params and not deiParamEqual(name, f.xValue, val.params[eloName]):
-                            sevMessage(sev, messageKey=sev.get("elo-match-message", "dq-0540-{tag}-Value"),
-                                       subType=submissionType, modelObject=f, efmSection="6.5.40", 
-                                       tag=name, value=str(f.xValue), headerTag=eloName, valueOfHeaderTag=val.params[eloName])
-                            
-                if storeDbName:
-                    f = sevFact(sev, names)
-                    if f is not None:
-                        storeDbObjectFacts[storeDbObject][storeDbName] = eloValueOfFact(names[0], f.xValue)
-                    elif storeDbName not in storeDbObjectFacts:
-                        storeDbObjectFacts[storeDbObject][storeDbName] = None
-
-                        
-            del unexpectedDeiNameEfmSects, expectedDeiNames # dereference
-                            
-            if documentType in ("SD", "SD/A"): # SD documentType
-                val.modelXbrl.profileActivity("... filer required facts checks (other than SD)", minTimeToShow=1.0)
-                rxdNs = None # find RXD schema
-                rxdDoc = None
-                hasRxdPre = hasRxdDef = False
-                for rxdLoc in disclosureSystem.familyHrefs["RXD"]:
-                    rxdUri = rxdLoc.href
-                    if rxdUri in modelXbrl.urlDocs:
-                        if rxdUri.endswith(".xsd") and rxdLoc.elements == "1":
-                            if rxdNs is None:
-                                rxdDoc = modelXbrl.urlDocs[rxdUri]
-                                rxdNs = rxdDoc.targetNamespace
-                            else:
-                                modelXbrl.error("EFM.6.23.10",
-                                    _("The DTS of $(instance) must use only one version of the RXD schema."),
-                                    edgarCode="rxd-2310-RXD-Version-Value",
-                                    modelObject=(rxdDoc, modelXbrl.urlDocs[rxdUri]), instance=instanceName)
-                        elif "/rxd-pre-" in rxdUri:
-                            hasRxdPre = True
-                        elif "/rxd-def-" in rxdUri:
-                            hasRxdDef = True
-                if not hasRxdPre:
-                    modelXbrl.error("EFM.6.23.08",
-                        _("The DTS of %(instance)s must use a standard presentation linkbase from Family RXD in edgartaxonomies.xml."),
-                        edgarCode="rxd-2308-RXD-Presentation-Existence",
-                        modelObject=modelXbrl, instance=instanceName)
-                if not hasRxdDef:
-                    modelXbrl.error("EFM.6.23.09",
-                        _("The DTS of %(instance)s must use a standard definition linkbase from Family RXD in edgartaxonomies.xml."),
-                        edgarCode="rxd-2309-RXD-Definition-Existence",
-                        modelObject=modelXbrl, instance=instanceName)
-                countryNs = None
-                deiNS = None
-                for url, doc in modelXbrl.urlDocs.items():
-                    if doc.type == ModelDocument.Type.SCHEMA:
-                        if url.startswith("http://xbrl.sec.gov/country/"):
-                            if countryNs is None:
-                                countryNs = doc.targetNamespace
-                            else:
-                                modelXbrl.error("EFM.6.23.11",
-                                    _("The DTS of %(instance)s must use only one version of the COUNTRY schema."),
-                                    edgarCode="rxd-2311-Country-Version-Value",
-                                    modelObject=(doc
-                                                 for url,doc in modelXbrl.urlDocs.items()
-                                                 if url.startswith("http://xbrl.sec.gov/country/")), instance=instanceName)
-                        if disclosureSystem.deiNamespacePattern.match(doc.targetNamespace):
-                            deiNS = doc.targetNamespace
-
-                if rxdNs:
-                    qn = qname(rxdNs, "AmendmentNumber")
-                    if amendmentFlag == True and (
-                                qn not in modelXbrl.factsByQname or not any(
-                                       f.context is not None and not f.context.hasSegment 
-                                       for f in modelXbrl.factsByQname[qn])):
-                        modelXbrl.error("EFM.6.23.06",
-                            _("The value for dei:DocumentType, %(documentType)s, requires a value for rxd:AmendmentNumber in the Required Context."),
-                            edgarCode="rxd-2306-Amendment-Number-Existence",
-                            modelObject=modelXbrl, documentType=documentType)
-                else:
-                    modelXbrl.error("EFM.6.23.07",
-                        _("The DTS of %(instance)s must use a standard schema from Family SD in edgartaxonomies.xml."),
-                        edgarCode="rxd-2307-RXD-Schema-Existence",
-                        modelObject=modelXbrl, instance=instanceName)
-                class Rxd(): # fake class of rxd qnames based on discovered rxd namespace
-                    def __init__(self):
-                        for name in ("CountryAxis", "GovernmentAxis", "PaymentTypeAxis", "ProjectAxis","PmtAxis",
-                                    "AllGovernmentsMember", "AllProjectsMember","BusinessSegmentAxis", "EntityDomain", 
-                                    "A", "Cm", "Co", "Cu", "D", "Gv", "E", "K", "Km", "P", "Payments", "Pr", "Sm"):
-                            setattr(self, name, qname(rxdNs, "rxd:" + name))
-
-                rxd = Rxd()
-                f1 = deiFacts.get(disclosureSystem.deiCurrentFiscalYearEndDateElement)
-                if f1 is not None and documentPeriodEndDateFact is not None and f1.xValid >= VALID and documentPeriodEndDateFact.xValid >= VALID:
-                    d = ModelValue.dateunionDate(documentPeriodEndDateFact.xValue)# is an end date, convert back to a start date without midnight part
-                    if f1.xValue.month != d.month or f1.xValue.day != d.day:
-                        modelXbrl.error("EFM.6.23.26",
-                            _("The financial period %(reportingPeriod)s does not match the fiscal year end %(fyEndDate)s."),
-                            edgarCode="rxd-2326-Fiscal-Year-End-Date-Value",
-                            modelObject=(f1,documentPeriodEndDateFact), fyEndDate=f1.value, reportingPeriod=documentPeriodEndDateFact.value)
-                if (documentPeriodEndDateFact is not None and documentPeriodEndDateFact.xValid >= VALID and
-                    not any(f2.xValue == documentPeriodEndDateFact.xValue
-                            for f2 in modelXbrl.factsByQname[rxd.D]
-                            if f2.xValid >= VALID)):
-                    modelXbrl.error("EFM.6.23.27",
-                        _("The financial period %(reportingPeriod)s does not match rxd:D in any facts."),
-                        edgarCode="rxd-2327-Payment-Financial-Period-Existence",
-                        modelObject=documentPeriodEndDateFact, reportingPeriod=documentPeriodEndDateFact.value)
-                for url,doc in modelXbrl.urlDocs.items():
-                    if (url not in disclosureSystem.standardTaxonomiesDict and
-                        doc.inDTS and # ignore EdgarRenderer-loaded non-DTS schemas
-                        doc.type == ModelDocument.Type.SCHEMA):
-                        for concept in XmlUtil.children(doc.xmlRootElement, XbrlConst.xsd, "element"):
-                            name = concept.name
-                            if not concept.isAbstract and not concept.isTextBlock:
-                                modelXbrl.error("EFM.6.23.12",
-                                    _("%(schemaName)s contained a non-abstract declaration for %(name)s that is not a Text Block.  "
-                                      "Use a standard element or change the type to Text Block."),
-                                    edgarCode="rxd-2312-Custom-Element-Value",
-                                    modelObject=concept, schemaName=doc.basename, name=concept.name, concept=concept.qname)
-                            elif name.endswith("Table") or name.endswith("Axis") or name.endswith("Domain"):
-                                modelXbrl.error("EFM.6.23.13",
-                                    _("%(schemaName)s contained a declaration for %(name)s that is not allowed.  "
-                                      "Use dimensions from a standard schema instead."),
-                                    edgarCode="rxd-2313-Custom-Dimension-Existence",
-                                    modelObject=concept, schemaName=doc.basename, name=concept.name, concept=concept.qname)
-                val.modelXbrl.profileActivity("... SD checks 6-13, 26-27", minTimeToShow=1.0)
-                dimDefRelSet = modelXbrl.relationshipSet(XbrlConst.dimensionDefault)
-                dimDomRelSet = modelXbrl.relationshipSet(XbrlConst.dimensionDomain)
-                hypDimRelSet = modelXbrl.relationshipSet(XbrlConst.hypercubeDimension)
-                hasHypRelSet = modelXbrl.relationshipSet(XbrlConst.all)
-                for rel in dimDomRelSet.modelRelationships:
-                    if (isinstance(rel.fromModelObject, ModelConcept) and isinstance(rel.toModelObject, ModelConcept) and 
-                        not dimDefRelSet.isRelated(rel.fromModelObject, "child", rel.toModelObject)):
-                        modelXbrl.error("EFM.6.23.14",
-                            _("In %(linkbaseName)s the target of the dimension-domain relationship in role %(linkrole)s from "
-                              "%(source)s to %(target)s must be the default member of %(source)s."),
-                            edgarCode="rxd-2314-Dimension-Domain-Relationship-Existence",
-                            modelObject=(rel, rel.fromModelObject, rel.toModelObject), 
-                            linkbaseName=rel.modelDocument.basename, linkrole=rel.linkrole,
-                            source=rel.fromModelObject.qname, target=rel.toModelObject.qname)
-                domMemRelSet = modelXbrl.relationshipSet(XbrlConst.domainMember)
-                memDim = {}
-                def checkMemMultDims(memRel, dimRel, elt, ELR, visited):
-                    if elt not in visited:
-                        visited.add(elt)
-                        for rel in domMemRelSet.toModelObject(elt):
-                            if rel.consecutiveLinkrole == ELR and isinstance(rel.fromModelObject, ModelConcept):
-                                checkMemMultDims(memRel, None, rel.fromModelObject, rel.linkrole, visited)
-                        for rel in dimDomRelSet.toModelObject(elt):
-                            if rel.consecutiveLinkrole == ELR:
-                                dim = rel.fromModelObject
-                                mem = memRel.toModelObject
-                                if isinstance(dim, ModelConcept) and isinstance(mem, ModelConcept):
-                                    if dim.qname == rxd.PaymentTypeAxis and not mem.modelDocument.targetNamespace.startswith("http://xbrl.sec.gov/rxd/"):
-                                        modelXbrl.error("EFM.6.23.17",
-                                            _("The member %(member)s of dimension rxd:PaymentTypeAxis in link role %(linkrole)s must be a QName "
-                                              "with namespace that begins with 'http://xbrl.sec.gov/rxd/'."),
-                                            edgarCode="rxd-2317-Payment-Type-Dimension-Value",
-                                            modelObject=(rel, memRel, dim, mem), member=mem.qname, linkrole=rel.linkrole)
-                                    if dim.qname == rxd.CountryAxis and not mem.modelDocument.targetNamespace.startswith("http://xbrl.sec.gov/country/"):
-                                        modelXbrl.error("EFM.6.23.18",
-                                            _("The member %(member)s of dimension rxd:CountryAxisAxis in link role %(linkrole)s must be a QName with namespace "
-                                              "that begins with 'http://xbrl.sec.gov/country/'."),
-                                            edgarCode="rxd-2318-Country-Dimension-Member-Value",
-                                            modelObject=(rel, memRel, dim, mem), member=mem.qname, linkrole=rel.linkrole)
-                                    checkMemMultDims(memRel, rel, rel.fromModelObject, rel.linkrole, visited)
-                        for rel in hypDimRelSet.toModelObject(elt):
-                            if rel.consecutiveLinkrole == ELR and isinstance(rel.fromModelObject, ModelConcept):
-                                checkMemMultDims(memRel, dimRel, rel.fromModelObject, rel.linkrole, visited)
-                        for rel in hasHypRelSet.toModelObject(elt):
-                            if rel.consecutiveLinkrole == ELR and isinstance(rel.fromModelObject, ModelConcept):
-                                linkrole = rel.linkrole
-                                mem = memRel.toModelObject
-                                if (mem,linkrole) not in memDim:
-                                    memDim[mem,linkrole] = (dimRel, memRel)
-                                else:
-                                    otherDimRel, otherMemRel = memDim[mem,linkrole]
-                                    modelXbrl.error("EFM.6.23.16",
-                                        _("Member element %(member)s appears in more than one axis: %(dimension1)s and %(dimension2)s.  "
-                                          "Use distinct members for the Project, Country, Government, Legal Entity, Business Segment and Payment Type axes."),
-                                        edgarCode="rxd-2316-Member-Multiple-Axis-Existence",
-                                        modelObject=(dimRel, otherDimRel, memRel, otherMemRel, dimRel.fromModelObject, otherDimRel.fromModelObject),
-                                        member=mem.qname, dimension1=dimRel.fromModelObject.qname, linkrole1=linkrole, 
-                                        dimension2=otherDimRel.fromModelObject.qname, linkrole2=otherDimRel.linkrole)
-                        visited.discard(elt)
-                for rel in domMemRelSet.modelRelationships:
-                    if isinstance(rel.fromModelObject, ModelConcept) and isinstance(rel.toModelObject, ModelConcept):
-                        for rel2 in modelXbrl.relationshipSet(XbrlConst.domainMember, rel.consecutiveLinkrole).fromModelObject(rel.toModelObject):
-                            if isinstance(rel2.fromModelObject, ModelConcept) and isinstance(rel2.toModelObject, ModelConcept):
-                                modelXbrl.error("EFM.6.23.15",
-                                    _("The domain-member relationship in %(linkrole)s from %(source)s to %(target)s is consecutive with domain-member relationship in %(linkrole2)s to %(target2)s."),
-                                    edgarCode="rxd-2315-Consecutive-Domain-Member-Relationships-Existence",
-                                    modelObject=(rel, rel.fromModelObject, rel.toModelObject), 
-                                    linkrole=rel.linkrole, linkrole2=rel2.linkrole,
-                                    source=rel.fromModelObject.qname, target=rel.toModelObject.qname, target2=rel2.toModelObject.qname)
-                        checkMemMultDims(rel, None, rel.fromModelObject, rel.linkrole, set())
-                val.modelXbrl.profileActivity("... SD checks 14-18", minTimeToShow=1.0)
-                qnDeiEntityDomain = qname(deiNS, "dei:EntityDomain")
-                for relSet, dom, priItem, errCode in ((domMemRelSet, rxd.AllProjectsMember, rxd.Pr, "EFM.6.23.30"),
-                                                      (domMemRelSet, rxd.AllGovernmentsMember, rxd.Gv, "EFM.6.23.31"),
-                                                      (dimDomRelSet, rxd.BusinessSegmentAxis, rxd.Sm, "EFM.6.23.33"),
-                                                      (domMemRelSet, qnDeiEntityDomain, rxd.E, "EFM.6.23.34")):
-                    for f in modelXbrl.factsByQname[priItem]:
-                        if (not f.isNil and f.xValid >= VALID and
-                            not relSet.isRelated(dom, "descendant", f.xValue, isDRS=True)):
-                            modelXbrl.error(errCode,
-                                _("The %(fact)s %(value)s in context %(context)s is not a %(domain)s."),
-                                modelObject=f, fact=priItem, value=f.xValue, context=f.context.id, domain=dom,
-                                messageCodes=("EFM.6.23.30", "EFM.6.23.31", "EFM.6.23.33", "EFM.6.23.34"))
-                val.modelXbrl.profileActivity("... SD checks 30, 31, 33, 34", minTimeToShow=1.0)
-                cntxEqualFacts = defaultdict(list)
-                for f in modelXbrl.facts:
-                    if f.context is not None:
-                        cntxEqualFacts[f.context.contextDimAwareHash].append(f)
-                val.modelXbrl.profileActivity("... SD prepare facts by context", minTimeToShow=1.0)
-                
-                qnCurrencyMeasure = XbrlConst.qnIsoCurrency(deiItems.get("EntityReportingCurrencyISOCode"))
-                currencyMeasures = ([qnCurrencyMeasure],[])
-                qnAllCountriesDomain = qname(countryNs, "country:AllCountriesDomain")
-                for cntxFacts in cntxEqualFacts.values():
-                    qnameFacts = dict((f.qname,f) for f in cntxFacts)
-                    context = cntxFacts[0].context
-                    contextDims = cntxFacts[0].context.qnameDims
-                    # required priItem values based on context dimension
-                    for dim, priItem, errCode in ((rxd.PmtAxis, rxd.P, "EFM.6.23.20"),
-                                                  (rxd.GovernmentAxis, rxd.Payments, "EFM.6.23.22")):
-                        if context.hasDimension(dim) and (priItem not in qnameFacts or qnameFacts[priItem].isNil): 
-                            modelXbrl.error(errCode,
-                                _("The Context %(context)s has dimension %(dimension)s member %(member)s but is missing required fact %(fact)s"),
-                                modelObject=context, context=context.id, dimension=dim, member=context.dimMemberQname(dim), fact=priItem,
-                                messageCodes=("EFM.6.23.20", "EFM.6.23.22"))
-                    if (rxd.Co in qnameFacts and not qnameFacts[rxd.Co].isNil and
-                        not domMemRelSet.isRelated(qnAllCountriesDomain, "descendant", qnameFacts[rxd.Co].xValue, isDRS=True)):
-                        modelXbrl.error("EFM.6.23.44",
-                            _("The value of rxd:Co in context %(context)s, %(value)s, is not in the domain of rxd:CountryAxis. "
-                              "Change the value of rxd:Co or add it %(value)s to the Country Axis."),
-                            edgarCode="rxd-2344-Country-Value",
-                            modelObject=f, context=context.id, value=qnameFacts[rxd.Co].value)
-                    # required present facts based on other present fact
-                    for qnF, fNilOk, qnG, gNilOk, errCode in ((rxd.A, True, rxd.Cu, False, "EFM.6.23.24"),
-                                                              (rxd.A, True, rxd.D, False, "EFM.6.23.25"),
-                                                              (rxd.A, False, rxd.Gv, False, "EFM.6.23.28"),
-                                                              (rxd.A, False, rxd.Co, False, "EFM.6.23.29"),
-                                                              (rxd.Km, False, rxd.K, False, "EFM.6.23.35"),
-                                                              (rxd.K, False, rxd.Km, False, "EFM.6.23.35"),
-                                                              (rxd.Cm, False, rxd.Cu, False, "EFM.6.23.39"),
-                                                              (rxd.K, False, rxd.A, False, "EFM.6.23.42"),
-                                                              (rxd.Pr, False, rxd.A, False, "EFM.6.23.43")):
-                        if (qnF in qnameFacts and (fNilOk or not qnameFacts[qnF].isNil) and
-                            (qnG not in qnameFacts or (not gNilOk and qnameFacts[qnG].isNil))): 
-                            modelXbrl.error(errCode,
-                                _("The Context %(context)s has a %(fact1)s and is missing required %(fact2NotNil)sfact %(fact2)s"),
-                                modelObject=qnameFacts[qnF], context=context.id, fact1=qnF, fact2=qnG, fact2NotNil="" if gNilOk else "non-nil ",
-                                messageCodes=("EFM.6.23.24", "EFM.6.23.25", "EFM.6.23.28", "EFM.6.23.29", "EFM.6.23.35",
-                                              "EFM.6.23.35", "EFM.6.23.39", "EFM.6.23.42", "EFM.6.23.43"))
-                    for f in cntxFacts:
-                        if (not context.hasDimension(rxd.PmtAxis) and f.isNumeric and 
-                            f.unit is not None and f.unit.measures != currencyMeasures):
-                            modelXbrl.error("EFM.6.23.37",
-                                _("An %(fact)s fact in context %(context)s has unit %(unit)s not matching the dei:EntityReportingCurrencyISOCode %(currency)s."),
-                                edgarCode="rxd-2337-Payment-Unit-Value",
-                                modelObject=f, fact=f.qname, context=context.id, unit=f.unit.value, currency=qnCurrencyMeasure)
-                    
-                    if (rxd.A in qnameFacts and not qnameFacts[rxd.A].isNil and
-                        rxd.Cm in qnameFacts and not qnameFacts[rxd.Cm].isNil and
-                        qnameFacts[rxd.A].unit is not None and qnameFacts[rxd.A].unit.measures == currencyMeasures): 
-                        modelXbrl.error("EFM.6.23.38",
-                            _("A value cannot be given for rxd:Cm in context %(context)s because the payment is in the reporting currency %(currency)s."),
-                            edgarCode="rxd-2338-Conversion-Method-Value",
-                            modelObject=(qnameFacts[rxd.A],qnameFacts[rxd.Cm]), context=context.id, currency=qnCurrencyMeasure)
-                    if (rxd.A in qnameFacts and 
-                        rxd.Cu in qnameFacts and not qnameFacts[rxd.Cu].isNil and
-                        qnameFacts[rxd.A].unit is not None and qnameFacts[rxd.A].unit.measures != ([XbrlConst.qnIsoCurrency(qnameFacts[rxd.Cu].xValue)],[])): 
-                        modelXbrl.error("EFM.6.23.41",
-                            _("The unit %(unit)s of rxd:A in context %(context)s is not consistent with the value %(currency)s of rxd:Cu.  "
-                              "Change one or the other to match."),
-                            edgarCode="rxd-2341-Amount-Currency-Existence",
-                            modelObject=(qnameFacts[rxd.A],qnameFacts[rxd.Cu]), context=context.id, unit=qnameFacts[rxd.A].unit.value, currency=qnameFacts[rxd.Cu].value)
-                                                
-                    if (context.hasDimension(rxd.ProjectAxis) and
-                        not any(f.xValue == m
-                                for m in (contextDims[rxd.ProjectAxis].memberQname,)
-                                for f in modelXbrl.factsByQname[rxd.Pr]
-                                if f.context is not None)):
-                        modelXbrl.error("EFM.6.23.19",
-                            _("A payment for each project axis member is required.  Provide a value for element rxd:Pr with value %(dimension)s in context %(context)s."),
-                            edgarCode="rxd-2319-Project-Payment-Amount-Existence",
-                            modelObject=context, context=context.id, dimension=rxd.GovernmentAxis)
-                    if (context.hasDimension(rxd.GovernmentAxis) and
-                        not any(f.xValue == m and f.context.hasDimension(rxd.PmtAxis)
-                                for m in (contextDims[rxd.GovernmentAxis].memberQname,)
-                                for f in modelXbrl.factsByQname[rxd.Gv]
-                                if f.context is not None)):
-                        modelXbrl.error("EFM.6.23.21",
-                            _("A payment amount for each government is required.  Provide a value for element rxd:Gv with value %(member)s."),
-                            edgarCode="rxd-2321-Government-Payment-Amount-Existence",
-                            modelObject=context, context=context.id, dimension=rxd.GovernmentAxis, member=context.dimMemberQname(rxd.GovernmentAxis))
-                    if rxd.P in qnameFacts and not any(f.context is not None and not f.context.hasSegment
-                                                       for f in modelXbrl.factsByQname.get(qnameFacts[rxd.P].xValue,())):
-                        modelXbrl.error("EFM.6.23.23",
-                            _("Payment type %(paymentType)s was reported in context %(context)s but there is no fact with element %(paymentType)s in the Required Context."),
-                            edgarCode="rxd-2323-Category-Total-Existence",
-                            modelObject=context, context=context.id, paymentType=qnameFacts[rxd.P].xValue)
-                    if not context.hasDimension(rxd.PmtAxis) and rxd.A in qnameFacts and not qnameFacts[rxd.A].isNil:
-                        modelXbrl.error("EFM.6.23.40",
-                            _("There is a fact with element rxd:A in context %(context)s not defining its payment number on axis rxd:PmtAxis."),
-                            edgarCode="rxd-2340-Amount-Line-Existence",
-                            modelObject=(context, qnameFacts[rxd.A]), context=context.id)
-                val.modelXbrl.profileActivity("... SD by context for 19-25, 28-29, 35, 37-39, 40-44", minTimeToShow=1.0)
-                for f in modelXbrl.factsByQname[rxd.D]:
-                    if not f.isNil and f.xValid >= VALID and f.xValue + datetime.timedelta(1) != f.context.endDatetime: # date needs to be midnite to compare to datetime
-                        modelXbrl.error("EFM.6.23.32",
-                            _("The value of rxd:D in context %(context)s, %(value)s, is not equal to %(endDate)s.  Change the context end date or the value."),
-                            edgarCode="rxd-2332-Date-Value",
-                            modelObject=f, value=f.xValue, context=f.context.id, endDate=XmlUtil.dateunionValue(f.context.endDatetime, subtractOneDay=True))
-                val.modelXbrl.profileActivity("... SD checks 32 (last SD check)", minTimeToShow=1.0)
-                # deference object references no longer needed
-                del rxdDoc, cntxEqualFacts
-                # dereference compatibly with 2.7 (as these may be used in nested contexts above
-                hasHypRelSet = hypDimRelSet = dimDefRelSet = domMemRelSet = dimDomRelSet = None
-                memDim.clear()
-            else: # non-SD documentType
-                pass # no non=SD tests yet
-        elif disclosureSystem.GFM:
-            for deiItem in (
-                    disclosureSystem.deiCurrentFiscalYearEndDateElement, 
-                    disclosureSystem.deiDocumentFiscalYearFocusElement, 
-                    disclosureSystem.deiFilerNameElement):
-                if deiItem not in deiItems or deiItems[deiItem] == "":
-                    modelXbrl.error("GFM.3.02.01",
-                        _("dei:%(elementName)s was not found in the required context"),
-                        modelXbrl=modelXbrl, elementName=deiItem)
-        if documentType not in ("SD", "SD/A"):
-            val.modelXbrl.profileActivity("... filer required facts checks", minTimeToShow=1.0)
-            
-        # log extracted facts
-        if isInlineXbrl and (extractedCoverFacts or storeDbObjectFacts):
-            if storeDbObjectFacts.get("eloValuesFromFacts"):
-                storeDbObjectFacts["eloValuesFromFacts"]["missingReqInlineTag"] = ["no", "yes"][missingReqInlineTag]
-            contextualFactNameSets = (("Security12bTitle", "TradingSymbol"), ("Security12gTitle", "TradingSymbol"))
-            exchangeFactName = "SecurityExchangeName"
-            exchangeAxisQN = qname(deiNamespaceURI, "EntityListingsExchangeAxis")
-            hasADR = False
-            cEqualCoverFacts = defaultdict(dict)
-            # find c-equivalent Title, Registration and Symbols
-            for name, facts in extractedCoverFacts.items():
-                for f in facts:
-                    cEqualCoverFacts[f.context.contextDimAwareHash][name] = f
-                    if not hasADR and any(d.dimensionQname.localName in deiCAxes
-                                          and d.memberQname == deiADRmember
-                                          for d in f.context.qnameDims.values()):
-                        hasADR = True
-            hasOTC = not hasADR and not extractedCoverFacts.get(exchangeFactName, ())
-            # organize by "record" of in hierarchical order of extractionCoverTagNames
-            coverFactRecords = set()
-            def addCoverFactRecord(facts):
-                nameValuePairs = []
-                for f in facts:
-                    if isinstance(f, tuple):
-                        nameValuePairs.append(f)
-                    elif f is not None:
-                        nameValuePairs.append( (f.qname.localName, f.xValue) )
-                coverFactRecords.add(tuple(sorted(nameValuePairs)))
-            
-            if hasOTC:
-                for contextualFactNames in contextualFactNameSets:
-                    for cEqualFacts in cEqualCoverFacts.values():
-                        if contextualFactNames == cEqualFacts.keys(): # context has all OTC facts
-                            addCoverFactRecord(list(cEqualFacts.values()) + [(exchangeFactName,None)])
-            else:
-                for contextualFactNames in contextualFactNameSets:
-                    for cEqualFacts in cEqualCoverFacts.values():
-                        if set(contextualFactNames) <= cEqualFacts.keys(): # context has all OTC facts
-                            cntx = cEqualFacts[contextualFactNames[0]].context # can be any fact's context as they're all same context
-                            classOfStockDim = None
-                            for d in cntx.qnameDims.values():
-                                if d.dimensionQname.localName in deiCAxes:
-                                    classOfStockDim = d
-                                    break
-                            if hasADR and (d is None or d.memberQname != deiADRmember):
-                                continue
-                            rec = [cEqualFacts[name] for name in contextualFactNames]
-                            if exchangeFactName in cEqualFacts:
-                                rec.append(cEqualFacts[exchangeFactName])
-                                addCoverFactRecord(rec)
-                            else:
-                                for f in extractedCoverFacts[exchangeFactName]:
-                                    fdims = f.context.qnameDims
-                                    addThisExchFact = False
-                                    if exchangeAxisQN in cntx.qnameDims:
-                                        if cntx.qnameDims[exchangeAxisQN].isEqualTo(fdims.get(exchangeAxisQN)):
-                                            addThisExchFact = True
-                                    elif classOfStockDim is not None and classOfStockDim.dimensionQname in fdims:
-                                        if classOfStockDim.isEqualTo(fdims[classOfStockDim.dimensionQname]):
-                                            addThisExchFact = True
-                                    # may need better disaggregation control
-                                    else:
-                                        addThisExchFact = True
-                                    if addThisExchFact:
-                                        rec.append(f)
-                                        # override any inherited facts with exch c-equal facts
-                                        exchCEqualFacts = cEqualCoverFacts[f.context.contextDimAwareHash]
-                                        for name in contextualFactNames:
-                                            if name in exchCEqualFacts:
-                                                rec.append(f)
-                                        addCoverFactRecord(rec)
-            jsonParam = OrderedDict()
-            jsonParam["coverFacts"] = [dict(keyval for keyval in rec) for rec in sorted(coverFactRecords)]
-            for _objName, _objFacts in sorted(storeDbObjectFacts.items(), key=lambda i:i[0]):
-                jsonParam[_objName] = _objFacts                                  
-            modelXbrl.log("INFO-RESULT",
-                          "EFM.coverFacts",
-                          "Extracted cover facts returned as json parameter",
-                          modelXbrl=modelXbrl,  
-                          json=json.dumps(jsonParam))
-
-        #6.5.27 footnote elements, etc
-        footnoteLinkNbr = 0
-        if isInlineXbrl and isEFM:
-            _linkEltIter = (linkPrototype
-                            for linkKey, links in modelXbrl.baseSets.items()
-                            for linkPrototype in links
-                            if linkPrototype.modelDocument.type in (ModelDocument.Type.INLINEXBRL, ModelDocument.Type.INLINEXBRLDOCUMENTSET)
-                            and linkKey[1] and linkKey[2] and linkKey[3]  # fully specified roles
-                            and linkKey[0] != "XBRL-footnotes")
-        else: 
-            _linkEltIter = xbrlInstRoots[0].iterdescendants(tag="{http://www.xbrl.org/2003/linkbase}footnoteLink")
-        for footnoteLinkElt in _linkEltIter:
-            if isinstance(footnoteLinkElt, (ModelObject,LinkPrototype)):
-                footnoteLinkNbr += 1
-                
-                linkrole = footnoteLinkElt.get("{http://www.w3.org/1999/xlink}role")
-                if linkrole != XbrlConst.defaultLinkRole:
-                    modelXbrl.error(("EFM.6.05.28.linkrole", "GFM.1.02.20"),
-                        _("FootnoteLink %(footnoteLinkNumber)s has disallowed role %(linkrole)s"),
-                        modelObject=footnoteLinkElt, footnoteLinkNumber=footnoteLinkNbr, linkrole=linkrole)
-    
-                # find modelLink of this footnoteLink
-                # modelLink = modelXbrl.baseSetModelLink(footnoteLinkElt)
-                relationshipSet = modelXbrl.relationshipSet("XBRL-footnotes", linkrole)
-                #if (modelLink is None) or (not relationshipSet):
-                #    continue    # had no child elements to parse
-                locNbr = 0
-                arcNbr = 0
-                for child in footnoteLinkElt:
-                    if isinstance(child,(ModelObject,LocPrototype,ArcPrototype)):
-                        xlinkType = child.get("{http://www.w3.org/1999/xlink}type")
-                        if (not isinstance(child,ModelInlineFootnote) and
-                            (child.namespaceURI != XbrlConst.link or 
-                             xlinkType not in ("locator", "resource", "arc") or
-                             child.localName not in ("loc", "footnote", "footnoteArc"))):
-                                modelXbrl.error(("EFM.6.05.27", "GFM.1.02.19"),
-                                    _("Footnote link %(footnoteLinkNumber)s has a child element %(elementName)s that is not allowed.  Please remove it."),
-                                    edgarCode="du-0527-Footnote-Substitution-Group",
-                                    modelObject=child, footnoteLinkNumber=footnoteLinkNbr, elementName=child.prefixedName)
-                        elif xlinkType == "locator":
-                            locNbr += 1
-                            locrole = child.get("{http://www.w3.org/1999/xlink}role")
-                            if locrole is not None and (disclosureSystem.GFM or \
-                                                        not disclosureSystem.uriAuthorityValid(locrole)): 
-                                modelXbrl.error(("EFM.6.05.29", "GFM.1.02.21"),
-                                    _("Footnote locator %(xlinkLabel)s has a custom role, %(role)s that is not allowed.  Please replace it with the default footnote role."),
-                                    edgarCode="du-0529-Footnote-Custom-Loc-Role",
-                                    modelObject=child, footnoteLinkNumber=footnoteLinkNbr, 
-                                    xlinkLabel=child.xlinkLabel,
-                                    locNumber=locNbr, role=locrole)
-                            href = child.get("{http://www.w3.org/1999/xlink}href")
-                            if not href.startswith("#"): 
-                                modelXbrl.error(("EFM.6.05.32", "GFM.1.02.23"),
-                                    _("Footnote %(locLabel)s refers to a location, %(locHref)s, that does not begin with '#' so that any change to the file name would render the XBRL invalid."),
-                                    edgarCode="du-0532-Footnote-Locator-Portable",
-                                    modelObject=child, footnoteLinkNumber=footnoteLinkNbr, locNumber=locNbr, locHref=href,
-                                    locLabel=child.get("{http://www.w3.org/1999/xlink}label"))
-                            #else:
-                            #    label = child.get("{http://www.w3.org/1999/xlink}label")
-                        elif xlinkType == "arc":
-                            arcNbr += 1
-                            arcrole = child.get("{http://www.w3.org/1999/xlink}arcrole")
-                            if (isEFM and not disclosureSystem.uriAuthorityValid(arcrole)) or \
-                               (disclosureSystem.GFM  and arcrole != XbrlConst.factFootnote and arcrole != XbrlConst.factExplanatoryFact): 
-                                modelXbrl.error(("EFM.6.05.30", "GFM.1.02.22"),
-                                    _("Footnote relationship %(arcToLabel)s has a custom arc role %(arcrole)s that is not allowed.  "
-                                      "Please replace it with the default (fact-footnote) arcrole."),
-                                    edgarCode="du-0530-Footnote-Custom-Arcrole",
-                                    modelObject=child, footnoteLinkNumber=footnoteLinkNbr, arcNumber=arcNbr, 
-                                    arcToLabel=child.get("{http://www.w3.org/1999/xlink}to"),
-                                    arcrole=arcrole)
-                        elif xlinkType == "resource" or isinstance(child,ModelInlineFootnote): # footnote
-                            footnoterole = child.role if isinstance(child,ModelInlineFootnote) else child.get("{http://www.w3.org/1999/xlink}role")
-                            if footnoterole == "":
-                                modelXbrl.error(("EFM.6.05.28.missingRole", "GFM.1.2.20"),
-                                    _("Footnote %(xlinkLabel)s is missing a role. Please provide the default footnote role."),
-                                    edgarCode="du-0528-Footnote-Role-Missing",
-                                    modelObject=child, xlinkLabel=getattr(child, "xlinkLabel", None))
-                            elif (isEFM and not disclosureSystem.uriAuthorityValid(footnoterole)) or \
-                                 (disclosureSystem.GFM  and footnoterole != XbrlConst.footnote): 
-                                modelXbrl.error(("EFM.6.05.28", "GFM.1.2.20"),
-                                    _("Footnote %(xlinkLabel)s has a role %(role)s that is not allowed. "
-                                      "Please replace it with the default footnote role."),
-                                    edgarCode="du-0528-Footnote-Custom-Footnote-Role",
-                                    modelObject=child, xlinkLabel=getattr(child, "xlinkLabel", None),
-                                    role=footnoterole)
-                            if isEFM and not isInlineXbrl: # inline content was validated before and needs continuations assembly
-                                ValidateFilingText.validateFootnote(modelXbrl, child)
-                            # find modelResource for this element
-                            foundFact = False
-                            if XmlUtil.text(child) != "" and not isInlineXbrl:
-                                if relationshipSet:
-                                    for relationship in relationshipSet.toModelObject(child):
-                                        if isinstance(relationship.fromModelObject, ModelFact):
-                                            foundFact = True
-                                            break
-                                if not foundFact:
-                                    modelXbrl.error(("EFM.6.05.33", "GFM.1.02.24"),
-                                        _("The footnote with label %(footnoteLabel)s and text '%(text)s' is not connected to any fact.  "
-                                          "Please remove the footnote, or link it to a fact."),
-                                        edgarCode="cp-0533-Dangling-Footnote",
-                                        modelObject=child, footnoteLinkNumber=footnoteLinkNbr, 
-                                        footnoteLabel=getattr(child, "xlinkLabel", None),
-                                        text=XmlUtil.text(child)[:100])
-        val.modelXbrl.profileActivity("... filer rfootnotes checks", minTimeToShow=1.0)
-
-    # entry point schema checks
-    elif modelXbrl.modelDocument.type == ModelDocument.Type.SCHEMA:
-        pass
-    
-    # inline-only checks
-    if isInlineXbrl and isEFM:
-        hiddenEltIds = {}
-        presentedHiddenEltIds = defaultdict(list)
-        eligibleForTransformHiddenFacts = []
-        requiredToDisplayFacts = []
-        requiredToDisplayFactIds = {}
-        for ixdsHtmlRootElt in modelXbrl.ixdsHtmlElements: # ix root elements
-            ixdsHtmlTree = ixdsHtmlRootElt.getroottree()
-            if ixdsHtmlRootElt.tag in ("html", "xhtml") or (
-                    isinstance(ixdsHtmlRootElt, ModelObject) and not ixdsHtmlRootElt.namespaceURI):
-                modelXbrl.error("EFM.5.02.05.xhtmlNamespaceMissing",
-                    _("InlineXBRL root element <%(element)s> MUST be html and have the xhtml namespace."),
-                    modelObject=ixdsHtmlRootElt, element=ixdsHtmlRootElt.tag)
-            nsRequiredPrefixes = {"http://www.w3.org/1999/xhtml": "xhtml",
-                                  "http://www.xbrl.org/2013/inlineXBRL": "ix",
-                                  "http://www.xbrl.org/inlineXBRL/transformation/2015-02-26": "ixt",
-                                  "http://www.sec.gov/inlineXBRL/transformation/2015-08-31": "ixt-sec"}
-            for prefix, ns in ((None, "http://www.w3.org/1999/xhtml"),
-                               ("ix", "http://www.xbrl.org/2013/inlineXBRL")):
-                for _prefix, _ns in ixdsHtmlRootElt.nsmap.items():
-                    if _ns == ns and _prefix != prefix:
-                        modelXbrl.error("EFM.5.02.05.standardNamespacePrefix",
-                            _("The prefix %(submittedPrefix)s must be replaced by %(recommendedPrefix)s for standard namespace %(namespace)s."),
-                            edgarCode="ix-0502-Standard-Namespace-Prefix",
-                            modelObject=ixdsHtmlRootElt, submittedPrefix=_prefix, recommendedPrefix=prefix, namespace=ns)
-            ixNStag = ixdsHtmlRootElt.modelDocument.ixNStag
-            ixTags = set(ixNStag + ln for ln in ("nonNumeric", "nonFraction", "references", "relationship"))
-            unsupportedTrFacts = []
-            unsupportedTrNamespaces = set()
-            unsupportedNamespacePrefixes = defaultdict(set)
-            for tag in ixTags:
-                for ixElt in ixdsHtmlRootElt.iterdescendants(tag=tag):
-                    if isinstance(ixElt,ModelObject):
-                        if ixElt.get("target"):
-                            modelXbrl.error("EFM.5.02.05.targetDisallowed",
-                                _("Inline element %(localName)s has disallowed target attribute '%(target)s'."),
-                                modelObject=ixElt, localName=ixElt.elementQname, target=ixElt.get("target"))
-                        if isinstance(ixElt, ModelInlineFact):
-                            format = ixElt.format
-                            if format:
-                                if format.namespaceURI not in ixTrRegistries:
-                                    unsupportedTrNamespaces.add(format.namespaceURI)
-                                    unsupportedTrFacts.append(ixElt)
-                                elif format.prefix != ixTrRegistries[format.namespaceURI]:
-                                    unsupportedNamespacePrefixes[(format.prefix,format.namespaceURI)].add(ixElt)
-            if unsupportedTrFacts:
-                modelXbrl.error("EFM.5.02.05.12.unupportedTransformationRegistry",
-                    _("Inline elements have disallowed transformation registries %(unsupportedRegistries)s."),
-                    edgarCode="ix-0512-Unsupported-Transformation-Registry",
-                    modelObject=unsupportedTrFacts, unsupportedRegistries=", ".join(sorted(unsupportedTrNamespaces)))
-            for (pfx,ns),facts in unsupportedNamespacePrefixes.items():
-                modelXbrl.error("EFM.5.02.05.standardNamespacePrefix",
-                    _("The prefix %(submittedPrefix)s must be replaced by %(recommendedPrefix)s for standard namespace %(namespace)s."),
-                    edgarCode="ix-0502-Standard-Namespace-Prefix",
-                    modelObject=facts, submittedPrefix=pfx, recommendedPrefix=ixTrRegistries[ns], namespace=ns)
-                
-            del unsupportedTrFacts, unsupportedTrNamespaces, unsupportedNamespacePrefixes
-            for ixElt in ixdsHtmlRootElt.iterdescendants(tag=ixNStag+"tuple"):
-                if isinstance(ixElt,ModelObject):
-                    modelXbrl.error("EFM.5.02.05.tupleDisallowed",
-                        _("Inline tuple %(qname)s is disallowed."),
-                        modelObject=ixElt, qname=ixElt.qname)
-            for ixElt in ixdsHtmlRootElt.iterdescendants(tag=ixNStag+"fraction"):
-                if isinstance(ixElt,ModelObject):
-                    modelXbrl.error("EFM.5.02.05.fractionDisallowed",
-                        _("Inline fraction %(qname)s is disallowed."),
-                        modelObject=ixElt, qname=ixElt.qname)
-            if ixdsHtmlRootElt.getroottree().docinfo.doctype:
-                modelXbrl.error("EFM.5.02.05.doctypeDisallowed",
-                    _("Inline HTML %(doctype)s is disallowed."),
-                    modelObject=ixdsHtmlRootElt, doctype=modelXbrl.modelDocument.xmlDocument.docinfo.doctype)
-    
-            for ixHiddenElt in ixdsHtmlRootElt.iterdescendants(tag=ixNStag + "hidden"):
-                for tag in (ixNStag + "nonNumeric", ixNStag+"nonFraction"):
-                    for ixElt in ixHiddenElt.iterdescendants(tag=tag):
-                        if (getattr(ixElt, "xValid", 0) >= VALID and # may not be validated
-                            (ixElt.qname in coverVisibleQNames
-                             or not ixElt.qname.namespaceURI.startswith("http://xbrl.sec.gov/dei/")) and
-                            (not isRR or not rrUntransformableEltsPattern.match(ixElt.qname.localName)
-                                      or abbreviatedNamespace(ixElt.qname.namespaceURI, NOYEAR) != "rr")):
-                            if (ixElt.concept.baseXsdType not in untransformableTypes and
-                                not ixElt.isNil):
-                                eligibleForTransformHiddenFacts.append(ixElt)
-                            elif ixElt.id is None:
-                                requiredToDisplayFacts.append(ixElt)
-                        if ixElt.id:
-                            hiddenEltIds[ixElt.id] = ixElt
-        if eligibleForTransformHiddenFacts:
-            modelXbrl.warning("EFM.5.02.05.14.hidden-fact-eligible-for-transform",
-                _("%(countEligible)s fact(s) appearing in ix:hidden were eligible for transformation: %(elements)s"),
-                edgarCode="ix-0514-Hidden-Fact-Eligible-For-Transform",
-                modelObject=eligibleForTransformHiddenFacts, 
-                countEligible=len(eligibleForTransformHiddenFacts),
-                elements=", ".join(sorted(set(str(f.qname) for f in eligibleForTransformHiddenFacts))))
-        for ixdsHtmlRootElt in modelXbrl.ixdsHtmlElements:
-            for ixElt in ixdsHtmlRootElt.getroottree().iterfind("//{http://www.w3.org/1999/xhtml}*[@style]"):
-                hiddenFactRefMatch = styleIxHiddenPattern.match(ixElt.get("style",""))
-                if hiddenFactRefMatch:
-                    hiddenFactRef = hiddenFactRefMatch.group(2)
-                    if hiddenFactRef not in hiddenEltIds:
-                        modelXbrl.error("EFM.5.02.05.14.hidden-fact-not-found",
-                            _("The value of the -sec-ix-hidden style property, %(id)s, does not correspond to the id of any hidden fact."),
-                            edgarCode="ix-0514-Hidden-Fact-Not-Found",
-                            modelObject=ixElt, id=hiddenFactRef)
-                    else:
-                        presentedHiddenEltIds[hiddenFactRef].append(ixElt)
-        for hiddenFactRef, ixElts in presentedHiddenEltIds.items():
-            if len(ixElts) > 1 and hiddenFactRef in hiddenEltIds:
-                fact = hiddenEltIds[hiddenFactRef]
-                modelXbrl.warning("EFM.5.02.05.14.hidden-fact-multiple-references",
-                    _("Fact %(element)s, id %(id)s, is referenced from %(countReferences)s elements."),
-                    edgarCode="ix-0514-Hidden-Fact-Multiple-References",
-                    modelObject=ixElts + [fact], id=hiddenFactRef, element=fact.qname, countReferences=len(ixElts))
-        for hiddenEltId, ixElt in hiddenEltIds.items():
-            if (hiddenEltId not in presentedHiddenEltIds and
-                getattr(ixElt, "xValid", 0) >= VALID and # may not be validated
-                (ixElt.qname in coverVisibleQNames
-                 or not ixElt.qname.namespaceURI.startswith("http://xbrl.sec.gov/dei/")) and
-                (ixElt.concept.baseXsdType in untransformableTypes or ixElt.isNil)):
-                requiredToDisplayFacts.append(ixElt)
-        undisplayedCoverFacts = dict((f, coverVisibleQNames[f.qname])
-                                 for f in requiredToDisplayFacts
-                                 if f.qname in coverVisibleQNames)
-        for f in undisplayedCoverFacts:
-            requiredToDisplayFacts.remove(f)
-        if requiredToDisplayFacts:
-            modelXbrl.warning("EFM.5.02.05.14.hidden-fact-not-referenced",
-                _("%(countUnreferenced)s fact(s) appearing in ix:hidden were not referenced by any -sec-ix-hidden style property: %(elements)s"),
-                edgarCode="ix-0514-Hidden-Fact-Not-Referenced",
-                modelObject=requiredToDisplayFacts, 
-                countUnreferenced=len(requiredToDisplayFacts),
-                elements=", ".join(sorted(set(str(f.qname) for f in requiredToDisplayFacts))))
-        if undisplayedCoverFacts:
-            for level, err, verb in (("WARNING", False, "should"), ("ERROR", True, "MUST")):
-                facts = [f for f, _err in undisplayedCoverFacts.items() if _err == err]
-                if facts:
-                    modelXbrl.log(level, "EFM.6.05.45.cover-page-fact-not-visible",
-                        _("Submission type %(subType)s has %(countUnreferenced)s cover page fact(s) in ix:hidden that %(verb)s be visible or referenced by an -sec-ix-hidden style property: %(elements)s"),
-                        edgarCode="dq-0545-Cover-Page-Fact-Not-Visible",
-                        modelObject=facts, subType=submissionType, countUnreferenced=len(facts), verb=verb,
-                        elements=", ".join(sorted(set(f.qname.localName for f in facts))))
-                del facts
-        del eligibleForTransformHiddenFacts, hiddenEltIds, presentedHiddenEltIds, requiredToDisplayFacts, undisplayedCoverFacts
-    # all-labels and references checks
-    defaultLangStandardLabels = {}
-    for concept in modelXbrl.qnameConcepts.values():
-        # conceptHasDefaultLangStandardLabel = False
-        for modelLabelRel in labelsRelationshipSet.fromModelObject(concept):
-            if modelLabelRel.modelDocument.inDTS: # ignore documentation labels added by EdgarRenderer not in DTS
-                modelLabel = modelLabelRel.toModelObject
-                role = modelLabel.role
-                text = modelLabel.text
-                lang = modelLabel.xmlLang
-                if role == XbrlConst.documentationLabel:
-                    if concept.modelDocument.targetNamespace in disclosureSystem.standardTaxonomiesDict:
-                        modelXbrl.error(("EFM.6.10.05", "GFM.1.05.05"),
-                            _("Your filing attempted to add a new definition, '%(text)s', to an existing concept in the standard taxonomy, %(concept)s.  Please remove this definition."),
-                            edgarCode="cp-1005-Custom-Documentation-Standard-Element",
-                            modelObject=modelLabel, concept=concept.qname, text=text)
-                elif text and lang and disclosureSystem.defaultXmlLang and lang.startswith(disclosureSystem.defaultXmlLang):
-                    if role == XbrlConst.standardLabel:
-                        if text in defaultLangStandardLabels:
-                            concept2, modelLabel2 = defaultLangStandardLabels[text]
-                            modelXbrl.error(("EFM.6.10.04", "GFM.1.05.04"),
-                                _("More than one element has %(text)s as its English standard label (%(concept)s and %(concept2)s).  "
-                                  "Please change or remove all but one label."),
-                                edgarCode="du-1004-English-Standard-Labels-Duplicated",
-                                modelObject=(concept, modelLabel, concept2, modelLabel2), 
-                                concept=concept.qname, 
-                                concept2=concept2.qname, 
-                                lang=disclosureSystem.defaultLanguage, text=text[:80])
-                        else:
-                            defaultLangStandardLabels[text] = (concept, modelLabel)
-                        # conceptHasDefaultLangStandardLabel = True
-                    if len(text) > 511:
-                        modelXbrl.error(("EFM.6.10.06", "GFM.1.05.06"),
-                            _("Element %(concept)s, label length %(length)s, has more than 511 characters or contains a left-angle-bracket character in the label for role %(role)s. "
-                              "Please correct the label."),
-                            edgarCode="rq-1006-Label-Disallowed",
-                            modelObject=modelLabel, concept=concept.qname, role=role, length=len(text), text=text[:80])
-                    match = modelXbrl.modelManager.disclosureSystem.labelCheckPattern.search(text)
-                    if match:
-                        modelXbrl.error(("EFM.6.10.06", "GFM.1.05.07"),
-                            'Label for concept %(concept)s role %(role)s has disallowed characters: "%(text)s"',
-                            modelObject=modelLabel, concept=concept.qname, role=role, text=match.group())
-                if (text is not None and len(text) > 0 and 
-                    modelXbrl.modelManager.disclosureSystem.labelTrimPattern and
-                   (modelXbrl.modelManager.disclosureSystem.labelTrimPattern.match(text[0]) or \
-                    modelXbrl.modelManager.disclosureSystem.labelTrimPattern.match(text[-1]))):
-                    modelXbrl.error(("EFM.6.10.08", "GFM.1.05.08"),
-                        _("The label %(text)s of element %(concept)s has leading or trailing white space in role %(role)s for lang %(lang)s.  Please remove it."),
-                        edgarCode="du-1008-Label-Not-Trimmed",
-                        modelObject=modelLabel, concept=concept.qname, role=role, lang=lang, text=text)
-        for modelRefRel in referencesRelationshipSetWithProhibits.fromModelObject(concept):
-            if modelRefRel.modelDocument.inDTS: # ignore references added by EdgarRenderer that are not in DTS
-                modelReference = modelRefRel.toModelObject
-                text = XmlUtil.innerText(modelReference)
-                #6.18.1 no reference to company extension concepts
-                if (concept.modelDocument.targetNamespace not in disclosureSystem.standardTaxonomiesDict and
-                    concept.modelDocument.targetNamespace not in val.otherStandardTaxonomies):
-                    modelXbrl.error(("EFM.6.18.01", "GFM.1.9.1"),
-                        _("Your filing provides a reference, '%(xml)s', for an custom concept in extension taxonomy, %(concept)s.  "
-                          "Please remove this reference."),
-                        edgarCode="cp-1801-Custom-Element-Has-Reference",
-                        modelObject=modelReference, concept=concept.qname, text=text, xml=XmlUtil.xmlstring(modelReference, stripXmlns=True, contentsOnly=True))
-                elif isEFM and not isStandardUri(val, modelRefRel.modelDocument.uri) and concept.modelDocument.targetNamespace not in val.otherStandardTaxonomies: 
-                    #6.18.2 no extension to add or remove references to standard concepts
-                    modelXbrl.error(("EFM.6.18.02"),
-                        _("Your filing attempted to add a new reference, '%(xml)s', to an existing concept in the standard taxonomy, %(concept)s.  "
-                          "Please remove this reference."),
-                        edgarCode="cp-1802-Standard-Element-Has-Reference",
-                        modelObject=modelReference, concept=concept.qname, text=text, xml=XmlUtil.xmlstring(modelReference, stripXmlns=True, contentsOnly=True))
-
-    # role types checks
-    # 6.7.10 only one role type declaration in DTS
-    for roleURI, modelRoleTypes in modelXbrl.roleTypes.items():
-        countInDTS = sum(1 for m in modelRoleTypes if m.modelDocument.inDTS)
-        if countInDTS > 1:
-            modelXbrl.error(("EFM.6.07.10", "GFM.1.03.10"),
-                _("Role %(roleType)s was declared more than once (%(numberOfDeclarations)s times.).  "
-                  "Please remove all but one declaration."),
-                edgarCode="du-0710-Role-Type-Duplicates",
-                modelObject=modelRoleTypes, roleType=roleURI, numberOfDeclarations=countInDTS)
-    # 6.7.14 only one arcrole type declaration in DTS
-    for arcroleURI, modelRoleTypes in modelXbrl.arcroleTypes.items():
-        countInDTS = sum(1 for m in modelRoleTypes if m.modelDocument.inDTS)
-        if countInDTS > 1:
-            modelXbrl.error(("EFM.6.07.14", "GFM.1.03.16"),
-                _("Relationship arc role %(arcroleType)s is declared more than once (%(numberOfDeclarations)s duplicates).  "
-                  "Please remove all but one of them."),
-                edgarCode="du-0714-Arcrole-Type-Duplicates",
-                modelObject=modelRoleTypes, arcroleType=arcroleURI, numberOfDeclarations=countInDTS )
-                
-
-    val.modelXbrl.profileActivity("... filer concepts checks", minTimeToShow=1.0)
-
-    del defaultLangStandardLabels #dereference
-
-    # checks on all documents: instance, schema, instance
-    val.hasExtensionSchema = False
-    checkFilingDTS(val, modelXbrl.modelDocument, isEFM, isGFM, [])
-    val.modelXbrl.profileActivity("... filer DTS checks", minTimeToShow=1.0)
-
-    # checks for namespace clashes
-    def elementsReferencingTxClass(txClass):
-        return set(rd.referringModelObject
-                   for t in flattenSequence(txClass)
-                   for doc in modelXbrl.urlDocs.values()
-                   for d, rd in doc.referencesDocument.items()
-                   if t in abbreviatedNamespace(d.targetNamespace,WITHYEARandWILD))
-    if isEFM:
-        t = set(conflictClassFromNamespace(d.targetNamespace) for d in modelXbrl.urlDocs.values())
-        t &= compatibleTaxonomies["checked-taxonomies"] # only consider checked taxonomy classes
-        conflictClass = None
-        for ti, ts in compatibleTaxonomies["compatible-classes"].items():
-            if ti in t:
-                conflictClasses = t - {ti} - ts
-                if conflictClasses:
-                    conflictClass = "-".join([ti] + sorted(conflictClasses))
-                break # match found
-        if not conflictClass: # look for same taxonomy class in multiple years
-            for ti in t:
-                tiClass = ti.partition('/')[0]
-                if any(ts.startswith(tiClass) for ts in (t - {ti})):
-                    conflictClasses = sorted(ts for ts in t if ts.startswith(tiClass))
-                    conflictClass = "-".join(conflictClasses)
-        if conflictClass:
-            modelXbrl.error("EFM.6.22.03.incompatibleSchemas",
-                _("References for conflicting standard taxonomies %(conflictClass)s are not allowed in same DTS %(namespaceConflicts)s"),
-                edgarCode="cp-2203-Incompatible-Taxonomy-Versions", conflictClass=conflictClass,
-                modelObject=elementsReferencingTxClass(conflictClasses), namespaceConflicts=", ".join(sorted(t)))          
-        if any(ti.startswith("rr/") for ti in t) and documentType not in docTypesRequiringRrSchema:
-            modelXbrl.error("EFM.6.22.03.incompatibleTaxonomyDocumentType",
-                _("Taxonomy class %(conflictClass)s may not be used with document type %(documentType)s"),
-                modelObject=elementsReferencingTxClass("rr/*"), conflictClass="rr/*", documentType=documentType)
-        if any(ti.startswith("ifrs/") for ti in t) and documentType in docTypesNotAllowingIfrs:
-            modelXbrl.error("EFM.6.22.03.incompatibleTaxonomyDocumentType",
-                _("Taxonomy class %(conflictClass)s may not be used with document type %(documentType)s"),
-                modelObject=elementsReferencingTxClass("ifrs/*"), conflictClass="ifrs/*", documentType=documentType)
-        if isInlineXbrl and documentType in docTypesNotAllowingInlineXBRL:
-            modelXbrl.error("EFM.6.22.03.incompatibleInlineDocumentType",
-                _("Inline XBRL may not be used with document type %(documentType)s"),
-                modelObject=modelXbrl, conflictClass="inline XBRL", documentType=documentType)
-        if documentType is not None and not val.hasExtensionSchema and documentType != "L SDR": # and disclosureSystemVersion[0] <= 58:
-            modelXbrl.error("EFM.6.03.10",
-                            _("%(documentType)s report is missing a extension schema file."),
-                            edgarCode="cp-0310-Missing-Schema",
-                            modelObject=modelXbrl, documentType=documentType)
-        
-        # 6.7.12: check link role orders
-        if submissionType not in submissionTypesExemptFromRoleOrder and documentType not in docTypesExemptFromRoleOrder:    
-            seqDefRoleTypes = []
-            for roleURI in modelXbrl.relationshipSet(XbrlConst.parentChild).linkRoleUris:
-                for roleType in modelXbrl.roleTypes.get(roleURI,()):
-                    match = efmRoleDefinitionPattern.match(roleType.definitionNotStripped)
-                    if match and modelXbrl.relationshipSet(XbrlConst.parentChild, roleURI).modelRelationships:
-                        seqDefRoleTypes.append((match.group(1), roleType))
-            priorLevel = level = (0, None, None, None) # (sort order, level, description)
-            for seq, roleType in sorted(seqDefRoleTypes, key=lambda s: s[0]): # sort on sequence only
-                definition = roleType.definitionNotStripped
-                if '- Document - ' in definition: level = (0, "0, Cover", definition, roleType)
-                elif ' - Statement - ' in definition: level = (1, "1, Statement", definition, roleType)
-                elif ' (Detail' in definition: level = (5, "4, Detail", definition, roleType)
-                elif ' (Table' in definition: level = (4, "3, Table", definition, roleType)
-                elif ' (Polic' in definition: level = (3, "2, Policy", definition, roleType)
-                else: level = (2, "1, Note", definition, roleType)
-                if priorLevel[1] is not None and level[0] < priorLevel[0]:
-                    modelXbrl.warning("EFM.6.07.12.presentationBaseSetOrder", 
-                                      _("Role '%(descriptionX)s', a level %(levelX)s role, appears before '%(descriptionY)s', a level %(levelY)s role."),
-                                        edgarCode="dq-0712-Presentation-Base-Set-Order",
-                                        modelObject=(priorLevel[3], level[3]), descriptionX=priorLevel[2], levelX=priorLevel[1],
-                                        descriptionY=level[2], levelY=level[1])
-                priorLevel = level
-            del seqDefRoleTypes, priorLevel, level # dereference
-        
-    conceptRelsUsedWithPreferredLabels = defaultdict(list)
-    usedCalcsPresented = defaultdict(set) # pairs of concepts objectIds used in calc
-    usedCalcFromTosELR = {}
-    localPreferredLabels = defaultdict(set)
-    drsELRs = set()
-    
-    # do calculation, then presentation, then other arcroles
-    val.summationItemRelsSetAllELRs = modelXbrl.relationshipSet(XbrlConst.summationItem)
-    for arcroleFilter in (XbrlConst.summationItem, XbrlConst.parentChild, "*"):
-        for baseSetKey, baseSetModelLinks  in modelXbrl.baseSets.items():
-            arcrole, ELR, linkqname, arcqname = baseSetKey
-            if ELR and linkqname and arcqname and not arcrole.startswith("XBRL-"):
-                # assure summationItem, then parentChild, then others
-                if not (arcroleFilter == arcrole or
-                        arcroleFilter == "*" and arcrole not in (XbrlConst.summationItem, XbrlConst.parentChild)):
-                    continue
-                ineffectiveArcs = ModelRelationshipSet.ineffectiveArcs(baseSetModelLinks, arcrole)
-                #validate ineffective arcs
-                for modelRel in ineffectiveArcs:
-                    if isinstance(modelRel.fromModelObject, ModelObject) and isinstance(modelRel.toModelObject, ModelObject):
-                        modelXbrl.error(("EFM.6.09.03", "GFM.1.04.03"),
-                            _("The %(arcrole)s relationship from %(conceptFrom)s to %(conceptTo)s, link role %(linkroleDefinition)s, in the submission is ineffectual.  Please remove or correct the relationship."),
-                            edgarCode="du-0903-Relationship-Ineffectual",
-                            modelObject=modelRel, arc=modelRel.qname, arcrole=modelRel.arcrole,
-                            linkrole=modelRel.linkrole, linkroleDefinition=modelXbrl.roleTypeDefinition(modelRel.linkrole), 
-                            conceptFrom=modelRel.fromModelObject.qname, conceptTo=modelRel.toModelObject.qname, 
-                            ineffectivity=modelRel.ineffectivity)
-                if arcrole == XbrlConst.parentChild:
-                    isStatementSheet = any(linkroleDefinitionStatementSheet.match(roleType.definition or '')
-                                           for roleType in val.modelXbrl.roleTypes.get(ELR,()))
-                    conceptsPresented = set()
-                    # 6.12.2 check for distinct order attributes
-                    parentChildRels = modelXbrl.relationshipSet(arcrole, ELR)
-                    for relFrom, siblingRels in parentChildRels.fromModelObjects().items():
-                        targetConceptPreferredLabels = defaultdict(dict)
-                        orderRels = {}
-                        firstRel = True
-                        relFromUsed = True
-                        for rel in siblingRels:
-                            if firstRel:
-                                firstRel = False
-                                if relFrom in conceptsUsed:
-                                    conceptsUsed[relFrom] = True # 6.12.3, has a pres relationship
-                                    relFromUsed = True
-                            relTo = rel.toModelObject
-                            preferredLabel = rel.preferredLabel
-                            if relTo in conceptsUsed:
-                                conceptsUsed[relTo] = True # 6.12.3, has a pres relationship
-                                if preferredLabel and preferredLabel != "":
-                                    conceptRelsUsedWithPreferredLabels[relTo].append(rel)
-                                # 6.12.5 distinct preferred labels in base set
-                                preferredLabels = targetConceptPreferredLabels[relTo]
-                                if preferredLabel in preferredLabels:
-                                    if preferredLabel in preferredLabels:
-                                        rel2, relTo2 = preferredLabels[preferredLabel]
-                                    else:
-                                        rel2 = relTo2 = None
-                                    modelXbrl.error(("EFM.6.12.05", "GFM.1.06.05"),
-                                        _("Relationships from %(fromConcept)s to %(concept)s in role %(linkroleDefinition)s do not have distinct values for "
-                                          "the preferredLabel attribute, %(preferredLabel)s.  Change all but one value of preferredLabel."),
-                                        edgarCode="rq-1205-Preferred-Label-Duplicates",
-                                        modelObject=(rel, relTo, rel2, relTo2), 
-                                        concept=relTo.qname, fromConcept=rel.fromModelObject.qname,
-                                        preferredLabel=preferredLabel, linkrole=rel.linkrole, linkroleDefinition=modelXbrl.roleTypeDefinition(rel.linkrole))
-                                else:
-                                    preferredLabels[preferredLabel] = (rel, relTo)
-                                if relFromUsed:
-                                    # 6.14.5
-                                    conceptsPresented.add(relFrom.objectIndex)
-                                    conceptsPresented.add(relTo.objectIndex)
-                            order = rel.order
-                            if order in orderRels and relTo is not None:
-                                modelXbrl.error(("EFM.6.12.02", "GFM.1.06.02"),
-                                    _("More than one presentation relationship in role %(linkroleDefinition)s has order value %(order)s, from concept %(conceptFrom)s.  "
-                                      "Change all but one so they are distinct."),
-                                    edgarCode="rq-1202-Presentation-Order-Duplicates",
-                                    modelObject=(rel, orderRels[order]), conceptFrom=relFrom.qname, order=rel.arcElement.get("order"), linkrole=rel.linkrole, 
-                                    linkroleDefinition=modelXbrl.roleTypeDefinition(rel.linkrole), linkroleName=modelXbrl.roleTypeName(rel.linkrole),
-                                    conceptTo=relTo.qname, conceptTo2=orderRels[order].toModelObject.qname)
-                            else:
-                                orderRels[order] = rel
-                            if isinstance(relTo, ModelConcept):
-                                if relTo.periodType == "duration" and instantPreferredLabelRolePattern.match(preferredLabel or ""): 
-                                    modelXbrl.warning("EFM.6.12.07",
-                                        _("In \"%(linkrole)s\", element %(conceptTo)s has period type 'duration' but is given a preferred label %(preferredLabel)s "
-                                          "when shown under parent %(conceptFrom)s.  The preferred label will be ignored."),
-                                        modelObject=(rel, relTo), conceptTo=relTo.qname, conceptFrom=relFrom.qname, order=rel.arcElement.get("order"), linkrole=rel.linkrole, linkroleDefinition=modelXbrl.roleTypeDefinition(rel.linkrole),
-                                        linkroleName=modelXbrl.roleTypeName(rel.linkrole),
-                                        conceptTo2=orderRels[order].toModelObject.qname, 
-                                        preferredLabel=preferredLabel, preferredLabelValue=preferredLabel.rpartition("/")[2])
-                                if (relTo.isExplicitDimension and not any(
-                                    isinstance(_rel.toModelObject, ModelConcept) and _rel.toModelObject.type is not None and _rel.toModelObject.type.isDomainItemType
-                                    for _rel in parentChildRels.fromModelObject(relTo))):
-                                        modelXbrl.warning("EFM.6.12.08",
-                                            _("In \"%(linkrole)s\" axis %(axis)s has no domain element children, which effectively filters out every fact."),
-                                            modelObject=(relFrom,relTo), axis=relFrom.qname, 
-                                            linkrole=ELR, linkroleDefinition=modelXbrl.roleTypeDefinition(ELR), linkroleName=modelXbrl.roleTypeName(ELR))
-                                if (relFrom.isExplicitDimension and not any(
-                                    isinstance(_rel.toModelObject, ModelConcept) and _rel.toModelObject.type is not None and _rel.toModelObject.type.isDomainItemType
-                                    for _rel in siblingRels)):
-                                        modelXbrl.warning("EFM.6.12.08",
-                                            _("In \"%(linkrole)s\" axis %(axis)s has no domain element children, which effectively filters out every fact."),
-                                            modelObject=relFrom, axis=relFrom.qname, 
-                                            linkrole=ELR, linkroleDefinition=modelXbrl.roleTypeDefinition(ELR), linkroleName=modelXbrl.roleTypeName(ELR))
-                        targetConceptPreferredLabels.clear()
-                        orderRels.clear()
-                    localPreferredLabels.clear() # clear for next relationship
-                    for conceptPresented in conceptsPresented:
-                        if conceptPresented in usedCalcsPresented:
-                            usedCalcPairingsOfConcept = usedCalcsPresented[conceptPresented]
-                            if len(usedCalcPairingsOfConcept & conceptsPresented) > 0:
-                                usedCalcPairingsOfConcept -= conceptsPresented
-                    # 6.15.02, 6.15.03 semantics checks for totals and calc arcs (by tree walk)
-                    if validateLoggingSemantic:
-                        for rootConcept in parentChildRels.rootConcepts:
-                            checkCalcsTreeWalk(val, parentChildRels, rootConcept, isStatementSheet, False, conceptsUsed, set())
-                    # 6.12.6 
-                    if len(parentChildRels.rootConcepts) > 1:
-                        val.modelXbrl.warning("EFM.6.12.06",
-                            _("Presentation relationship set role %(linkrole)s has multiple (%(numberRootConcepts)s) root nodes.  "
-                              "XBRL allows unordered root nodes, but rendering requires ordering.  They will instead be ordered by their labels.  "
-                              "To avoid undesirable ordering of axes and primary items across multiple root nodes, rearrange the presentation relationships to have only a single root node."),
-                            modelObject=(rel,parentChildRels.rootConcepts), linkrole=ELR, linkroleDefinition=val.modelXbrl.roleTypeDefinition(ELR),
-                            linkroleName=val.modelXbrl.roleTypeName(ELR),
-                            numberRootConcepts=len(parentChildRels.rootConcepts))
-                elif arcrole == XbrlConst.summationItem:
-                    # 6.14.3 check for relation concept periods
-                    fromRelationships = modelXbrl.relationshipSet(arcrole,ELR).fromModelObjects()
-                    # allElrRelSet = modelXbrl.relationshipSet(arcrole)
-                    for relFrom, rels in fromRelationships.items():
-                        orderRels = {}
-                        for rel in rels:
-                            relTo = rel.toModelObject
-                            # 6.14.03 must have matched period types across relationshp
-                            if isinstance(relTo, ModelConcept) and relFrom.periodType != relTo.periodType:
-                                val.modelXbrl.error(("EFM.6.14.03", "GFM.1.07.03"),
-                                    "Element %(conceptFrom)s and element %(conceptTo)s have different period types, but there is a calculation relationship between them in role %(linkroleDefinition)s. "
-                                    "Please recheck submission calculation links.",
-                                    edgarCode="fs-1403-Calculation-Relationship-Has-Different-Period-Types",
-                                    modelObject=rel, linkrole=rel.linkrole, conceptFrom=relFrom.qname, conceptTo=relTo.qname, linkroleDefinition=val.modelXbrl.roleTypeDefinition(ELR))
-                            # 6.14.5 concepts used must have pres in same ext link
-                            if relFrom in conceptsUsed and relTo in conceptsUsed:
-                                fromObjId = relFrom.objectIndex
-                                toObjId = relTo.objectIndex
-                                if fromObjId < toObjId:
-                                    usedCalcsPresented[fromObjId].add(toObjId)
-                                else:
-                                    usedCalcsPresented[toObjId].add(fromObjId)
-                                    
-                            order = rel.order
-                            if order in orderRels and disclosureSystem.GFM:
-                                val.modelXbrl.error(("EFM.N/A", "GFM.1.07.06"),
-                                    _("Duplicate calculations relations from concept %(conceptFrom)s for order %(order)s in base set role %(linkrole)s to concept %(conceptTo)s and to concept %(conceptTo2)s"),
-                                    modelObject=(rel, orderRels[order]), linkrole=rel.linkrole, conceptFrom=relFrom.qname, order=order,
-                                    conceptTo=rel.toModelObject.qname, conceptTo2=orderRels[order].toModelObject.qname)
-                            else:
-                                orderRels[order] = rel
-                        directedCycleRels = directedCycle(val, relFrom,relFrom,fromRelationships,{relFrom})
-                        if directedCycleRels is not None:
-                            val.modelXbrl.error(("EFM.6.14.04", "GFM.1.07.04"),
-                                _("Element %(concept)s is summed into itself in calculation group %(linkroleDefinition)s.  Please recheck submission."),
-                                edgarCode="fs-1404-Circular-Calculation",
-                                modelObject=[relFrom] + directedCycleRels, linkrole=ELR, concept=relFrom.qname, linkroleDefinition=val.modelXbrl.roleTypeDefinition(ELR))
-                        orderRels.clear()
-                        # if relFrom used by fact and multiple calc networks from relFrom, test 6.15.04
-                        if rels and relFrom in conceptsUsed:
-                            relFromAndTos = (relFrom.objectIndex,) + tuple(sorted((rel.toModelObject.objectIndex 
-                                                                                   for rel in rels if isinstance(rel.toModelObject, ModelConcept))))
-                            if relFromAndTos in usedCalcFromTosELR:
-                                otherRels = usedCalcFromTosELR[relFromAndTos]
-                                otherELR = otherRels[0].linkrole
-                                val.modelXbrl.log("WARNING-SEMANTIC", ("EFM.6.15.04", "GFM.2.06.04"),
-                                    _("Calculation relationships should have a same set of targets in %(linkrole)s and %(linkrole2)s starting from %(concept)s"),
-                                    modelObject=[relFrom] + rels + otherRels, linkrole=ELR, linkrole2=otherELR, concept=relFrom.qname)
-                            else:
-                                usedCalcFromTosELR[relFromAndTos] = rels
-                                                            
-                elif arcrole == XbrlConst.all or arcrole == XbrlConst.notAll:
-                    drsELRs.add(ELR)
-                    
-                elif arcrole == XbrlConst.dimensionDomain or arcrole == XbrlConst.dimensionDefault:
-                    # 6.16.3 check domain targets in extension linkbases are domain items
-                    fromRelationships = modelXbrl.relationshipSet(arcrole,ELR).fromModelObjects()
-                    for relFrom, rels in fromRelationships.items():
-                        for rel in rels:
-                            relTo = rel.toModelObject
-
-                            if not (isinstance(relTo, ModelConcept) and relTo.type is not None and relTo.type.isDomainItemType) and not isStandardUri(val, rel.modelDocument.uri):
-                                val.modelXbrl.error(("EFM.6.16.03", "GFM.1.08.03"),
-                                    _("There is a dimension-domain relationship from %(conceptFrom)s but its target element %(conceptTo)s is not a domain.  "
-                                      "Please change the relationship or change the type of the target element."),
-                                    edgarCode="du-1603-Dimension-Domain-Target-Mismatch",
-                                    modelObject=(rel, relFrom, relTo), conceptFrom=relFrom.qname, conceptTo=(relTo.qname if relTo is not None else None), linkrole=rel.linkrole)
-
-                       
-                # definition tests (GFM only, for now)
-                if XbrlConst.isDefinitionOrXdtArcrole(arcrole) and disclosureSystem.GFM: 
-                    fromRelationships = modelXbrl.relationshipSet(arcrole,ELR).fromModelObjects()
-                    for relFrom, rels in fromRelationships.items():
-                        orderRels = {}
-                        for rel in rels:
-                            relTo = rel.toModelObject
-                            order = rel.order
-                            if order in orderRels and disclosureSystem.GFM:
-                                val.modelXbrl.error("GFM.1.08.10",
-                                    _("Duplicate definitions relations from concept %(conceptFrom)s for order %(order)s in base set role %(linkrole)s "
-                                      "to concept %(conceptTo)s and to concept %(conceptTo2)s"),
-                                    modelObject=(rel, relFrom, relTo), conceptFrom=relFrom.qname, order=order, linkrole=rel.linkrole, 
-                                    conceptTo=rel.toModelObject.qname, conceptTo2=orderRels[order].toModelObject.qname)
-                            else:
-                                orderRels[order] = rel
-                            if (arcrole not in (XbrlConst.dimensionDomain, XbrlConst.domainMember) and
-                                rel.get("{http://xbrl.org/2005/xbrldt}usable") == "false"):
-                                val.modelXrl.error("GFM.1.08.11",
-                                    _("Disallowed xbrldt:usable='false' attribute on %(arc)s relationship from concept %(conceptFrom)s in "
-                                      "base set role %(linkrole)s to concept %(conceptTo)s"),
-                                    modelObject=(rel, relFrom, relTo), arc=rel.qname, conceptFrom=relFrom.qname, linkrole=rel.linkrole, conceptTo=rel.toModelObject.qname)
-                                
-    # 6.9.10 checks on custom arcs
-    if isEFM:
-        # find CEF
-        for d in modelXbrl.urlDocs.values():
-            if d.type == ModelDocument.Type.SCHEMA and d.targetNamespace.startswith("http://xbrl.sec.gov/cef/"):
-                nsCEF = d.targetNamespace
-                cAllSecurMem = modelXbrl.qnameConcepts.get(qname(nsCEF,"AllSecuritiesMember"))
-                cAllRisksMem = modelXbrl.qnameConcepts.get(qname(nsCEF,"AllRisksMember"))
-                for rel in modelXbrl.relationshipSet(XbrlConst.parentChild).modelRelationships:
-                    if not isStandardUri(val, rel.modelDocument.uri) and rel.modelDocument.targetNamespace not in val.otherStandardTaxonomies:
-                        relFrom = rel.fromModelObject
-                        relTo = rel.toModelObject
-                        if relFrom is not None and relTo is not None:
-                            relset = modelXbrl.relationshipSet(XbrlConst.parentChild, rel.linkrole)
-                            if ((rel.linkrole == "http://xbrl.sec.gov/cef/role/N2" and
-                                 (relTo.qname.namespaceURI != nsCEF and (
-                                         not relTo.type.isDomainItemType or not
-                                         (relset.isRelated(cAllSecurMem, "descendant", relTo) or
-                                          relset.isRelated(cAllRisksMem, "descendant", relTo)))
-                                 ) or
-                                (rel.linkrole != "http://xbrl.sec.gov/cef/role/N2" and 
-                                 (relFrom.qname.namespaceURI == nsCEF or relTo.qname.namespaceURI == nsCEF)))):
-                                modelXbrl.error("EFM.6.12.10.relationshipNotPermitted",
-                                    _("The %(arcrole)s relationship from %(conceptFrom)s to %(conceptTo)s, link role %(linkroleDefinition)s, is not permitted."),
-                                    edgarCode="du-1210-Relationship-Not-Permitted",
-                                    modelObject=(rel,relFrom,relTo), arc=rel.qname, arcrole=rel.arcrole,
-                                    linkrole=rel.linkrole, linkroleDefinition=modelXbrl.roleTypeDefinition(rel.linkrole), 
-                                    conceptFrom=relFrom.qname, conceptTo=relTo.qname)
-                for rel in modelXbrl.relationshipSet(XbrlConst.summationItem).modelRelationships:
-                    if not isStandardUri(val, rel.modelDocument.uri) and rel.modelDocument.targetNamespace not in val.otherStandardTaxonomies:
-                        relFrom = rel.fromModelObject
-                        relTo = rel.toModelObject
-                        if relFrom is not None and relTo is not None:
-                            if relFrom.qname.namespaceURI == nsCEF or relTo.qname.namespaceURI == nsCEF:
-                                modelXbrl.error("EFM.6.14.06.relationshipNotPermitted",
-                                    _("The %(arcrole)s relationship from %(conceptFrom)s to %(conceptTo)s, link role %(linkroleDefinition)s, is not permitted."),
-                                    edgarCode="du-1210-Relationship-Not-Permitted",
-                                    modelObject=(rel,relFrom,relTo), arc=rel.qname, arcrole=rel.arcrole,
-                                    linkrole=rel.linkrole, linkroleDefinition=modelXbrl.roleTypeDefinition(rel.linkrole), 
-                                    conceptFrom=relFrom.qname, conceptTo=relTo.qname)              
-                for rel in modelXbrl.relationshipSet("XBRL-dimensions").modelRelationships:
-                    if not isStandardUri(val, rel.modelDocument.uri) and rel.modelDocument.targetNamespace not in val.otherStandardTaxonomies:
-                        relFrom = rel.fromModelObject
-                        relTo = rel.toModelObject
-                        if relFrom is not None and relTo is not None:
-                            if ((relFrom.qname.namespaceURI == nsCEF or relTo.qname.namespaceURI == nsCEF) 
-                                and not (
-                                  rel.arcrole == XbrlConst.domainMember and (
-                                    (relFrom.qname.namespaceURI == nsCEF and relTo.qname.namespaceURI == nsCEF
-                                     and rel.linkrole == "http://xbrl.sec.gov/cef/role/N2"
-                                    ) or
-                                    (relFrom.qname.namespaceURI == nsCEF and
-                                     rel.linkrole in ("http://xbrl.sec.gov/cef/role/SecurityOnly",
-                                                       "http://xbrl.sec.gov/cef/role/RiskOnly")
-                                  )))):
-                                modelXbrl.error("EFM.6.16.10.relationshipNotPermitted",
-                                    _("The %(arcrole)s relationship from %(conceptFrom)s to %(conceptTo)s, link role %(linkroleDefinition)s, is not permitted."),
-                                    edgarCode="du-1210-Relationship-Not-Permitted",
-                                    modelObject=(rel,relFrom,relTo), arc=rel.qname, arcrole=rel.arcrole,
-                                    linkrole=rel.linkrole, linkroleDefinition=modelXbrl.roleTypeDefinition(rel.linkrole), 
-                                    conceptFrom=relFrom.qname, conceptTo=relTo.qname)              
-                break
-            
-
-    del localPreferredLabels # dereference
-    del usedCalcFromTosELR
-
-    val.modelXbrl.profileActivity("... filer relationships checks", minTimeToShow=1.0)
-
-                            
-    # checks on dimensions
-    checkFilingDimensions(val, drsELRs)
-    val.modelXbrl.profileActivity("... filer dimensions checks", minTimeToShow=1.0)
-                                    
-    for concept, hasPresentationRelationship in conceptsUsed.items():
-        if not hasPresentationRelationship:
-            val.modelXbrl.error(("EFM.6.12.03", "GFM.1.6.3"),
-                _("Element %(concept)s is used in a fact or context in the instance, but is not in any presentation relationships.  "
-                  "Add the element to at least one presentation group."),
-                edgarCode="cp-1203-Element-Used-Not-Presented",
-                modelObject=[concept] + list(modelXbrl.factsByQname[concept.qname]), concept=concept.qname)
-            
-    for fromIndx, toIndxs in usedCalcsPresented.items():
-        for toIndx in toIndxs:
-            fromModelObject = val.modelXbrl.modelObject(fromIndx)
-            toModelObject = val.modelXbrl.modelObject(toIndx)
-            calcRels = modelXbrl.relationshipSet(XbrlConst.summationItem) \
-                                .fromToModelObjects(fromModelObject, toModelObject, checkBothDirections=True)
-            fromFacts = val.modelXbrl.factsByQname[fromModelObject.qname]
-            toFacts = val.modelXbrl.factsByQname[toModelObject.qname]
-            fromFactContexts = set(f.context.contextNonDimAwareHash for f in fromFacts if f.context is not None)
-            contextId = backupId = None # for EFM message
-            for f in toFacts:
-                if f.context is not None:
-                    if f.context.contextNonDimAwareHash in fromFactContexts:
-                        contextId = f.context.id
-                        break
-                    backupId = f.context.id
-            if contextId is None:
-                contextId = backupId
-            val.modelXbrl.error(("EFM.6.14.05", "GFM.1.7.5"),
-                _("Context %(contextId)s has facts of elements %(conceptFrom)s and %(conceptTo)s, with a calculation relationship in %(linkroleDefinition)s, "
-                  "but these elements are not in any common corresponding presentation relationship group."),
-                edgarCode="du-1405-Facts-In-Calculations-Presentation-Missing",
-                modelObject=calcRels + [fromModelObject, toModelObject],
-                linkroleDefinition=val.modelXbrl.roleTypeDefinition(calcRels[0].linkrole if calcRels else None),
-                conceptFrom=val.modelXbrl.modelObject(fromIndx).qname, conceptTo=val.modelXbrl.modelObject(toIndx).qname, contextId=contextId)
-            
-    if disclosureSystem.defaultXmlLang:
-        for concept, preferredLabelRels in conceptRelsUsedWithPreferredLabels.items():
-            for preferredLabelRel in preferredLabelRels:
-                preferredLabel = preferredLabelRel.preferredLabel
-                hasDefaultLangPreferredLabel = False
-                for modelLabelRel in labelsRelationshipSet.fromModelObject(concept):
-                    modelLabel = modelLabelRel.toModelObject
-                    if modelLabel.xmlLang.startswith(disclosureSystem.defaultXmlLang) and \
-                       modelLabel.role == preferredLabel:
-                        hasDefaultLangPreferredLabel = True
-                        break
-                if not hasDefaultLangPreferredLabel:
-                    val.modelXbrl.error("GFM.1.06.04", # 6.12.04 now reserved: ("EFM.6.12.04", "GFM.1.06.04"),
-                        _("Concept %(concept)s missing %(lang)s preferred labels for role %(preferredLabel)s"),
-                        modelObject=(preferredLabelRel, concept), concept=concept.qname, fromConcept=preferredLabelRel.fromModelObject.qname,
-                        lang=disclosureSystem.defaultLanguage, preferredLabel=preferredLabel)
-    del conceptRelsUsedWithPreferredLabels
-    
-    # 6 16 4, 1.16.5 Base sets of Domain Relationship Sets testing
-    val.modelXbrl.profileActivity("... filer preferred label checks", minTimeToShow=1.0)
-    
-    # DQC.US rules
-    for dqcRuleName, dqcRule in dqcRules.items(): # note this is an OrderedDict to preserve rule execution order
-        if not dqcRuleName.startswith("DQC.US."):
-            continue # skip copyright and description
-        msg = dqcRule["message"]
-        edgarCode = "dqc-{}-{}".format(dqcRuleName[-4:], "-".join(dqcRule["name"].title().split()))
-        if dqcRuleName == "DQC.US.0001" and ugtRels:
-            ugtAxisMembers = ugtRels["axes"]
-            warnedFactsByQn = defaultdict(list)
-            for id, rule in dqcRule["rules"].items():
-                for axisConcept in modelXbrl.nameConcepts.get(rule["axis"],()):        
-                    membersOfExtensionAxis = axisMemQnames(modelXbrl, axisConcept.qname, rule["extensions-allowed"] == "Yes") # set of QNames
-                    allowableMembers = ugtAxisMembers[axisConcept.name] if rule["axis-descendants"] == "Yes" else set()
-                    for otherAxis in rule.get("additional-axes",EMPTY_LIST):
-                        allowableMembers |= ugtAxisMembers[otherAxis]
-                    for otherMemName in rule.get("additional-members",EMPTY_LIST) + rule.get("extension-members",EMPTY_LIST):
-                        for otherMemConcept in modelXbrl.nameConcepts.get(otherMemName,()):
-                            allowableMembers.add(otherMemConcept.qname)
-                    for childExtensionMember in rule.get("child-extension-members",EMPTY_LIST):
-                        allowableMembers |= memChildQnames(modelXbrl, childExtensionMember)
-                    unallowedMembers = membersOfExtensionAxis - allowableMembers
-                    if "unallowed-axes" in rule:
-                        unallowedMembers &= set.union(*(ugtAxisMembers[a] for a in rule.get("unallowed-axes")))
-                    unallowedMembersUsedByFacts = set()
-                    if unallowedMembers:
-                        for f in modelXbrl.factsByDimMemQname(axisConcept.qname, None): # None also includes default members
-                            dimValueQname = f.context.dimMemberQname(axisConcept.qname) # include default members
-                            if dimValueQname in unallowedMembers:
-                                unallowedMembersUsedByFacts.add(dimValueQname)
-                                if dimValueQname.namespaceURI not in disclosureSystem.standardTaxonomiesDict: # is extension member concept
-                                    issue = {"No": "Extension members should not be used with this axis. ",
-                                             "Limited": "This extension member should not be used with this axis. ",
-                                             "Yes": "Extension member is not allowed by rule. "
-                                             }[rule["extensions-allowed"]]
-                                elif rule["axis-descendants"] == "None":
-                                    issue = "Only extension members can be used with this axis. "
-                                else:
-                                    issue = "Base taxonomy member is not allowed by rule. "
-                                if not any(f.isDuplicateOf(warnedFact) for warnedFact in warnedFactsByQn[f.qname]):
-                                    warnedFactsByQn[f.qname].append(f)
-                                    modelXbrl.warning(dqcRuleName + "." + id, _(logMsg(msg)),
-                                        modelObject=f, name=f.qname, value=strTruncate(f.value,128), axis=axisConcept.qname, member=dimValueQname, issue=issue,
-                                        contextID=f.context.id, unitID=f.unit.id if f.unit is not None else "(none)",
-                                        edgarCode=edgarCode, ruleElementId=id)
-                    unusedUnallowed = unallowedMembers - unallowedMembersUsedByFacts
-                    for unusedMember in unusedUnallowed: # report one member per message for result comparability to XBRL-US implementation
-                        modelXbrl.warning(dqcRuleName + "." + id, _(logMsg(dqcRule["message-unreported"])),
-                            modelObject=modelXbrl, axis=axisConcept.qname, member=unusedMember,
-                            edgarCode=edgarCode+"-Unreported", ruleElementId=id)
-            del warnedFactsByQn # dereference objects
-
-        elif dqcRuleName == "DQC.US.0004":
-            for id, rule in dqcRule["rules"].items():
-                # first check if there's a calc-sum and calc-items
-                sumLn = rule.get("calc-sum")
-                blkAxis = rule.get("blocking-axes",())
-                alts = rule.get("alternatives",EMPTY_DICT)
-                tolerance = rule["tolerance"]
-                linkroleURIs = (None,) # for IDs without calc network evaluation
-                if sumLn in modelXbrl.nameConcepts and "calc-items" in rule: # (dqc_us_rules/pull/544)
-                    sumConcept = modelXbrl.nameConcepts[sumLn][0]
-                    linkroleURIs = OrderedSet(modelLink.role
-                                              for modelLink in val.modelXbrl.baseSets[(XbrlConst.summationItem,None,None,None)]
-                                              if modelXbrl.relationshipSet(XbrlConst.summationItem, modelLink.role , None, None).fromModelObject(sumConcept))
-                for linkroleUri in linkroleURIs: # evaluate by network where applicable to ID
-                    itemWeights = {}
-                    if linkroleUri: # has calc network evaluation
-                        itemWeights = dict((rel.toModelObject.name, rel.weightDecimal)
-                                            for rel in modelXbrl.relationshipSet(XbrlConst.summationItem, linkroleUri, None, None).fromModelObject(sumConcept))
-                        if set(rule.get("calc-items")) <= itemWeights.keys():
-                            itemLns = list(itemWeights.keys())
-                            sumLn = rule.get("calc-sum") # may be reset on previous linkroleUri in loop
-                        else:
-                            sumLn = None
-                    if not sumLn:
-                        sumLn = rule["sum"]
-                        itemLns = rule["items"]
-                    bindings = factBindings(val.modelXbrl, flattenToSet( (sumLn, itemLns, alts.values() )), nils=False)
-                    for b in bindings.values():
-                        _itemLns = itemLns.copy() # need fresh array to use for substituting
-                        for iLn in itemLns: # check if substitution is necessary
-                            if iLn not in b and iLn in alts:
-                                for aLns in alts[iLn]:
-                                    if all(aLn in b for aLn in aLns):
-                                        p = _itemLns.index(iLn) # replace iLn with alts that all are in binding
-                                        _itemLns[p:p+1] = aLns
-                                        break
-                        if sumLn in b and all(ln in b for ln in _itemLns) and not (
-                            any(ax in f.context.qnameDims for ax in blkAxis for f in b.values())):
-                            dec = leastDecimals(b, flattenToSet( (sumLn, _itemLns) ))
-                            sumFact = b[sumLn]
-                            itemFacts = [b[ln] for ln in _itemLns]
-                            sfNil = sumFact.isNil
-                            allIfNil = all(f.isNil for f in itemFacts)
-                            if sfNil:
-                                sumValue = "(nil)"
-                            else:
-                                sumValue = roundValue(sumFact.xValue, decimals=dec)
-                            if not allIfNil:
-                                itemValues = tuple(roundValue(f.xValue * itemWeights.get(f.qname.localName, ONE), decimals=dec) 
-                                                   for f in itemFacts if not f.isNil)
-                            try:
-                                if ((not (sfNil & allIfNil)) and (
-                                    (sfNil ^ allIfNil) or 
-                                    abs(sumValue - sum(itemValues)) > pow(10, -dec) * tolerance)):
-                                    modelXbrl.warning(dqcRuleName + "." + id, _(logMsg(msg)),
-                                        modelObject=b.values(), sumName=sumLn, sumValue=str(sumValue), 
-                                        itemNames=", ".join(_itemLns), itemValues=" + ".join(str(v) for v in itemValues), 
-                                        contextID=sumFact.context.id, unitID=sumFact.unit.id if sumFact.unit is not None else "(none)",
-                                        edgarCode=edgarCode, ruleElementId=id)
-                            except:
-                                print("exception")
-        elif dqcRuleName == "DQC.US.0008" and ugtRels:
-            for id, rule in dqcRule["rules"].items():
-                ugtCalcs = ugtRels["calcs"]
-                for rel in val.summationItemRelsSetAllELRs.modelRelationships:
-                    relFrom = rel.fromModelObject
-                    relTo = rel.toModelObject
-                    if (relFrom is not None and relTo is not None and 
-                        relFrom.qname in ugtCalcs.get(rel.weight,EMPTY_DICT).get(relTo.qname,EMPTY_DICT)):
-                        modelXbrl.warning(dqcRuleName + "." + id, _(logMsg(msg)),
-                                          modelObject=rel, linkrole=rel.linkrole, linkroleDefinition=modelXbrl.roleTypeDefinition(rel.linkrole), 
-                                          conceptFrom=relFrom.qname, conceptTo=relTo.qname,
-                                          edgarCode=edgarCode, ruleElementId=id)
-
-        elif dqcRuleName == "DQC.US.0009":
-            for id, rule in dqcRule["rules"].items():
-                lesserLn = rule["lesser"]
-                greaterLn = rule["greater"]
-                msg = rule.get("use-message","message") # general message defaults to "message"
-                ruleMsg = dqcRule[msg]
-                ruleEdgarCode = edgarCode + msg.title()[7:]
-                bindings = factBindings(val.modelXbrl, (lesserLn, greaterLn) )
-                for b in bindings.values():
-                    if lesserLn in b and greaterLn in b:
-                        dec = leastDecimals(b, (lesserLn, greaterLn) )
-                        lesserFact = b[lesserLn]
-                        lesserValue = roundValue(lesserFact.xValue, decimals=dec)
-                        greaterValue = roundValue(b[greaterLn].xValue, decimals=dec)
-                        if lesserValue > greaterValue:
-                            modelXbrl.warning(dqcRuleName + "." + id, _(logMsg(ruleMsg)),
-                                modelObject=b.values(), lesserName=lesserLn, lesserValue=str(lesserValue), greaterName=greaterLn, greaterValue=str(greaterValue),
-                                contextID=lesserFact.context.id, unitID=lesserFact.unit.id if lesserFact.unit is not None else "(none)",
-                                edgarCode=ruleEdgarCode, ruleElementId=id)
-        elif dqcRuleName == "DQC.US.0015" and "DQC.US.0015" in ugtRels:
-            dqc0015 = ugtRels["DQC.US.0015"]
-            warnedFactsByQn = defaultdict(list)
-            for f in modelXbrl.facts:
-                if (f.qname in dqc0015.concepts and f.isNumeric and not f.isNil and f.xValid >= VALID and f.xValue < 0 and (
-                    all(dim.isTyped or (
-                        (dim.dimensionQname not in dqc0015.excludedAxesMembers or
-                         ("*" not in dqc0015.excludedAxesMembers[dim.dimensionQname] and
-                          dim.memberQname not in dqc0015.excludedAxesMembers[dim.dimensionQname])) and
-                         dim.memberQname not in dqc0015.excludedMembers and
-                         (dqc0015.excludedMemberNamesPattern is None or 
-                          not dqc0015.excludedMemberNamesPattern.search(dim.memberQname.localName)))
-                        for dim in f.context.qnameDims.values()))):
-                    id = dqc0015.conceptRuleIDs.get(f.qname, 9999)
-                    if not any(f.isDuplicateOf(warnedFact) for warnedFact in warnedFactsByQn[f.qname]):
-                        warnedFactsByQn[f.qname].append(f)
-                        modelXbrl.warning("{}.{}".format(dqcRuleName, id), _(logMsg(msg)),
-                            modelObject=f, name=f.qname, value=f.value, contextID=f.contextID, unitID=f.unit.id if f.unit is not None else "(none)",
-                            edgarCode=edgarCode, ruleElementId=id)
-            del warnedFactsByQn # dereference objects
-        elif dqcRuleName == "DQC.US.0048" and documentType not in dqcRule["excluded-document-types"]:
-            # 0048 has only one id, rule
-            id, rule = next(iter(dqcRule["rules"].items()))
-            # check if calc root check is blocked
-            blockRootCheck = any(f.xValue == v for ln,v in dqcRule["blocking-facts"].items() for f in modelXbrl.factsByLocalName.get(ln,()))
-            # find presentation ELR of interest
-            preCashFlowLinkRoles = set()
-            calcCashFlowLinkRoles = set()
-            calcCashFlowLinkRolesMissingRoots = set()
-            linkroleUris = OrderedSet(modelLink.role for modelLink in val.modelXbrl.baseSets[(XbrlConst.parentChild,None,None,None)])
-            for linkroleUri in linkroleUris: # role ELRs may be repeated in pre LB
-                roleTypes = val.modelXbrl.roleTypes.get(linkroleUri)
-                definition = (roleTypes[0].definition or linkroleUri) if roleTypes else linkroleUri
-                preRoots = val.modelXbrl.relationshipSet(XbrlConst.parentChild, linkroleUri, None, None).rootConcepts
-                if ((any(c.name == "StatementOfCashFlowsAbstract" for c in preRoots) or 
-                     'cashflow' in linkroleUri.lower())
-                    and '- Statement ' in definition and 'parenthetical' not in linkroleUri.lower()):
-                    preCashFlowLinkRoles.add(linkroleUri)
-                    calcRelationshipSet = val.modelXbrl.relationshipSet(XbrlConst.summationItem, linkroleUri, None, None)
-                    calcRoots = calcRelationshipSet.rootConcepts
-                    if calcRoots:
-                        calcCashFlowLinkRoles.add(linkroleUri)
-                        roots = rule["roots"]
-                        if not (blockRootCheck or 
-                                any(all(any(c.name == rName for c in calcRoots) for rName in rNames) for rNames in roots)):
-                            calcCashFlowLinkRolesMissingRoots.add(linkroleUri)
-            if preCashFlowLinkRoles:
-                if not calcCashFlowLinkRoles:
-                    modelXbrl.warning(dqcRuleName + "." + id, _(logMsg(dqcRule["message-no-roles"])),
-                        modelObject=modelXbrl, 
-                        linkRoles=(", ".join(sorted(preCashFlowLinkRoles))),
-                        edgarCode=edgarCode+"-No-Roles", ruleElementId=id)
-                elif calcCashFlowLinkRolesMissingRoots == calcCashFlowLinkRoles: # every calc is missing the roots
-                    for linkRole in calcCashFlowLinkRolesMissingRoots:
-                        modelXbrl.warning(dqcRuleName + "." + id, _(logMsg(msg)),
-                            modelObject=val.modelXbrl.baseSets[(XbrlConst.summationItem,linkroleUri,None,None)] or modelXbrl, # may be no base sets, in which case just show the instance
-                            linkRole=linkroleUri, linkroleDefinition=definition,
-                            rootNames=(", ".join(r.name for r in calcRoots) or "(none)"),
-                            edgarCode=edgarCode, ruleElementId=id)
-    
-    del val.summationItemRelsSetAllELRs
-    
-    if "EFM/Filing.py#validateFiling_end" in val.modelXbrl.arelleUnitTests:
-        raise pyNamedObject(val.modelXbrl.arelleUnitTests["EFM/Filing.py#validateFiling_end"], "EFM/Filing.py#validateFiling_end")
-
-    if isEFM:
-        for pluginXbrlMethod in pluginClassMethods("Validate.EFM.Finally"):
-            pluginXbrlMethod(val, conceptsUsed)
-    val.modelXbrl.profileActivity("... plug in '.Finally' checks", minTimeToShow=1.0)
-    val.modelXbrl.profileStat(_("validate{0}").format(modelXbrl.modelManager.disclosureSystem.validationType))
-    
-    modelXbrl.modelManager.showStatus(_("ready"), 2000)
-                
-def isStandardUri(val, uri):
-    try:
-        return val._isStandardUri[uri]
-    except KeyError:
-        isStd = (uri in val.disclosureSystem.standardTaxonomiesDict or
-                 (not isHttpUrl(uri) and 
-                  # try 2011-12-23 RH: if works, remove the localHrefs
-                  # any(u.endswith(e) for u in (uri.replace("\\","/"),) for e in disclosureSystem.standardLocalHrefs)
-                  "/basis/sbr/" in uri.replace("\\","/")
-                  ))
-        val._isStandardUri[uri] = isStd
-        return isStd
-
-def directedCycle(val, relFrom, origin, fromRelationships, path):
-    if relFrom in fromRelationships:
-        for rel in fromRelationships[relFrom]:
-            relTo = rel.toModelObject
-            if relTo == origin:
-                return [rel]
-            if relTo not in path: # report cycle only where origin causes the cycle
-                path.add(relTo)
-                foundCycle = directedCycle(val, relTo, origin, fromRelationships, path)
-                if foundCycle is not None:
-                    foundCycle.insert(0, rel)
-                    return foundCycle
-                path.discard(relTo)
-    return None
-
-
-def checkConceptLabels(val, modelXbrl, labelsRelationshipSet, disclosureSystem, concept):
-    hasDefaultLangStandardLabel = False
-    dupLabels = {}
-    for modelLabelRel in labelsRelationshipSet.fromModelObject(concept):
-        modelLabel = modelLabelRel.toModelObject
-        if isinstance(modelLabel, ModelResource) and modelLabel.xmlLang and modelLabel.modelDocument.inDTS:
-            if modelLabel.xmlLang.startswith(disclosureSystem.defaultXmlLang) and \
-               modelLabel.role == XbrlConst.standardLabel:
-                hasDefaultLangStandardLabel = True
-            dupDetectKey = ( (modelLabel.role or ''), modelLabel.xmlLang)
-            if dupDetectKey in dupLabels:
-                modelXbrl.error(("EFM.6.10.02", "GFM.1.5.2"),
-                    _("Concept %(concept)s has duplicated labels for role %(role)s lang %(lang)s."),
-                    edgarCode="cp-1002-Element-Used-Has-Duplicate-Label",
-                    modelObject=(modelLabel, dupLabels[dupDetectKey]), # removed concept from modelObjects
-                    concept=concept.qname, role=dupDetectKey[0], lang=dupDetectKey[1])
-            else:
-                dupLabels[dupDetectKey] = modelLabel
-            
-    #6 10.1 en-US standard label
-    if not hasDefaultLangStandardLabel:
-        modelXbrl.error(("EFM.6.10.01", "GFM.1.05.01"),
-            _("You have submitted an instance using an element without an %(lang)s standard label %(concept)s. Please check your submission and correct the labels."),
-            # concept must be the first referenced modelObject
-            edgarCode="cp-1001-Element-Used-Standard-Label",    
-            modelObject=[concept] + list(modelXbrl.factsByQname[concept.qname]), concept=concept.qname, 
-            lang=disclosureSystem.defaultLanguage)
-        
-    #6 10.3 default lang label for every role
-    try:
-        dupLabels[("zzzz",disclosureSystem.defaultXmlLang)] = None #to allow following loop
-        priorRole = None
-        priorLang = None
-        hasDefaultLang = True
-        for role, lang in sorted(dupLabels.keys()):
-            if role != priorRole:
-                if not hasDefaultLang:
-                    modelXbrl.error(("EFM.6.10.03", "GFM.1.5.3"),
-                        _("You have submitted an instance using an element %(concept)s with %(lang)s for role %(role)s. Please check your submission and correct the labels."),
-                        edgarCode="cp-1003-Element-Used-Standard-English-Label",
-                        modelObject=list(modelXbrl.factsByQname[concept.qname]) + [dupLabels[(priorRole,priorLang)]], 
-                        concept=concept.qname, 
-                        lang=disclosureSystem.defaultLanguage, role=priorRole)
-                hasDefaultLang = False
-                priorLang = lang
-                priorRole = role
-            if lang is not None and lang.startswith(disclosureSystem.defaultXmlLang):
-                hasDefaultLang = True
-    except Exception:
-        pass
-    
-def deiParamEqual(deiName, xbrlVal, secVal):
-    if xbrlVal is None: # nil fact
-        return False
-    if deiName == "DocumentPeriodEndDate":
-        x = str(xbrlVal).split('-')
-        s = secVal.split('-')
-        return (x[0]==s[2] and x[1]==s[0] and x[2]==s[1])
-    elif deiName == "CurrentFiscalYearEndDate":
-        x = str(xbrlVal).lstrip('-').split('-')
-        s = secVal.split('/')
-        return (len(secVal) == 5 and secVal[2] == '/' and x[0] == s[0] and x[1] == s[1])
-    elif deiName in {"EntityEmergingGrowthCompany", "EntityExTransitionPeriod", "EntityShellCompany", 
-                     "EntitySmallBusiness", "EntityVoluntaryFilers", "EntityWellKnownSeasonedIssuer",
-                     "IcfrAuditorAttestationFlag",
-                     "cef:IntervalFundFlag", "cef:NewCefOrBdcRegistrantFlag", "cef:PrimaryShelfQualifiedFlag"}:
-        return {"y": True, "yes": True, "true": True, "n": False, "no": False, "false": False
-                }.get(str(xbrlVal).lower()) == {
-                "yes":True, "Yes":True, "y":True, "Y":True, "no":False, "No":False, "N":False, "n":False
-                }.get(secVal,secVal)
-    elif deiName == "EntityFileNumber":
-        return secVal == xbrlVal
-    elif deiName == "EntityInvCompanyType":
-        return xbrlVal in {"N-1A":("N-1A",), "N-1":("N-1",), "N-2":("N-2"), "N-3":("N-3",), "N-4":("N-4",), "N-5":("N-5",),
-                           "N-6":("N-6",), "S-1":("S-1","S-3"), "S-3":("S-1","S-3"),"S-6":("S-6")}.get(secVal,())
-    elif deiName == "EntityFilerCategory":
-        return xbrlVal in {"Non-Accelerated Filer":("Non-accelerated Filer", "Smaller Reporting Company"),
-                           "Accelerated Filer":("Accelerated Filer", "Smaller Reporting Accelerated Filer"),
-                           "Large Accelerated Filer":("Large Accelerated Filer",),
-                           "Not Applicable":("Non-accelerated Filer", "Smaller Reporting Company")}.get(secVal,())
-    elif deiName == "2014EntityFilerCategory":
-        return xbrlVal in {True:("Smaller Reporting Company", "Smaller Reporting Accelerated Filer"),
-                           False:("Non-accelerated Filer", "Accelerated Filer", "Large Accelerated Filer")}.get(secVal,())
-    return False # unhandled deiName
-
-def eloValueOfFact(deiName, xbrlVal):
-    if xbrlVal is None: # nil fact
-        return None
-    if deiName == "DocumentPeriodEndDate":
-        return ("{1}-{2}-{0}".format(*str(xbrlVal).split('-')))
-    elif deiName == "CurrentFiscalYearEndDate":
-        return ("{0}/{1}".format(*str(xbrlVal).lstrip('-').split('-')))
-    elif deiName in {"EntityEmergingGrowthCompany", "EntityExTransitionPeriod", "EntityShellCompany", 
-                     "EntitySmallBusiness", "EntityVoluntaryFilers", "EntityWellKnownSeasonedIssuer",
-                     "IcfrAuditorAttestationFlag",
-                     "cef:NewCefOrBdcRegistrantFlag", "cef:NewCefOrBdcRegistrantFlag", "cef:NewCefOrBdcRegistrantFlag"}:
-        return {"y": "yes", "yes": "yes", "true": "yes", "n": "no", "no": "no", "false": "no"
-                }.get(str(xbrlVal).lower())
-    elif deiName == "EntityFileNumber":
-        return xbrlVal
-    elif deiName == "EntityInvCompanyType":
-        return xbrlVal
-    elif deiName == "EntityFilerCategory":
-        return xbrlVal
-    return None # unhandled deiName
-
-
-def cleanedCompanyName(name):
-    for pattern, replacement in (
-                                 (r"\s&(?=\s)", " and "),  # Replace & with and
-                                 (r"/.+/|\\.+\\", " "),  # Remove any "/../" , "\...\" or "/../../" expression.
-                                 (r"\s*[(].+[)]$", " "),  # Remove any parenthetical expression if it occurs at the END of the string.
-                                 (r"[\u058A\u05BE\u2010\u2011\u2012\u2013\u2014\u2015\uFE58\uFE63\uFF0D]", "-"),  # Normalize fancy dashes.
-                                 (r"-", ""),  #dash to space
-                                 (r"[\u2019']", ""),  #Apostrophe to space
-                                 (r"^\s*the(?=\s)", ""),  # Remove the word "THE" (i.e., followed by space) from the beginning.
-                                 (r"[^\w-]", " "),  # Remove any punctuation.
-                                 (r"^\w(?=\s)|\s\w(?=\s)|\s\w$", " "),  # Remove single letter words
-                                 (r"^INCORPORATED(?=\s|$)|(?<=\s)INCORPORATED(?=\s|$)", "INC"),  # Truncate the word INCORPORATED (case insensitive) to INC
-                                 (r"^CORPORATION(?=\s|$)|(?<=\s)CORPORATION(?=\s|$)", "CORP"),  # Truncate the word CORPORATION (case insensitive) to CORP
-                                 (r"^COMPANY(?=\s|$)|(?<=\s)COMPANY(?=\s|$)", "CO"),  # Truncate the word CORPORATION (case insensitive) to CORP
-                                 (r"^LIMITED(?=\s|$)|(?<=\s)LIMITED(?=\s|$)", "LTD"),  # Truncate the word LIMITED (case insensitive) to LTD
-                                 (r"^AND(?=\s|$)|(?<=\s)AND(?=\s|$)", "&"),  # Replace the word AND with an ampersand (&)
-                                 (r"\s+", " "),  # Normalize all spaces (i.e., trim, collapse, map &#xA0; to &#xA; and so forth)
-                                 (r"\s", "")  # remove space to nothing for comparison
-                                 ):
-        name = re.sub(pattern, replacement, name, flags=re.IGNORECASE)
-    return unicodedata.normalize('NFKD', name.strip().lower()).encode('ASCII', 'ignore').decode()  # remove diacritics 
->>>>>>> f16cdb59
+# -*- coding: utf-8 -*-
+'''
+Created on Oct 17, 2010
+
+@author: Mark V Systems Limited
+
+This is a collective work.
+Original work (c) Copyright 2010 Mark V Systems Limited, All rights reserved.
+Subsequent validations and enhancements created by staff of the U.S. Securities and Exchange Commission.
+Data and content created by government employees within the scope of their employment are not subject 
+to domestic copyright protection. 17 U.S.C. 105.
+Implementation of DQC rules invokes https://xbrl.us/dqc-license and https://xbrl.us/dqc-patent
+
+'''
+import re, datetime, decimal, json, unicodedata, holidays, fnmatch
+from math import isnan, pow
+from collections import defaultdict, OrderedDict
+from pytz import timezone
+from arelle import (ModelDocument, ModelValue, ModelRelationshipSet, 
+                    XmlUtil, XbrlConst, ValidateFilingText)
+from arelle.ModelValue import qname, QName, dateUnionEqual
+from arelle.ValidateXbrlCalcs import insignificantDigits
+from arelle.ModelObject import ModelObject
+from arelle.ModelInstanceObject import ModelFact, ModelInlineFact, ModelInlineFootnote
+from arelle.ModelDtsObject import ModelConcept, ModelResource
+from arelle.ModelXbrl import NONDEFAULT
+from arelle.PluginManager import pluginClassMethods
+from arelle.PrototypeDtsObject import LinkPrototype, LocPrototype, ArcPrototype
+from arelle.PythonUtil import pyNamedObject, strTruncate, flattenSequence, flattenToSet, OrderedSet
+from arelle.UrlUtil import isHttpUrl
+from arelle.ValidateXbrlCalcs import inferredDecimals, rangeValue, roundValue, ONE
+from arelle.XmlValidate import VALID
+from .DTS import checkFilingDTS
+from .Consts import submissionTypesAllowingWellKnownSeasonedIssuer, \
+                    submissionTypesNotRequiringPeriodEndDate, \
+                    submissionTypesAllowingEntityInvCompanyType, docTypesRequiringEntityFilerCategory, \
+                    submissionTypesAllowingAcceleratedFilerStatus, submissionTypesAllowingShellCompanyFlag, \
+                    submissionTypesAllowingEdgarSmallBusinessFlag, submissionTypesAllowingEmergingGrowthCompanyFlag, \
+                    submissionTypesAllowingExTransitionPeriodFlag, submissionTypesAllowingSeriesClasses, \
+                    submissionTypesExemptFromRoleOrder, docTypesExemptFromRoleOrder, \
+                    submissionTypesAllowingPeriodOfReport, docTypesRequiringPeriodOfReport, \
+                    docTypesRequiringEntityWellKnownSeasonedIssuer, invCompanyTypesAllowingSeriesClasses, \
+                    submissionTypesAllowingVoluntaryFilerFlag, docTypesNotAllowingInlineXBRL, \
+                    docTypesRequiringRrSchema, docTypesNotAllowingIfrs, \
+                    untransformableTypes, rrUntransformableEltsPattern, \
+                    docTypes20F, hideableNamespacesPattern, linkbaseValidations
+                                        
+from .Dimensions import checkFilingDimensions
+from .PreCalAlignment import checkCalcsTreeWalk
+from .Util import conflictClassFromNamespace, abbreviatedNamespace, NOYEAR, WITHYEARandWILD, loadDeprecatedConceptDates, \
+                    loadCustomAxesReplacements, loadNonNegativeFacts, loadDeiValidations, loadOtherStandardTaxonomies, \
+                    loadUgtRelQnames, loadDqcRules, factBindings, leastDecimals, axisMemQnames, memChildQnames, \
+                    loadTaxonomyCompatibility, loadIxTransformRegistries
+                    
+MIN_DOC_PER_END_DATE = ModelValue.dateTime("1980-01-01", type=ModelValue.DATE)
+MAX_DOC_PER_END_DATE = ModelValue.dateTime("2050-12-31", type=ModelValue.DATE)
+ONE_DAY = datetime.timedelta(days=1)
+EMPTY_DICT = {}
+EMPTY_SET = set()
+EMPTY_LIST = []
+
+def sevMessageArgValue(x):
+    if isinstance(x, bool):
+        return ("false", "true")[x]
+    return str(x)
+
+def logMsg(msg):
+    return re.sub(r"{(\w+)}", r"%(\1)s", msg) # replace {...} args with %(...)s args for modelXbrl.log functionality
+
+def validateFiling(val, modelXbrl, isEFM=False, isGFM=False):
+    if not modelXbrl.modelDocument or not hasattr(modelXbrl.modelDocument, "xmlDocument"): # not parsed
+        return
+    
+    datePattern = re.compile(r"([12][0-9]{3})-([01][0-9])-([0-3][0-9])")
+    GFMcontextDatePattern = re.compile(r"^[12][0-9]{3}-[01][0-9]-[0-3][0-9]$")
+    # note \u20zc = euro, \u00a3 = pound, \u00a5 = yen
+    signOrCurrencyPattern = re.compile("^(-)[0-9]+|[^eE](-)[0-9]+|(\\()[0-9].*(\\))|([$\u20ac\u00a3\00a5])")
+    instanceFileNamePattern = re.compile(r"^(\w+)-([12][0-9]{3}[01][0-9][0-3][0-9]).xml$")
+    htmlFileNamePattern = re.compile(r"([a-zA-Z0-9][._a-zA-Z0-9-]*)\.htm$")
+    linkroleDefinitionStatementSheet = re.compile(r"[^-]+-\s+Statement\s+-\s+.*", # no restriction to type of statement
+                                                  re.IGNORECASE)
+    efmCIKpattern = re.compile(r"^[0-9]{10}$")
+    instantPreferredLabelRolePattern = re.compile(r".*[pP]eriod(Start|End)")
+    embeddingCommandPattern = re.compile(r"[^~]*~\s*()[^~]*~")
+    styleIxHiddenPattern = re.compile(r"(.*[^\w]|^)-sec-ix-hidden\s*:\s*([\w.-]+).*")
+    efmRoleDefinitionPattern = re.compile(r"([0-9]+) - (Statement|Disclosure|Schedule|Document) - (.+)")
+    messageKeySectionPattern = re.compile(r"(.*[{]efmSection[}]|[a-z]{2}-[0-9]{4})(.*)")
+    
+    val._isStandardUri = {}
+    modelXbrl.modelManager.disclosureSystem.loadStandardTaxonomiesDict()
+    
+    
+    datetimeNowAtSEC = ModelValue.dateTime(
+        val.params.get("datetimeForTesting",
+        datetime.datetime.now(tz=timezone("US/Eastern")).isoformat()[:19])) # re-strip time zone
+    upcomingSECHolidays = holidays.US(state=None, years=[datetimeNowAtSEC.year, datetimeNowAtSEC.year+1])
+
+    
+    # note that some XFM tests are done by ValidateXbrl to prevent mulstiple node walks
+    disclosureSystem = val.disclosureSystem
+    val.disclosureSystemVersion = disclosureSystemVersion = disclosureSystem.version
+    
+    modelXbrl.modelManager.showStatus(_("validating {0}").format(disclosureSystem.name))
+    
+    val.modelXbrl.profileActivity()
+    conceptsUsed = {} # key=concept object value=True if has presentation label
+    labelsRelationshipSet = modelXbrl.relationshipSet(XbrlConst.conceptLabel)
+    # genLabelsRelationshipSet = modelXbrl.relationshipSet(XbrlConst.elementLabel)
+    # presentationRelationshipSet = modelXbrl.relationshipSet(XbrlConst.parentChild)
+    referencesRelationshipSetWithProhibits = modelXbrl.relationshipSet(XbrlConst.conceptReference, includeProhibits=True)
+    val.modelXbrl.profileActivity("... cache lbl, pre, ref relationships", minTimeToShow=1.0)
+    
+    validateInlineXbrlGFM = (modelXbrl.modelDocument.type == ModelDocument.Type.INLINEXBRL and
+                             isGFM)
+    validateEFMpragmatic = disclosureSystem.names and "efm-pragmatic" in disclosureSystem.names
+    val.validateLoggingSemantic = validateLoggingSemantic = (
+          modelXbrl.isLoggingEffectiveFor(level="WARNING-SEMANTIC") or 
+          modelXbrl.isLoggingEffectiveFor(level="ERROR-SEMANTIC"))
+    
+    if isEFM:
+        for pluginXbrlMethod in pluginClassMethods("Validate.EFM.Start"):
+            pluginXbrlMethod(val)
+            
+    if "EFM/Filing.py#validateFiling_start" in val.modelXbrl.arelleUnitTests:
+        raise pyNamedObject(val.modelXbrl.arelleUnitTests["EFM/Filing.py#validateFiling_start"], "EFM/Filing.py#validateFiling_start")
+
+    # instance checks
+    val.fileNameBasePart = None # prevent testing on fileNameParts if not instance or invalid
+    val.fileNameDate = None
+    val.entityRegistrantName = None
+    val.requiredContext = None
+    documentType = None # needed for non-instance validation too
+    submissionType = val.params.get("submissionType", "")
+    requiredFactLang = disclosureSystem.defaultXmlLang.lower() if disclosureSystem.defaultXmlLang else disclosureSystem.defaultXmlLang
+    hasSubmissionType = bool(submissionType)
+    dqcRules = {}
+    isInlineXbrl = modelXbrl.modelDocument.type in (ModelDocument.Type.INLINEXBRL, ModelDocument.Type.INLINEXBRLDOCUMENTSET)
+    if isEFM:
+        val.otherStandardTaxonomies = loadOtherStandardTaxonomies(modelXbrl, val)
+        compatibleTaxonomies = loadTaxonomyCompatibility(modelXbrl)
+    if modelXbrl.modelDocument.type == ModelDocument.Type.INSTANCE or isInlineXbrl:
+        deprecatedConceptDates = {}
+        deprecatedConceptFacts = defaultdict(list) # index by concept Qname, value is list of facts
+        deprecatedConceptContexts = defaultdict(list) # index by contextID, value is list of concept QNames of deprecated dimensions, members
+        
+        if isEFM:
+            loadDeprecatedConceptDates(val, deprecatedConceptDates)
+            customAxesReplacements = loadCustomAxesReplacements(modelXbrl)
+            deiValidations = loadDeiValidations(modelXbrl, isInlineXbrl)
+            dqcRules = loadDqcRules(modelXbrl) # empty {} if no rules for filing
+            ugtRels = loadUgtRelQnames(modelXbrl, dqcRules) # None if no rels applicable
+            nonNegFacts = loadNonNegativeFacts(modelXbrl, dqcRules, ugtRels) # none if dqcRules are used after 2020
+            ixTrRegistries = loadIxTransformRegistries(modelXbrl)
+            
+        
+        # inline doc set has multiple instance names to check
+        if modelXbrl.modelDocument.type == ModelDocument.Type.INLINEXBRLDOCUMENTSET:
+            instanceNames = [ixDoc.basename
+                             for ixDoc in modelXbrl.modelDocument.referencesDocument.keys()
+                             if ixDoc.type == ModelDocument.Type.INLINEXBRL]
+            xbrlInstRoots = modelXbrl.ixdsHtmlElements
+        else: # single instance document to check is the entry point document
+            instanceNames = [modelXbrl.modelDocument.basename]
+            xbrlInstRoots = [modelXbrl.modelDocument.xmlDocument.getroot()]
+        #6.3.3 filename check
+        for instanceName in instanceNames:
+            m = instanceFileNamePattern.match(instanceName)
+            if isInlineXbrl:
+                m = htmlFileNamePattern.match(instanceName)
+                if m:
+                    val.fileNameBasePart = None # html file name not necessarily parseable.
+                    val.fileNameDatePart = None
+                else:
+                    modelXbrl.error(val.EFM60303,
+                                    _('Invalid inline xbrl document in {base}.htm": %(filename)s'),
+                                    modelObject=modelXbrl.modelDocument, filename=instanceName,
+                                    messageCodes=("EFM.6.03.03",))
+            elif m:
+                val.fileNameBasePart = m.group(1)
+                val.fileNameDatePart = m.group(2)
+                if not val.fileNameBasePart:
+                    modelXbrl.error((val.EFM60303, "GFM.1.01.01"),
+                        _('Invalid instance document base name part (ticker or mnemonic name) in "{base}-{yyyymmdd}.xml": %(filename)s'),
+                        modelObject=modelXbrl.modelDocument, filename=modelXbrl.modelDocument.basename,
+                        messageCodes=("EFM.6.03.03", "EFM.6.23.01", "GFM.1.01.01"))
+                else:
+                    try:
+                        val.fileNameDate = datetime.datetime.strptime(val.fileNameDatePart,"%Y%m%d").date()
+                    except ValueError:
+                        modelXbrl.error((val.EFM60303, "GFM.1.01.01"),
+                            _('Invalid instance document base name part (date) in "{base}-{yyyymmdd}.xml": %(filename)s'),
+                            modelObject=modelXbrl.modelDocument, filename=modelXbrl.modelDocument.basename,
+                            messageCodes=("EFM.6.03.03", "EFM.6.23.01", "GFM.1.01.01"))
+            else:
+                modelXbrl.error((val.EFM60303, "GFM.1.01.01"),
+                    _('Invalid instance document name, must match "{base}-{yyyymmdd}.xml": %(filename)s'),
+                    modelObject=modelXbrl.modelDocument, filename=modelXbrl.modelDocument.basename,
+                    messageCodes=("EFM.6.03.03", "EFM.6.23.01", "GFM.1.01.01"))
+        
+        #6.5.1 scheme, 6.5.2, 6.5.3 identifier
+        entityIdentifierValue = None
+        entityIdentifierValueElt = None
+        if disclosureSystem.identifierValueName:   # omit if no checks
+            for xbrlInstRoot in xbrlInstRoots: # check all inline docs in ix doc set
+                for entityIdentifierElt in xbrlInstRoot.iterdescendants("{http://www.xbrl.org/2003/instance}identifier"):
+                    if isinstance(entityIdentifierElt,ModelObject):
+                        schemeAttr = entityIdentifierElt.get("scheme","")
+                        entityIdentifier = XmlUtil.text(entityIdentifierElt)
+                        if not disclosureSystem.identifierSchemePattern.match(schemeAttr):
+                            try:
+                                contextId = entityIdentifierElt.getparent().getparent().id
+                            except AttributeError:
+                                contextId = "not available"
+                            modelXbrl.error(("EFM.6.05.01", "GFM.1.02.01"),
+                                _("Your identifier for the CIK code, %(identifier)s, or scheme %(scheme)s, in context %(context)s, did not adhere "
+                                  "to the standard naming convention of <identifier scheme='http://www.sec.gov/CIK'>xxxxxxxxxx</identifier>'.  "
+                                  "Please recheck your submission and comply with the standard naming convention."),
+                                edgarCode="cp-0501-Entity-Identifier-Scheme",
+                                modelObject=entityIdentifierElt, scheme=schemeAttr,
+                                context=contextId, identifier=entityIdentifier)
+                        if not disclosureSystem.identifierValuePattern.match(entityIdentifier):
+                            modelXbrl.error(("EFM.6.05.02", "GFM.1.02.02"),
+                                _("Invalid entity identifier %(entityIdentifierName)s: %(entityIdentifer)s"),
+                                modelObject=entityIdentifierElt,  
+                                entityIdentifierName=disclosureSystem.identifierValueName,
+                                entityIdentifer=entityIdentifier)
+                        if not entityIdentifierValue:
+                            entityIdentifierValue = entityIdentifier
+                            entityIdentifierValueElt = entityIdentifierElt
+                            if isEFM and not efmCIKpattern.match(entityIdentifierValue):
+                                val.modelXbrl.error("EFM.6.05.23.cikValue",
+                                    _("The context identifier CIK %(entityIdentifier)s is not 10 digits, for required context(s).  "
+                                      "Please include a correct context identifier CIK in the filing."),
+                                    edgarCode="cp-0523-Non-Matching-Cik",
+                                    modelObject=entityIdentifierElt, entityIdentifier=entityIdentifierValue)
+                        elif entityIdentifier != entityIdentifierValue:
+                            modelXbrl.error(("EFM.6.05.03", "GFM.1.02.03"),
+                                _("The submission CIK, %(filerIdentifier)s does not match either the EntityCentralIndexKey, %(entityIdentifer)s, "
+                                  "or context identifier CIK(s) %(entityIdentifer)s, %(entityIdentifer2)s, or is not 10 digits, for required context(s).  "
+                                  "Please include a correct matching EntityCentralIndexKey and context identifier CIK(s) in the filing."),
+                                edgarCode="cp-0523-Non-Matching-Cik",
+                                modelObject=(entityIdentifierElt, entityIdentifierValueElt),  
+                                entityIdentifierName=disclosureSystem.identifierValueName,
+                                entityIdentifer=entityIdentifierValue,
+                                entityIdentifer2=entityIdentifier,
+                                filerIdentifier=",".join(sorted(val.params["cikNameList"].keys()) if "cikNameList" in val.params else []))
+            val.modelXbrl.profileActivity("... filer identifier checks", minTimeToShow=1.0)
+
+        #6.5.7 duplicated contexts
+        contexts = modelXbrl.contexts.values()
+        contextIDs = set()
+        contextsWithNonNilFacts = set()
+        uniqueContextHashes = {}
+        contextsWithDisallowedOCEs = []
+        contextsWithDisallowedOCEcontent = []
+        nonStandardTypedDimensions = defaultdict(set)
+        nonStandardReplacableDimensions = defaultdict(set)
+        for context in contexts:
+            contextID = context.id
+            contextIDs.add(contextID)
+            h = context.contextDimAwareHash
+            if h in uniqueContextHashes:
+                if context.isEqualTo(uniqueContextHashes[h]):
+                    modelXbrl.error(("EFM.6.05.07", "GFM.1.02.07"),
+                        _("The instance document contained more than one context equivalent to %(context)s (%(context2)s).  "
+                          "Please remove duplicate contexts from the instance."),
+                        edgarCode="du-0507-Duplicate-Contexts",
+                        modelObject=(context, uniqueContextHashes[h]), context=contextID, context2=uniqueContextHashes[h].id)
+            else:
+                uniqueContextHashes[h] = context
+                
+            #GFM no time in contexts
+            if isGFM:
+                for dateElt in XmlUtil.children(context, XbrlConst.xbrli, ("startDate", "endDate", "instant")):
+                    dateText = XmlUtil.text(dateElt)
+                    if not GFMcontextDatePattern.match(dateText):
+                        modelXbrl.error("GFM.1.02.25",
+                            _("Context id %(context)s %(elementName)s invalid content %(value)s"),
+                            modelObject=dateElt, context=contextID, 
+                            elementName=dateElt.prefixedName, value=dateText)
+            #6.5.4 scenario
+            hasSegment = XmlUtil.hasChild(context, XbrlConst.xbrli, "segment")
+            hasScenario = XmlUtil.hasChild(context, XbrlConst.xbrli, "scenario")
+            notAllowed = None
+            if disclosureSystem.contextElement == "segment" and hasScenario:
+                notAllowed = _("Scenario")
+            elif disclosureSystem.contextElement == "scenario" and hasSegment:
+                notAllowed = _("Segment")
+            elif disclosureSystem.contextElement == "either" and hasSegment and hasScenario:
+                notAllowed = _("Both segment and scenario")
+            elif disclosureSystem.contextElement == "none" and (hasSegment or hasScenario):
+                notAllowed = _("Neither segment nor scenario")
+            if notAllowed:
+                if validateEFMpragmatic:
+                    contextsWithDisallowedOCEs.append(context)
+                else:
+                    modelXbrl.error(("EFM.6.05.04", "GFM.1.02.04"),
+                        _("There must be no contexts with %(elementName)s, but %(count)s was(were) found: %(context)s."),
+                        edgarCode="cp-0504-No-Scenario",
+                        modelObject=context, elementName=notAllowed, context=contextID, count=1)
+    
+            #6.5.5 segment only explicit dimensions
+            for contextName in {"segment": ("{http://www.xbrl.org/2003/instance}segment",),
+                                "scenario": ("{http://www.xbrl.org/2003/instance}scenario",),
+                                "either": ("{http://www.xbrl.org/2003/instance}segment","{http://www.xbrl.org/2003/instance}scenario"),
+                                "both": ("{http://www.xbrl.org/2003/instance}segment","{http://www.xbrl.org/2003/instance}scenario"),
+                                "none": [], None:[]
+                                }[disclosureSystem.contextElement]:
+                for segScenElt in context.iterdescendants(contextName):
+                    if isinstance(segScenElt,ModelObject):
+                        _childTagNames = [child.prefixedName for child in segScenElt.iterchildren()
+                                          if isinstance(child,ModelObject) and 
+                                             child.tag not in ("{http://xbrl.org/2006/xbrldi}explicitMember",
+                                                               "{http://xbrl.org/2006/xbrldi}typedMember")]
+                        childTags = ", ".join(_childTagNames)
+                        if len(childTags) > 0:
+                            if validateEFMpragmatic:
+                                contextsWithDisallowedOCEcontent.append(context)
+                            else:
+                                modelXbrl.error(("EFM.6.05.05", "GFM.1.02.05"),
+                                                _("There must be no %(elementName)s with non-explicitDimension content, but %(count)s was(were) found: %(content)s."),
+                                                edgarCode="cp-0505-Segment-Child-Not-Explicit-Member",
+                                                modelObject=context, context=contextID, content=childTags, count=len(_childTagNames),
+                                                elementName=contextName.partition("}")[2].title())
+            for dim in context.qnameDims.values():
+                if isEFM and dim.dimension is not None and dim.dimensionQname.namespaceURI not in disclosureSystem.standardTaxonomiesDict:
+                    if dim.isTyped:
+                        nonStandardTypedDimensions[dim.dimensionQname].add(context)
+                    if customAxesReplacements.customNamePatterns.match(dim.dimensionQname.localName):
+                        nonStandardReplacableDimensions[dim.dimensionQname].add(context)
+                for _qname in (dim.dimensionQname, dim.memberQname):
+                    if _qname in deprecatedConceptDates: # none if typed and then won't be in deprecatedConceptDates
+                        deprecatedConceptContexts[contextID].append(_qname)
+            #6.5.38 period forever
+            if context.isForeverPeriod:
+                val.modelXbrl.error("EFM.6.05.38",
+                    _("Context %(contextID)s uses period <xbrli:forever>. Please remove it and resubmit."),
+                    edgarCode="du-0538-Context-Has-Period-Forever",
+                    modelObject=context, contextID=contextID)
+        if validateEFMpragmatic: # output combined count message
+            if contextsWithDisallowedOCEs:
+                modelXbrl.error(("EFM.6.05.04", "GFM.1.02.04"),
+                    _("There must be no contexts with %(elementName)s, but %(count)s was(were) found: %(context)s."),
+                    edgarCode="cp-0504-No-Scenario",
+                    modelObject=contextsWithDisallowedOCEs, elementName=notAllowed, 
+                    count=len(contextsWithDisallowedOCEs), context=', '.join(c.id for c in contextsWithDisallowedOCEs))
+            if contextsWithDisallowedOCEcontent:
+                modelXbrl.error(("EFM.6.05.05", "GFM.1.02.05"),
+                    _("There must be no %(elementName)s with non-explicitDimension content, but %(count)s was(were) found: %(context)s."),
+                    edgarCode="cp-0505-Segment-Child-Not-Explicit-Member",
+                    modelObject=contextsWithDisallowedOCEcontent, elementName=disclosureSystem.contextElement, 
+                    count=len(contextsWithDisallowedOCEcontent), context=', '.join(c.id for c in contextsWithDisallowedOCEcontent))
+        if nonStandardTypedDimensions:
+            val.modelXbrl.error("EFM.6.05.39",
+                _("Typed dimensions must be defined in standard taxonomy schemas, contexts: %(contextIDs)s dimensions: %(dimensions)s."),
+                modelObject=set.union(*nonStandardTypedDimensions.values()),
+                edgarCode="cp-0539-Typed-Dimension-Not-Standard",
+                contextIDs=", ".join(sorted(cntx.id for cntx in set.union(*nonStandardTypedDimensions.values()))),
+                dimensions=", ".join(sorted(str(qn) for qn in nonStandardTypedDimensions.keys())))
+        for qn, contexts in sorted(nonStandardReplacableDimensions.items(), key=lambda i:str(i[0])):
+            try:
+                replacableAxisMatch = customAxesReplacements.customNamePatterns.match(qn.localName)
+                axis = [customAxesReplacements.standardAxes[k] for k,v in replacableAxisMatch.groupdict().items() if v is not None][0]
+                if replacableAxisMatch and any(v is not None for v in replacableAxisMatch.groupdict().values()):
+                    val.modelXbrl.warning("EFM.6.05.44.customAxis",
+                        _("Contexts %(contextIDs)s use dimension %(dimension)s in namespace %(namespace)s but %(axis)s in %(taxonomy)s is preferred."),
+                        edgarCode="dq-0544-Custom-Axis",
+                        modelObject=contexts, dimension=qn.localName, namespace=qn.namespaceURI,
+                        axis=axis.partition(":")[2], taxonomy=axis.partition(":")[0],
+                        contextIDs=", ".join(sorted(c.id for c in contexts)))
+            except (AttributeError, IndexError):
+                pass # something wrong with match table
+        del uniqueContextHashes, contextsWithDisallowedOCEs, contextsWithDisallowedOCEcontent, nonStandardTypedDimensions, nonStandardReplacableDimensions
+        val.modelXbrl.profileActivity("... filer context checks", minTimeToShow=1.0)
+
+
+        #fact items from standard context (no dimension)
+        amendmentFlag = None
+        amendmentFlagFact = None
+        documentPeriodEndDate = None # date or None
+        documentPeriodEndDateFact = None
+        documentTypeFact = None
+        documentTypeFactContextID = None
+        deiItems = {}
+        deiFacts = {}
+        def hasDeiFact(deiName):
+            return deiName in deiFacts and not deiFacts[deiName].isNil
+        
+        extractedCoverFacts = defaultdict(list) # key concept localname
+        
+        commonSharesItemsByStockClass = defaultdict(list)
+        commonSharesClassMembers = None
+        commonSharesClassAxisQName = None
+        deiSharesClassMembers = set()
+        
+        # hasDefinedStockAxis = False
+        hasCommonSharesOutstandingDimensionedFactWithDefaultStockClass = False
+        # commonSharesClassUndefinedMembers = None
+        # commonStockMeasurementDatetime = None
+
+        deiNamespaceURI = None
+        deiCheckLocalNames = {
+            disclosureSystem.deiCurrentFiscalYearEndDateElement, 
+            disclosureSystem.deiDocumentFiscalYearFocusElement, 
+            "CurrentFiscalYearEndDate",
+            "DocumentFiscalPeriodFocus",
+            "EntityCommonStockSharesOutstanding",
+            "EntityCurrentReportingStatus", 
+            "EntityEmergingGrowthCompany",
+            "EntityExTransitionPeriod",
+            "EntityFilerCategory", 
+            "EntityInvCompanyType",
+            "EntityPublicFloat", 
+            "EntityRegistrantName", 
+            "EntityReportingCurrencyISOCode",
+            "EntityShellCompany",
+            "EntitySmallBusiness",
+            "EntityVoluntaryFilers", 
+            "EntityWellKnownSeasonedIssuer"
+             }
+        #6.5.8 unused contexts
+        #candidateRequiredContexts = set()
+        for f in modelXbrl.facts:
+            factContextID = f.contextID
+            contextIDs.discard(factContextID)
+                
+            context = f.context
+            factQname = f.qname # works for both inline and plain instances
+            factElementName = factQname.localName
+            if disclosureSystem.deiNamespacePattern is not None:
+                factInDeiNamespace = disclosureSystem.deiNamespacePattern.match(factQname.namespaceURI)
+                if factInDeiNamespace and deiNamespaceURI is None:
+                    deiNamespaceURI = factQname.namespaceURI
+                    deiADRmember = qname(deiNamespaceURI, "AdrMember")
+            else:
+                factInDeiNamespace = None
+            # standard dei items from required context
+            if context is not None and f.xValid >= VALID: # tests do not apply to tuples
+                if not context.hasSegment and not context.hasScenario: 
+                    #required context
+                    if factInDeiNamespace and (
+                        not f.concept.type.isWgnStringFactType or f.xmlLang.lower() == requiredFactLang):
+                        value = f.xValue
+                        if factElementName == disclosureSystem.deiAmendmentFlagElement:
+                            amendmentFlag = value
+                            amendmentFlagFact = f
+                        elif factElementName == disclosureSystem.deiDocumentPeriodEndDateElement:
+                            documentPeriodEndDate = value
+                            documentPeriodEndDateFact = f
+                            # commonStockMeasurementDatetime = context.endDatetime
+                            #if (context.isStartEndPeriod and context.startDatetime is not None and context.endDatetime is not None):
+                            #    if context.endDatetime.time() == datetime.time(0): # midnight of subsequent day
+                            #        if context.endDatetime - datetime.timedelta(1) == f.xValue:
+                            #            candidateRequiredContexts.add(context)
+                            #    elif context.endDatetime.date() == f.xValue: # not midnight, only day portion matches
+                            #        candidateRequiredContexts.add(context)
+                        elif factElementName == "DocumentType":
+                            documentType = value
+                            documentTypeFact = f
+                            documentTypeFactContextID = factContextID
+                            if not hasSubmissionType: # wch 18/aug/18
+                                modelXbrl.info("info",_("Setting submissionType %(documentType)s"),documentType=documentType)
+                                submissionType = documentType #wch 18/aug/18
+                        elif factElementName == disclosureSystem.deiFilerIdentifierElement:
+                            deiItems[factElementName] = value
+                            deiFilerIdentifierFact = f
+                        elif factElementName == disclosureSystem.deiFilerNameElement:
+                            deiItems[factElementName] = value
+                            deiFilerNameFact = f
+                        elif factElementName in deiCheckLocalNames:
+                            deiItems[factElementName] = value
+                            deiFacts[factElementName] = f
+                            if (val.requiredContext is None and context.isStartEndPeriod and
+                                context.startDatetime is not None and context.endDatetime is not None):
+                                val.requiredContext = context
+                else:
+                    # segment present
+                    isEntityCommonStockSharesOutstanding = factElementName == "EntityCommonStockSharesOutstanding"
+                    hasClassOfStockMember = False
+                    
+                    # note all concepts used in explicit dimensions
+                    for dimValue in context.qnameDims.values():
+                        if dimValue.isExplicit:
+                            dimConcept = dimValue.dimension
+                            memConcept = dimValue.member
+                            for dConcept in (dimConcept, memConcept):
+                                if dConcept is not None:
+                                    conceptsUsed[dConcept] = False
+                            if (isEntityCommonStockSharesOutstanding and
+                                dimConcept is not None and
+                                dimConcept.name in ("StatementClassOfStockAxis", "ClassesOfShareCapitalAxis") and
+                                dimConcept.modelDocument.targetNamespace in disclosureSystem.standardTaxonomiesDict):
+                                commonSharesClassAxisQName = dimConcept.qname
+                                commonSharesItemsByStockClass[memConcept.qname].append(f)
+                                ''' per discussion with Dean R, remove use of LB defined members from this test
+                                if commonSharesClassMembers is None:
+                                    commonSharesClassMembers, hasDefinedStockAxis = val.getDimMembers(dimConcept)
+                                if not hasDefinedStockAxis: # no def LB for stock axis, note observed members
+                                    commonSharesClassMembers.add(memConcept.qname) 
+                                #following is replacement:'''
+                                if commonSharesClassMembers is None:
+                                    commonSharesClassMembers = set()
+                                commonSharesClassMembers.add(memConcept.qname) # only note the actually used members, not any defined members
+                                #end of replacement 
+                                hasClassOfStockMember = True
+                            if factInDeiNamespace and dimConcept is not None and dimConcept.name in ("StatementClassOfStockAxis", "ClassesOfShareCapitalAxis") and memConcept is not None:
+                                deiSharesClassMembers.add(memConcept.qname)
+                                
+                    if isEntityCommonStockSharesOutstanding and not hasClassOfStockMember:
+                        hasCommonSharesOutstandingDimensionedFactWithDefaultStockClass = True   # absent dimension, may be no def LB
+                     
+                # 6.5.43 signs - applies to all facts having a context.
+                if (isEFM and nonNegFacts and f.qname in nonNegFacts.concepts and f.isNumeric and not f.isNil and f.xValue < 0 and (
+                    all(dim.isTyped or (
+                        (dim.dimensionQname not in nonNegFacts.excludedAxesMembers or
+                         ("*" not in nonNegFacts.excludedAxesMembers[dim.dimensionQname] and
+                          dim.memberQname not in nonNegFacts.excludedAxesMembers[dim.dimensionQname])) and
+                         dim.memberQname not in nonNegFacts.excludedMembers and
+                         (nonNegFacts.excludedMemberNamesPattern is None or 
+                          not nonNegFacts.excludedMemberNamesPattern.search(dim.memberQname.localName)))
+                        for dim in context.qnameDims.values()))):
+                    modelXbrl.warning("EFM.6.05.43",
+                        _("Concept %(element)s in %(taxonomy)s has a negative value %(value)s in context %(context)s.  Correct the sign, use a more appropriate concept, or change the context."),
+                        edgarCode="dq-0543-Negative-Fact-Value",
+                        modelObject=f, element=f.qname.localName, taxonomy=abbreviatedNamespace(f.qname.namespaceURI),
+                        value=f.value, context=f.contextID)
+                    
+                if not f.isNil:
+                    contextsWithNonNilFacts.add(context)
+                    if f.qname.localName in deiValidations["extraction-cover-tags"]:
+                        extractedCoverFacts[f.qname.localName].append(f)
+                    
+                if isEFM: # note that this is in the "if context is not None" region.  It does receive nil facts.
+                    for pluginXbrlMethod in pluginClassMethods("Validate.EFM.Fact"):
+                        pluginXbrlMethod(val, f)
+            #6.5.17 facts with precision
+            concept = f.concept
+            if concept is not None:
+                # note fact concepts used
+                conceptsUsed[concept] = False
+                
+                if concept.isNumeric:
+                    if f.precision is not None:
+                        modelXbrl.error(("EFM.6.05.17", "GFM.1.02.16"),
+                            _("Your filing contained elements using the precision attribute.  Please recheck your submission and replace "
+                              "the precision attribute with the decimals attribute."),
+                            edgarCode="fs-0517-Decimals-Not-Precision",
+                            modelObject=f, fact=f.qname, contextID=factContextID, precision=f.precision)
+
+                #6.5.25 domain items as facts
+                if isEFM and concept.type is not None and concept.type.isDomainItemType:
+                    modelXbrl.error("EFM.6.05.25",
+                        _("The domain item %(fact)s cannot appear as a fact.  Please remove the fact from context %(contextID)s."),
+                        edgarCode="du-0525-Domain-As-Fact",
+                        modelObject=f, fact=f.qname, contextID=factContextID)
+                    
+                # fasb extensibleListItemType checks (2017-2018 only)
+                #if concept.instanceOfType(qnFasbExtensibleListItemTypes):
+                #    qnEnumsInvalid = []
+                #    for qnToken in value.split():
+                #        for qnValue in qnameEltPfxName(f, qnToken):
+                #            qnConcept = modelXbrl.qnameConcepts.get(qnValue)
+                #            if qnConcept is None:
+                #                qnEnumsInvalid.append(qnToken)
+                #            else:
+                #                conceptsUsed[qnConcept] = False
+                #    if qnEnumsInvalid:
+                #        modelXbrl.error("EFM.tbd",
+                #            _("The fact %(fact)s contains inappropriate enumeration items %(enumerationItems)s in context %(contextID)s.  Please remove the inappropriate enumeratiuon items."),
+                #            edgarCode="du-tbd",
+                #            modelObject=f, fact=f.qname, contextID=factContextID, enumerationItems=", ".join(qnEnumsInvalid))
+                
+                if concept.qname in deprecatedConceptDates:
+                    deprecatedConceptFacts[concept.qname].append(f) 
+            if factContextID in deprecatedConceptContexts: # deprecated dimension and member qnames
+                for _qname in deprecatedConceptContexts[factContextID]:
+                    deprecatedConceptFacts[_qname].append(f) 
+                
+            if validateInlineXbrlGFM:
+                if f.localName == "nonFraction" or f.localName == "fraction":
+                    syms = signOrCurrencyPattern.findall(f.text)
+                    if syms:
+                        modelXbrl.error(("EFM.N/A", "GFM.1.10.18"),
+                            'ix-numeric Fact %(fact)s of context %(contextID)s has a sign or currency symbol "%(value)s" in "%(text)s"',
+                            modelObject=f, fact=f.qname, contextID=factContextID, 
+                            value="".join(s for t in syms for s in t), text=f.text)
+                        
+        val.entityRegistrantName = deiItems.get("EntityRegistrantName") # used for name check in 6.8.6
+        
+        # 6.05..23,24 check (after dei facts read)
+        if not (isEFM and documentType == "L SDR"): # allow entityIdentifierValue == "0000000000" or any other CIK value
+            if disclosureSystem.deiFilerIdentifierElement in deiItems:
+                value = deiItems.get(disclosureSystem.deiFilerIdentifierElement)
+                if entityIdentifierValue != value:
+                    val.modelXbrl.error(("EFM.6.05.23", "GFM.3.02.02"),
+                        _("The EntityCentralIndexKey, %(value)s, does not match the context identifier CIK %(entityIdentifier)s.  "
+                          "Please include a correct matching EntityCentralIndexKey and context identifier CIK(s) in the filing."),
+                        edgarCode="cp-0523-Non-Matching-Cik",
+                        modelObject=deiFilerIdentifierFact, elementName=disclosureSystem.deiFilerIdentifierElement,
+                        value=value, entityIdentifier=entityIdentifierValue)
+                if "cikNameList" in val.params:
+                    if value not in val.params["cikNameList"]:
+                        val.modelXbrl.error(("EFM.6.05.23.submissionIdentifier", "GFM.3.02.02"),
+                            _("The submission CIK, %(filerIdentifier)s does not match the EntityCentralIndexKey.  "
+                              "Please include a correct matching EntityCentralIndexKey in the filing."),
+                            edgarCode="cp-0523-Non-Matching-Cik",
+                            modelObject=deiFilerIdentifierFact, elementName=disclosureSystem.deiFilerIdentifierElement,
+                            value=value, filerIdentifier=",".join(sorted(val.params["cikNameList"].keys())))
+                elif val.params.get("cik") and value != val.params["cik"]:
+                    val.modelXbrl.error(("EFM.6.05.23.submissionIdentifier", "GFM.3.02.02"),
+                        _("The submission CIK, %(filerIdentifier)s does not match the %(elementName)s.  "
+                          "Please include a correct matching %(elementName)s in the filing."),
+                        edgarCode="cp-0523-Non-Matching-Cik",
+                        modelObject=deiFilerIdentifierFact, elementName=disclosureSystem.deiFilerIdentifierElement,
+                        value=value, filerIdentifier=val.params["cik"])
+            if disclosureSystem.deiFilerNameElement in deiItems:
+                value = deiItems[disclosureSystem.deiFilerNameElement]
+                if "cikNameList" in val.params and entityIdentifierValue in val.params["cikNameList"]:
+                    prefix = val.params["cikNameList"][entityIdentifierValue]
+                    if prefix is not None:
+                        if ((isInlineXbrl and not re.match(cleanedCompanyName(prefix).replace("-", r"[\s-]?"),
+                                                          cleanedCompanyName(value), flags=re.IGNORECASE)) or
+                            (not isInlineXbrl and not value.casefold().startswith(prefix.casefold()))): # casefold needed for some non-en languages
+                            val.modelXbrl.error(("EFM.6.05.24", "GFM.3.02.02"),
+                                _("The Official Registrant name, %(prefix)s, does not match the value %(value)s in the Required Context.  "
+                                  "Please correct dei:%(elementName)s."),
+                                edgarCode="cp-0524-Registrant-Name-Mismatch",
+                                modelObject=deiFilerNameFact, elementName=disclosureSystem.deiFilerNameElement,
+                                prefix=prefix, value=value)
+                            
+        if isEFM and disclosureSystem.deiNamespacePattern is not None and deiNamespaceURI is None:
+            modelXbrl.error("EFM.6.05.20.deiFactsMissing",
+                _("DEI facts are missing."),
+                edgarCode="dq-{efmSection}-{tag}-Missing",
+                modelObject=modelXbrl, subType=submissionType, efmSection="0520", severityVerb="must", tag="DEI-Facts", context="Required Context")
+                        
+        val.modelXbrl.profileActivity("... filer fact checks", minTimeToShow=1.0)
+
+        if len(contextIDs) > 0: # check if contextID is on any undefined facts
+            for undefinedFact in modelXbrl.undefinedFacts:
+                contextIDs.discard(undefinedFact.get("contextRef"))
+            if len(contextIDs) > 0:
+                modelXbrl.error(("EFM.6.05.08", "GFM.1.02.08"),
+                                _("The instance document contained a context %(contextIDs)s that was not used in any fact. Please remove the context from the instance."),
+                                edgarCode="du-0508-Unused-Context",
+                                modelXbrl=modelXbrl, contextIDs=", ".join(str(c) for c in contextIDs))
+
+        #6.5.9, .10 start-end durations
+        if disclosureSystem.GFM or \
+           disclosureSystemVersion[0] >= 27 or \
+           documentType in {
+                    '20-F', '40-F', '10-Q', '10-QT', '10-K', '10-KT', '10', 'N-CSR', 'N-CSRS', 'N-Q',
+                    '20-F/A', '40-F/A', '10-Q/A', '10-QT/A', '10-K/A', '10-KT/A', '10/A', 'N-CSR/A', 'N-CSRS/A', 'N-Q/A'}:
+            '''
+            for c1 in contexts:
+                if c1.isStartEndPeriod:
+                    end1 = c1.endDatetime
+                    start1 = c1.startDatetime
+                    for c2 in contexts:
+                        if c1 != c2 and c2.isStartEndPeriod:
+                            duration = end1 - c2.startDatetime
+                            if duration > datetime.timedelta(0) and duration <= datetime.timedelta(1):
+                                modelXbrl.error(("EFM.6.05.09", "GFM.1.2.9"),
+                                    _("Context {0} endDate and {1} startDate have a duration of one day; that is inconsistent with document type {2}."),
+                                         c1.id, c2.id, documentType), 
+                                    "err", )
+                        if isEFM and c1 != c2 and c2.isInstantPeriod:
+                            duration = c2.endDatetime - start1
+                            if duration > datetime.timedelta(0) and duration <= datetime.timedelta(1):
+                                modelXbrl.error(
+                                    _("Context {0} startDate and {1} end (instant) have a duration of one day; that is inconsistent with document type {2}."),
+                                         c1.id, c2.id, documentType), 
+                                    "err", "EFM.6.05.10")
+            '''
+            durationCntxStartDatetimes = defaultdict(set)
+            for cntx in contexts:
+                if cntx.isStartEndPeriod and cntx.startDatetime is not None:
+                    durationCntxStartDatetimes[cntx.startDatetime].add(cntx)
+            probStartEndCntxsByEnd = defaultdict(set)
+            startEndCntxsByEnd = defaultdict(set)
+            probInstantCntxsByEnd = defaultdict(set)
+            probCntxs = set()
+            for cntx in contexts:
+                end = cntx.endDatetime
+                if end is not None:
+                    if cntx.isStartEndPeriod:
+                        thisStart = cntx.startDatetime
+                        for otherStart, otherCntxs in durationCntxStartDatetimes.items():
+                            duration = end - otherStart
+                            if duration > datetime.timedelta(0) and duration <= datetime.timedelta(1):
+                                if disclosureSystemVersion[0] < 27:
+                                    probCntxs |= otherCntxs - {cntx}
+                                elif thisStart is not None and end - thisStart > datetime.timedelta(1):
+                                    for otherCntx in otherCntxs:
+                                        if otherCntx is not cntx and otherCntx.endDatetime != end and otherStart != cntx.startDatetime:
+                                            probCntxs.add(otherCntx)
+                        if probCntxs:
+                            probStartEndCntxsByEnd[end] |= probCntxs
+                            startEndCntxsByEnd[end] |= {cntx}
+                            probCntxs.clear()
+                    if isEFM and cntx.isInstantPeriod:
+                        for otherStart, otherCntxs in durationCntxStartDatetimes.items():
+                            duration = end - otherStart
+                            if duration > datetime.timedelta(0) and duration <= datetime.timedelta(1):
+                                probCntxs |= otherCntxs
+                        if probCntxs:
+                            probInstantCntxsByEnd[end] |= ( probCntxs | {cntx} )
+                            probCntxs.clear()
+            del probCntxs
+            for end, probCntxs in probStartEndCntxsByEnd.items():
+                endCntxs = startEndCntxsByEnd[end]
+                modelXbrl.error(("EFM.6.05.09", "GFM.1.2.9"),
+                    _("Context %(endContexts)s endDate and %(startContexts)s startDate have a duration of one day; that is inconsistent "
+                      "with document type %(documentType)s."),
+                    edgarCode="fs-0509-Start-And-End-Dates-Not-Distinct-Inconsistent-With-Document-Type",
+                    modelObject=probCntxs, endDate=XmlUtil.dateunionValue(end, subtractOneDay=True), 
+                    endContexts=', '.join(sorted(c.id for c in endCntxs)),
+                    startContexts=', '.join(sorted(c.id for c in probCntxs)), 
+                    documentType=documentType)
+            if disclosureSystemVersion[0] < 27:
+                for end, probCntxs in probInstantCntxsByEnd.items():
+                    modelXbrl.error("EFM.6.05.10",
+                        _("Contexts %(contexts)s have an overlap of one day; that is inconsistent with document type %(documentType)s."),
+                        edgarCode="fs-0510-Start-And-Instant-Dates-Not-Distinct-Inconsistent-With-Document-Type",
+                        modelObject=probCntxs, endDate=XmlUtil.dateunionValue(end, subtractOneDay=True), 
+                        contexts=', '.join(sorted(c.id for c in probCntxs)), 
+                        documentType=documentType)
+            del probStartEndCntxsByEnd, startEndCntxsByEnd, probInstantCntxsByEnd
+            del durationCntxStartDatetimes
+            val.modelXbrl.profileActivity("... filer instant-duration checks", minTimeToShow=1.0)
+            
+        #6.5.19 required context
+        #for c in sorted(candidateRequiredContexts, key=lambda c: (c.endDatetime, c.endDatetime-c.startDatetime), reverse=True):
+        #    val.requiredContext = c
+        #    break # longest duration is first
+        
+        # pre-16.1 code to accept any duration period as start-end (per WH/HF e-mails 2016-03-13)
+        if val.requiredContext is None: # possibly there is no document period end date with matching context
+            for c in contexts:
+                if c.isStartEndPeriod and not c.hasSegment and c.startDatetime is not None and c.endDatetime is not None:
+                    val.requiredContext = c
+                    break
+
+        if val.requiredContext is None:
+            modelXbrl.error(("EFM.6.05.19", "GFM.1.02.18"),
+                _("Required context (no segment) not found for document type %(documentType)s."),
+                edgarCode="cp-0519-Required-Context",
+                modelObject=modelXbrl, documentType=documentType)
+            
+        #6.5.11 equivalent units
+        uniqueUnitHashes = {}
+        for unit in val.modelXbrl.units.values():
+            h = unit.hash
+            if h in uniqueUnitHashes:
+                if unit.isEqualTo(uniqueUnitHashes[h]):
+                    modelXbrl.error(("EFM.6.05.11", "GFM.1.02.10"),
+                        _("There is more than one unit equivalent to %(unitID)s (%(unitID2)s).  Please remove all but one and resubmit."),
+                        edgarCode="du-0511-Duplicate-Units",
+                        modelObject=(unit, uniqueUnitHashes[h]), unitID=unit.id, unitID2=uniqueUnitHashes[h].id)
+            else:
+                uniqueUnitHashes[h] = unit
+            if isEFM:  # 6.5.38
+                for measureElt in unit.iterdescendants(tag="{http://www.xbrl.org/2003/instance}measure"):
+                    if isinstance(measureElt.xValue, ModelValue.QName) and len(measureElt.xValue.localName) > 65:
+                        l = len(measureElt.xValue.localName.encode("utf-8"))
+                        if l > 200:
+                            modelXbrl.error("EFM.6.05.36",
+                                _("Unit %(unitID)s contains a measure element whose local-name in UTF-8, length %(length)s, has more than 200 bytes:  %(measure)s.  Shorten the measure name."),
+                                edgarCode="du-0536-Name-Length-Limit",
+                                modelObject=measureElt, unitID=unit.id, measure=measureElt.xValue.localName, length=l)
+        del uniqueUnitHashes
+        
+        # 6.5.42 deprecated concepts
+        if deprecatedConceptFacts:
+            for conceptQn, facts in sorted(deprecatedConceptFacts.items(), key=lambda i:[0]):
+                date = deprecatedConceptDates[conceptQn]
+                version1 = abbreviatedNamespace(conceptQn.namespaceURI)
+                modelXbrl.warning("EFM.6.05.42",
+                    _("Concept %(element)s in %(version1)s used in %(count)s facts was deprecated in %(version2)s as of %(date)s and should not be used."),
+                    edgarCode="dq-0542-Deprecated-Concept",
+                    modelObject=facts, element=conceptQn.localName, count=len(facts), date=date,
+                    version1=version1, version2=version1[:-4]+date[0:4])
+            
+        del deprecatedConceptContexts, deprecatedConceptFacts, deprecatedConceptDates, nonNegFacts
+        val.modelXbrl.profileActivity("... filer unit checks", minTimeToShow=1.0)
+
+
+        # EFM.6.05.14, GFM.1.02.13 xml:lang tests, as of v-17, full default lang is compared
+        #if val.validateEFM:
+        #    factLangStartsWith = disclosureSystem.defaultXmlLang[:2]
+        #else:
+        #    factLangStartsWith = disclosureSystem.defaultXmlLang
+
+        #6.5.12 equivalent facts
+        factsForLang = {}
+        factForConceptContextUnitHash = defaultdict(list)
+        keysNotDefaultLang = {}
+        for f1 in modelXbrl.facts:
+            if f1.context is not None and f1.concept is not None and f1.concept.type is not None and getattr(f1,"xValid", 0) >= VALID:
+                # build keys table for 6.5.14
+                if not f1.isNil:
+                    langTestKey = "{0},{1},{2}".format(f1.qname, f1.contextID, f1.unitID)
+                    factsForLang.setdefault(langTestKey, []).append(f1)
+                    lang = f1.xmlLang
+                    if lang and lang.lower() != requiredFactLang: # not lang.startswith(factLangStartsWith):
+                        keysNotDefaultLang[langTestKey] = f1
+                        
+                    # 6.5.37 test (insignificant digits due to rounding)
+                    if f1.isNumeric and f1.decimals and f1.decimals != "INF":
+                        try:
+                            insignificance = insignificantDigits(f1.xValue, decimals=f1.decimals)
+                            if insignificance: # if not None, returns (truncatedDigits, insiginficantDigits)
+                                modelXbrl.error(("EFM.6.05.37", "GFM.1.02.26"),
+                                    _("Fact %(fact)s of context %(contextID)s decimals %(decimals)s value %(value)s has insignificant digits %(insignificantDigits)s.  "
+                                      "Please correct the fact value and resubmit."),
+                                    edgarCode="du-0537-Nonzero-Digits-Truncated",
+                                    modelObject=f1, fact=f1.qname, contextID=f1.contextID, decimals=f1.decimals, 
+                                    value=f1.xValue, truncatedDigits=insignificance[0], insignificantDigits=insignificance[1])
+                        except (ValueError,TypeError):
+                            modelXbrl.error(("EFM.6.05.37", "GFM.1.02.26"),
+                                _("Fact %(fact)s of context %(contextID)s decimals %(decimals)s value %(value)s causes a Value Error exception.  "
+                                  "Please correct the fact value and resubmit."),
+                                edgarCode="du-0537-Nonzero-Digits-Truncated",
+                                modelObject=f1, fact=f1.qname, contextID=f1.contextID, decimals=f1.decimals, value=f1.value)
+                # 6.5.12 test
+                factForConceptContextUnitHash[f1.conceptContextUnitHash].append(f1)
+        # 6.5.12 test
+        aspectEqualFacts = defaultdict(list)
+        decVals = {}
+        for hashEquivalentFacts in factForConceptContextUnitHash.values():
+            if len(hashEquivalentFacts) > 1:
+                for f in hashEquivalentFacts:
+                    aspectEqualFacts[(f.qname,f.contextID,f.unitID,
+                                      f.xmlLang.lower() if f.concept.type.isWgnStringFactType else None)].append(f)
+                for fList in aspectEqualFacts.values():
+                    f0 = fList[0]
+                    if f0.concept.isNumeric:
+                        if any(f.isNil for f in fList):
+                            _inConsistent = not all(f.isNil for f in fList)
+                        else: # not all have same decimals
+                            _d = inferredDecimals(f0)
+                            _v = f0.xValue
+                            _inConsistent = isnan(_v) # NaN is incomparable, always makes dups inconsistent
+                            decVals[_d] = _v
+                            aMax, bMin = rangeValue(_v, _d)
+                            for f in fList[1:]:
+                                _d = inferredDecimals(f)
+                                _v = f.xValue
+                                if isnan(_v):
+                                    _inConsistent = True
+                                    break
+                                if _d in decVals:
+                                    _inConsistent |= _v != decVals[_d]
+                                else:
+                                    decVals[_d] = _v
+                                a, b = rangeValue(_v, _d)
+                                if a > aMax: aMax = a
+                                if b < bMin: bMin = b
+                            if not _inConsistent:
+                                _inConsistent = (bMin < aMax)
+                            decVals.clear()
+                    else:
+                        _inConsistent = any(not f.isVEqualTo(f0) for f in fList[1:])
+                    if _inConsistent:
+                        modelXbrl.error(("EFM.6.05.12", "GFM.1.02.11"),
+                            "The instance document contained an element, %(fact)s that was used more than once in contexts equivalent to %(contextID)s: values %(values)s.  "
+                            "Please ensure there are no duplicate combinations of concept and context in the instance.",
+                            edgarCode="du-0512-Duplicate-Facts",
+                            modelObject=fList, fact=f0.qname, contextID=f0.contextID, values=", ".join(strTruncate(f.value, 128) for f in fList))
+                aspectEqualFacts.clear()
+        del factForConceptContextUnitHash, aspectEqualFacts
+        val.modelXbrl.profileActivity("... filer fact checks", minTimeToShow=1.0)
+
+        #6.5.14 facts without english text
+        for keyNotDefaultLang, factNotDefaultLang in keysNotDefaultLang.items():
+            anyDefaultLangFact = False
+            for fact in factsForLang[keyNotDefaultLang]:
+                if fact.xmlLang.lower() == requiredFactLang: #.startswith(factLangStartsWith):
+                    anyDefaultLangFact = True
+                    break
+            if not anyDefaultLangFact:
+                val.modelXbrl.error(("EFM.6.05.14", "GFM.1.02.13"),
+                    _("Element %(fact)s in context %(contextID)s has text with xml:lang other than '%(lang2)s' (%(lang)s) without matching English text.  "
+                      "Please provide a fact with xml:lang equal to '%(lang2)s'."),
+                    edgarCode="du-0514-English-Text-Missing",
+                    modelObject=factNotDefaultLang, fact=factNotDefaultLang.qname, contextID=factNotDefaultLang.contextID, 
+                    lang=factNotDefaultLang.xmlLang, lang2=disclosureSystem.defaultXmlLang) # report lexical format default lang
+                
+        #label validations
+        if not labelsRelationshipSet:
+            val.modelXbrl.error(("EFM.6.10.01.missingLabelLinkbase", "GFM.1.05.01"),
+                _("A label linkbase is required but was not found"), 
+                modelXbrl=modelXbrl)
+        elif disclosureSystem.defaultXmlLang:  # cannot check if no defaultXmlLang specified
+            for concept in conceptsUsed.keys():
+                checkConceptLabels(val, modelXbrl, labelsRelationshipSet, disclosureSystem, concept)
+                    
+
+        #6.5.15 facts with xml in text blocks
+        ValidateFilingText.validateTextBlockFacts(modelXbrl, {
+                                    True: ("gif", "jpg"), # img file extensions
+                                    False: () # mime types: none at this time
+                                    })
+        
+        isDei2018orLater = any(doc.targetNamespace.startswith("http://xbrl.sec.gov/dei/") and doc.targetNamespace >= "http://xbrl.sec.gov/dei/2018"
+                               for doc in modelXbrl.urlDocs.values() if doc.targetNamespace)
+        
+        isRR = any(doc.targetNamespace.startswith("http://xbrl.sec.gov/rr/")
+                   for doc in modelXbrl.urlDocs.values() if doc.targetNamespace)
+    
+         # seriesId 6.5.41
+        if submissionType in submissionTypesAllowingSeriesClasses and deiItems.get("EntityInvCompanyType") in invCompanyTypesAllowingSeriesClasses:
+            legalEntityAxis = modelXbrl.nameConcepts.get("LegalEntityAxis",())
+            if len(legalEntityAxis) > 0:
+                legalEntityAxisQname = legalEntityAxis[0].qname
+                if legalEntityAxisQname.namespaceURI.startswith("http://xbrl.sec.gov/dei/"):
+                    legalEntityAxisRelationshipSet = modelXbrl.modelXbrl.relationshipSet("XBRL-dimensions")
+                    if val.params.get("rptIncludeAllSeriesFlag") in (True, "Yes", "yes", "Y", "y"):
+                        seriesIds = val.params.get("newClass2.seriesIds", ())
+                    else:
+                        seriesIds = val.params.get("rptSeriesClassInfo.seriesIds", ())
+                    for seriesId in sorted(set(seriesIds)): # series Ids are a hierarchy and need to be de-duplicated and ordered
+                        seriesIdMemberName = seriesId + "Member"
+                        seriesIdMember = None
+                        for c in modelXbrl.nameConcepts.get(seriesIdMemberName, ()):
+                            if c.type.isDomainItemType:
+                                seriesIdMember = c
+                                break
+                        if seriesIdMember is None:
+                            xsds = [doc for url, doc in modelXbrl.urlDocs.items()  # all filer schemas
+                                    if doc.type == ModelDocument.Type.SCHEMA and 
+                                    url not in disclosureSystem.standardTaxonomiesDict]
+                            modelXbrl.warning("EFM.6.05.41.seriesIdMemberNotDeclared",
+                                _("Submission type %(subType)s should have %(seriesIdMember)s declared as a domainItemType element."),
+                                edgarCode="dq-0541-Series-Id-Member-Not-Declared",
+                                modelObject=xsds, seriesIdMember=seriesIdMemberName, subType=submissionType)
+                        elif not legalEntityAxisRelationshipSet.isRelated(legalEntityAxis[0],"descendant", seriesIdMember):
+                            defLBs = [doc for url, doc in modelXbrl.urlDocs.items()  # all filer def LBs
+                                      if doc.type == ModelDocument.Type.LINKBASE and 
+                                      url not in disclosureSystem.standardTaxonomiesDict and
+                                      url.endswith("_def.xml")]
+                            modelXbrl.warning("EFM.6.05.41.seriesIdMemberNotAxisMember",
+                                _("Submission type %(subType)s should have %(seriesIdMember)s as a member of the Legal Entity Axis."),
+                                edgarCode="dq-0541-Series-Id-Member-Not-Axis-Member",
+                                modelObject=[seriesIdMember, defLBs], seriesIdMember=seriesIdMemberName, subType=submissionType)
+                        elif not any(cntx.hasDimension(legalEntityAxisQname) and seriesIdMember == cntx.qnameDims[legalEntityAxisQname].member
+                                     for cntx in contextsWithNonNilFacts):
+                            modelXbrl.warning("EFM.6.05.41.seriesIdMemberNotInContext",
+                                _("Submission type %(subType)s should have a context with %(seriesIdMember)s as a member of the Legal Entity Axis."),
+                                edgarCode="dq-0541-Series-Id-Member-Not-In-Context",
+                                modelObject=(modelXbrl,seriesIdMember), seriesIdMember=seriesIdMemberName, subType=submissionType)                    
+        val.modelXbrl.profileActivity("... filer label and text checks", minTimeToShow=1.0)
+
+        if isEFM:
+            if val.params.get("exhibitType") and documentType is not None:
+                _exhibitType = val.params["exhibitType"]
+                if (documentType in ("SD", "SD/A")) != (_exhibitType == "EX-2.01"):
+                    modelXbrl.error({"EX-100":"EFM.6.23.04",
+                                     "EX-101":"EFM.6.23.04",    
+                                     "EX-99.K SDR.INS":"EFM.6.23.04",
+                                     "EX-99.L SDR.INS":"EFM.6.23.04",
+                                     "EX-2.01":"EFM.6.23.05"}.get(_exhibitType,"EX-101"),
+                        #edgarCode
+                        _("The value for dei:DocumentType, %(documentType)s, is not allowed for %(exhibitType)s attachments."),
+                        modelObject=documentTypeFact, contextID=documentTypeFactContextID, documentType=documentType, exhibitType=_exhibitType,
+                        messageCodes=("EFM.6.23.04", "EFM.6.23.04", "EFM.6.23.05"))
+                elif (((documentType == "K SDR") != (_exhibitType in ("EX-99.K SDR", "EX-99.K SDR.INS"))) or
+                      ((documentType == "L SDR") != (_exhibitType in ("EX-99.L SDR", "EX-99.L SDR.INS")))):
+                    modelXbrl.error("EFM.6.05.20.exhibitDocumentType",
+                        _("The value for dei:DocumentType, '%(documentType)s' is not allowed for %(exhibitType)s attachments."),
+                        modelObject=documentTypeFact, contextID=documentTypeFactContextID, documentType=documentType, exhibitType=_exhibitType)
+                
+            # Table driven validations
+            def sevMessage(sev, messageKey=None, **kwargs):
+                logArgs = kwargs.copy()
+                validation = deiValidations["validations"][sev["validation"]]
+                severity = kwargs.get("severity", validation["severity"]).upper()
+                if severity == "WARNINGIFPRAGMATICELSEERROR":
+                    severity = "WARNING" if validateEFMpragmatic else "ERROR"
+                if messageKey is None:
+                    messageKey = validation[kwargs.get("validationMessage", "message")]
+                if messageKey is None:
+                    return # not a m
+                if "severityVerb" not in logArgs:
+                    logArgs["severityVerb"] = (validation.get("severityVerb") or
+                                               {"WARNING":"should","ERROR":"must"}[severity])
+                if "efmSection" not in logArgs:
+                    logArgs["efmSection"] = sev.get("efm")
+                efm = logArgs["efmSection"].split(".")
+                logArgs["efmSection"] = "{}{}".format(efm[1].zfill(2), efm[2].zfill(2))
+                logArgs["edgarCode"] = messageKey # edgar code is the un-expanded key for message with {...}'s
+                logArgs["arelleCode"] = "EFM.{}.{}.{}".format(efm[0], efm[1].zfill(2), efm[2].zfill(2))
+                try:
+                    keyAfterSection = messageKeySectionPattern.match(messageKey).group(2)
+                    arelleCode = "{arelleCode}.".format(**logArgs) + keyAfterSection.format(**logArgs) \
+                                  .replace(",", "").replace(".","").replace(" ","") # replace commas in names embedded in message code portion
+                except KeyError as err:
+                    modelXbrl.error("arelle:loadDeiValidations", 
+                                    _("Missing field %(field)s from messageKey %(messageKey)s, validation %(validation)s."), 
+                                    field=err, messageKey=messageKey, validation=sev)
+                    return
+                arelleCodeSections = arelleCode.split("-")
+                if len(arelleCodeSections) > 1 and arelleCodeSections[1]:
+                    arelleCodeSections[1] = arelleCodeSections[1][0].lower() + arelleCodeSections[1][1:] # start with lowercase
+                arelleCode = "".join(arelleCodeSections)
+                axisKey = sev.get("axis","")
+                axesValidations = deiValidations["axis-validations"][axisKey]
+                logArgs["axis"] = " or ".join(axesValidations["axes"])
+                logArgs["member"] = " or ".join(axesValidations["members"])
+                if "context" in logArgs:
+                    pass # custom content for context argument 
+                elif not axisKey:
+                    logArgs["context"] = "Required Context"
+                elif axisKey == "c":
+                    if not commonSharesClassMembers or len(commonSharesClassMembers) == 1:
+                        logArgs["context"] = "Required Context (one class of stock axis)"
+                    else:
+                        logArgs["context"] = "context corresponding to the Required Context with at least one of {}".format(
+                            logArgs["axis"])
+                else:
+                    logArgs["context"] = "context with {} and {}".format(
+                            logArgs["axis"], logArgs["member"])
+                if "modelObject" in logArgs and "contextID" not in logArgs:
+                    modelObjects = logArgs["modelObject"]
+                    for f in modelObjects if isinstance(modelObjects, (tuple, set, list)) else (modelObjects,):
+                        if isinstance(f, ModelFact):
+                            logArgs["contextID"] = f.contextID
+                            break
+                if logArgs.get("modelObject") is None: # no modelObject, default to the entry document
+                    logArgs["modelObject"] = modelXbrl
+                if "value" in logArgs:
+                    v = logArgs["value"]
+                    if isinstance(v, list):
+                        if len(v) == 1:
+                            logArgs["value"] = sevMessageArgValue(v[0])
+                        else:
+                            logArgs["value"] = "one of {}".format(", ".join(sevMessageArgValue(_v) for _v in v))
+                if "subType" in logArgs: # provide item 5.03 friendly format for submission type
+                    logArgs["subType"] = logArgs["subType"].replace("+5.03", " (with item 5.03)")
+                message = deiValidations["messages"][messageKey]
+                modelXbrl.log(severity, arelleCode, logMsg(message), **logArgs)
+                
+            sevs = deiValidations["sub-type-element-validations"]
+            deiCAxes = deiValidations["axis-validations"]["c"]["axes"]
+            deiDefaultPrefixedNamespaces = deiValidations["prefixed-namespaces"]
+            # called with sev, returns iterator of sev facts for names and axes matching
+            # called with sev and name, returns single fact for name matching axesMembers (if any)
+            def sevFacts(sev=None, name=None, otherFact=None, requiredContext=False, axisKey=None, deduplicate=False):
+                if deduplicate:
+                    previouslyYieldedFacts = set() 
+                    def notdup(f):
+                        dedupKey = (f.qname, f.context.contextDimAwareHash, f.xmlLang if f.isMultiLanguage else None)
+                        if dedupKey not in previouslyYieldedFacts:
+                            previouslyYieldedFacts.add(dedupKey)
+                            return True
+                        return False
+                if isinstance(sev, int):
+                    sev = sevs[sev] # convert index to sev object
+                if isinstance(name, list):
+                    names = name
+                elif name:
+                    names = (name,)
+                else:
+                    names = sev.get("xbrl-names", ())
+                langPattern = sev.get("langPattern")
+                if axisKey is None:
+                    axisKey = sev.get("axis","")
+                axesValidations = deiValidations["axis-validations"][axisKey]
+                axes = axesValidations["axes"]
+                members = axesValidations["members"]
+
+                for name in names:
+                    for f in modelXbrl.factsByQname.get(qname(name, deiDefaultPrefixedNamespaces), EMPTY_SET):
+                        if langPattern is not None and not langPattern.match(f.xmlLang):
+                            continue
+                        context = f.context
+                        if context is not None and f.xValid >= VALID and not f.isNil:
+                            if otherFact is not None:
+                                if context.isEqualTo(otherFact.context):
+                                    if not deduplicate or notdup(f):
+                                        yield f
+                            elif requiredContext and documentType:
+                                if ((context.isInstantPeriod and not context.qnameDims) or
+                                    (context.isStartEndPeriod and context.isEqualTo(documentTypeFact.context))):
+                                    if not deduplicate or notdup(f):
+                                        yield f
+                            elif not context.qnameDims and (not axes or axisKey == "c"):
+                                if not deduplicate or notdup(f):
+                                    yield f
+                            elif context.qnameDims: # has dimensions
+                                excludesAxes = "!not!" in axes
+                                hasDimMatch = False
+                                for dim in context.qnameDims.values():
+                                    if dim.dimensionQname.localName in axes:
+                                        if (not members or 
+                                            dim.memberQname.localName in members):
+                                            hasDimMatch = True
+                                            if not deduplicate or notdup(f):
+                                                if not excludesAxes:
+                                                    yield f
+                                            break
+                                if excludesAxes and not hasDimMatch:
+                                    yield f
+
+            # return first of matching facts or None
+            def sevFact(sev=None, name=None, otherFact=None, requiredContext=False):
+                if isinstance(name, list):
+                    for _name in name:
+                        f = sevFact(sev, _name, otherFact, requiredContext)
+                        if f is not None:
+                            return f
+                else:
+                    for f in sevFacts(sev, name, otherFact, requiredContext):
+                        return f
+                return None
+            
+            def isADR(f):
+                return f is not None and f.context is not None and (
+                    any(d.dimensionQname.localName in deiValidations["axis-validations"]["c"]["axes"]
+                        and d.memberQname == deiADRmember
+                        for d in f.context.qnameDims.values()))
+            
+            unexpectedDeiNameEfmSects = defaultdict(set) # name and sev(s)
+            expectedDeiNames = defaultdict(set)
+            coverVisibleQNames = {}  # true if error, false if warning when not visible
+            unexpectedEloParams = set()
+            expectedEloParams = set()
+            storeDbObjectFacts = defaultdict(dict)
+            eloValueFactNames = set(n for sev in sevs if "store-db-name" in sev for n in sev.get("xbrl-names", ())) # fact names producing elo values
+            missingReqInlineTag = False
+            reportDate = val.params.get("periodOfReport")
+            if reportDate:
+                reportDate = "{2}-{0}-{1}".format(*str(reportDate   ).split('-')) # mm-dd-yyyy
+            elif documentPeriodEndDate:
+                reportDate = str(documentPeriodEndDate)
+            elif val.requiredContext is not None:
+                reportDate = str(XmlUtil.dateunionValue(val.requiredContext.endDatetime, subtractOneDay=True))
+            for sevIndex, sev in enumerate(sevs):
+                subTypes = sev.get("subTypeSet", EMPTY_SET) # compiled set of sub-types
+                names = sev.get("xbrl-names", ())
+                eloName = sev.get("elo-name")
+                storeDbName = sev.get("store-db-name")
+                storeDbObject = sev.get("store-db-object")
+                efmSection = sev.get("efm")
+                validation = sev.get("validation")
+                checkAfter = sev.get("check-after")
+                axisKey = sev.get("axis","")
+                value = sev.get("value")
+                isCoverVisible = {"cover":False, "COVER":True, "dei": None, None: None
+                                  }[sev.get("dei/cover")]
+                referenceTag = sev.get("references")
+                referenceValue = sev.get("reference-value")
+                if checkAfter and reportDate and checkAfter >= reportDate:
+                    continue
+                subFormTypesCheck = {submissionType, "{}§{}".format(submissionType, documentType)}
+                if subTypes != "all" and (subFormTypesCheck.isdisjoint(subTypes) ^ ("!not!" in subTypes)):
+                    if validation is not None: # don't process name for sev's which only store-db-field
+                        for name in names:
+                            if name.endswith(":*") and validation == "(supported-taxonomy)": # taxonomy-prefix filter
+                                txPrefix = name[:-2]
+                                ns = deiDefaultPrefixedNamespaces.get(txPrefix)
+                                if ns:
+                                    unexpectedFacts = set()
+                                    for qn, facts in modelXbrl.factsByQname.items():
+                                        if qn.namespaceURI == ns:
+                                            unexpectedFacts |= facts
+                                    if unexpectedFacts:
+                                        sevMessage(sev, subType=submissionType, modelObject=unexpectedFacts, taxonomy=txPrefix)
+                            if sevFact(sev, name) is not None:
+                                unexpectedDeiNameEfmSects[name,axisKey].add(sevIndex)
+                        if eloName:
+                            unexpectedEloParams.add(eloName)
+                    continue
+                # name is expected for this form
+                if validation is not None: # don't process name for sev's which only store-db-field
+                    for name in names:
+                        expectedDeiNames[name,axisKey].add(sevIndex)
+                        if isCoverVisible is not None:
+                            coverVisibleQNames[qname(name, deiDefaultPrefixedNamespaces)] = isCoverVisible
+                # last validation for unexpected items which were not bound to a validation for submission form type
+                if validation in ("(blank)", "(blank-error)"): 
+                    includeNames = sev.get("include-xbrl-names")
+                    excludeNames = sev.get("exclude-xbrl-names")
+                    for nameAxisKey, sevIndices in unexpectedDeiNameEfmSects.items():
+                        efmSection = sevs[sorted(sevIndices)[0]].get("efm") # use first section
+                        if nameAxisKey not in expectedDeiNames:
+                            name, axisKey = nameAxisKey
+                            if (includeNames is None or name in includeNames) and (excludeNames is None or name not in excludeNames):
+                                sevMessage(sev, subType=submissionType, efmSection=efmSection, tag=name,
+                                                modelObject=[f for i in sevIndices for f in sevFacts(i, name)],
+                                                typeOfContext="Required Context")
+                elif validation == "(elo-unexpected)": 
+                    for eloName in sorted(unexpectedEloParams - expectedEloParams):
+                        if eloName in val.params:
+                            sevMessage(sev, subType=submissionType, efmSection="6.5.40",
+                                       modelObject=modelXbrl, headerTag=eloName, value=val.params[eloName])
+                elif validation == "(earliest-taxonomy)":
+                    for et in sev.get("earliest-taxonomies", ()):
+                        txPrefix = et.partition("/")[0]
+                        ns = deiDefaultPrefixedNamespaces.get(txPrefix)
+                        if ns:
+                            foundVersion = abbreviatedNamespace(ns)
+                            if foundVersion and foundVersion < et:
+                                sevMessage(sev, subType=submissionType, modelObject=modelXbrl, taxonomy=txPrefix, earliestVersion=et)
+                elif validation == "taxonomy-version-required": 
+                    if len(names) != value:
+                        et = sev["earliest-taxonomy"]
+                        sevMessage(sev, subType=submissionType, efmSection=efmSection, taxonomy=et.partition('/')[0], earliestTaxonomy=et)                        
+                elif validation == "taxonomy-url-required-in-dts": 
+                    if not any(fnmatch.fnmatch(url, value) for url in modelXbrl.urlDocs.keys()):
+                        sevMessage(sev, subType=submissionType, efmSection=efmSection, taxonomy=value, docType=documentType)
+                # type-specific validations
+                elif len(names) == 0:
+                    pass # no name entries if all dei names of this validation weren't in the loaded dei taxonomy (i.e., pre 2019) 
+                elif validation == "tf3": # exactly one of names should have value if inline or if noninline and any present
+                    numFactWithValue = numFactsNotValue = 0
+                    for name in names:
+                        f = sevFact(sev, name) # these all are required context
+                        if f is not None:
+                            if f.xValue == value[0]: # first value is exclusive fact, second is other facts
+                                numFactWithValue += 1
+                            elif f.xValue == value[1]:
+                                numFactsNotValue += 1
+                    if (isInlineXbrl or numFactWithValue or numFactsNotValue) and (numFactWithValue != 1 or numFactsNotValue != 2):
+                        sevMessage(sev, subType=submissionType, 
+                                        modelObject=sevFacts(sev), tags=", ".join(names), value=value[0], otherValue=value[1])
+                elif validation in ("ws", "wv"): # only one of names should have value
+                    numFactWithValue = 0
+                    for name in names:
+                        f = sevFact(sev, name) # these all are required context
+                        if f is not None:
+                            if f.xValue in value: # List of values which may be Yes, true, etc...
+                                numFactWithValue += 1
+                    if numFactWithValue > 1:
+                        sevMessage(sev, subType=submissionType, 
+                                        modelObject=sevFacts(sev), tags=", ".join(names), value=value)
+                elif validation in ("o2", "o3"): # at least one present 
+                    f2 = None
+                    numFacts = 0
+                    if referenceTag:
+                        f2 = sevFact(sev, referenceTag) # f and dependent fact are in same context
+                        if f2 is None:
+                            numFacts = 999 # block following message because no dependent (e.g., addressLine1)
+                    for name in names:
+                        f = sevFact(sev, name, f2)
+                        if f is not None:
+                            f2 = f # align next fact to this context
+                            numFacts += 1
+                    if numFacts == 0:
+                        sevMessage(sev, subType=submissionType, modelObject=sevFacts(sev), tags=", ".join(names))
+                elif validation == "op": # all or neither must have a value
+                    if 0 < sum(sevFact(sev, name) is not None for name in names) < len(names): # default context for all
+                        sevMessage(sev, subType=submissionType, modelObject=sevFacts(sev), tags=", ".join(names))
+                elif validation == "et1": # "og": 
+                    ogfacts = set()
+                    for fr in sevFacts(sev, referenceTag, deduplicate=True):
+                        if fr.xValue == referenceValue:
+                            numOgFacts = 0
+                            for f in sevFacts(sev, names, fr):
+                                ogfacts.add(f)
+                                numOgFacts += 1
+                            if numOgFacts == 0:
+                                sevMessage(sev, subType=submissionType, modelObject=fr, tag=names[0], value=referenceValue, otherTag=referenceTag, contextID=fr.contextID)
+                                if any(name in eloValueFactNames for name in names):
+                                    missingReqInlineTag = True
+                    # find any facts without a referenceTag fact = value, note these are warning severity
+                    for f in sevFacts(sev, names, deduplicate=True):
+                        if f not in ogfacts:
+                            fr = sevFact(sev, referenceTag, f)
+                            if (fr is None or fr.xValue != referenceValue):
+                                sevMessage(sev, severity="warning", subType=submissionType, modelObject=f, tag=names[0], value=referenceValue, otherTag=referenceTag, contextID=f.contextID)
+                    del ogfacts # dereference
+                elif validation == "f2":
+                    f = sevFact(sev, referenceTag) # f and dependent fact are in same context
+                    if f is not None and not any(sevFact(sev, name, f) is not None for name in names):
+                        sevMessage(sev, subType=submissionType, modelObject=f, tag=referenceTag, otherTags=", ".join(names))
+                elif validation in ("ol1", "ol2"):
+                    for name in names:
+                        f = sevFact(sev, name) # referenced fact must be same context as this fact
+                        if f is not None and sevFact(sev, referenceTag, f) is None:
+                            sevMessage(sev, subType=submissionType, modelObject=sevFacts(sev), tag=name, otherTag=referenceTag, contextID=f.contextID)
+                elif validation == "oph":
+                    f = sevFact(sev, referenceTag)
+                    for name in names:
+                        if f is None: 
+                            f2 = sevFact(sev, name)
+                        if ((f is not None and sevFact(sev, name, f) is None) or
+                            (f is None and f2 is not None and sevFact(sev, referenceTag, f2) is None)):
+                            sevMessage(sev, subType=submissionType, modelObject=f, tag=name, otherTag=referenceTag,
+                                       contextID=f.contextID if f is not None else f2.contextID)
+                elif validation in ("a", "sr", "oth", "tb", "n2e"): #, "et1"):
+                    for name in names:
+                        f = sevFact(sev, name)
+                        fr = sevFact(sev, referenceTag, f) # dependent fact is of context of f or for "c" inherited context (less disaggregatedd)
+                        if ((fr is not None and ((f is not None and fr.xValue != referenceValue) or
+                                                 (f is None and fr.xValue == referenceValue))) or
+                            (fr is None and f is not None)):
+                            sevMessage(sev, subType=submissionType, modelObject=sevFacts(sev), tag=name, otherTag=referenceTag, value=referenceValue,
+                                       contextID=f.contextID if f is not None else fr.contextID if fr is not None else "N/A")
+                elif validation in ("n2e",): 
+                    for name in names:
+                        f = sevFact(sev, name)
+                        if f is not None and f.xValue == referenceValue:
+                            fr = sevFact(sev, referenceTag, f) # dependent fact is of context of f or for "c" inherited context (less disaggregatedd)
+                            if ((fr is not None and fr.xValue != referenceValue) or
+                                fr is None):
+                                sevMessage(sev, subType=submissionType, modelObject=sevFacts(sev), tag=name, otherTag=referenceTag, value=referenceValue,
+                                           contextID=f.contextID if f is not None else fr.contextID if fr is not None else "N/A")
+                elif validation == "ra":
+                    fr = sevFact(sev, referenceTag)
+                    for name in names:
+                        f = sevFact(sev, name, fr)
+                        if fr is not None and fr.xValue in referenceValue and f is None:
+                            sevMessage(sev, subType=submissionType, modelObject=sevFacts(sev), tag=referenceTag, otherTag=name, value=fr.xValue, contextID=fr.contextID)
+                elif validation == "t":
+                    frs = [f for f in sevFacts(sev, referenceTag)] # all reference facts from generator
+                    for name in names:
+                        for f in sevFacts(sev, name):
+                            fr = sevFact(sev, referenceTag, f) # dependent fact is of context of f or for "c" inherited context (less disaggregated)
+                            if fr is not None:
+                                frs.remove(fr) # this referenced object has been covered by a referencing fact
+                            if ((fr is not None and f is None) or
+                                (fr is None and f is not None)):
+                                sevMessage(sev, subType=submissionType, modelObject=(f,fr), tag=name, otherTag=referenceTag)
+                    for fr in frs:
+                        for name in names:
+                            if sevFact(sev, name, fr) is None: # no corresponding fact to an unreferenced reference fact
+                                sevMessage(sev, subType=submissionType, modelObject=fr, tag=referenceTag, otherTag=name)
+                elif validation == "te":
+                    tefacts = set()
+                    for fr in sevFacts(sev, referenceTag, deduplicate=True):
+                        flist = [f for f in sevFacts(sev, names, fr, deduplicate=True)] # just 1 name for te
+                        tefacts.update(flist)
+                        #revision of 2019-07-16, no warning if no trading symbol (it's now "may" exist)
+                        #if len(flist) < 1 and (fr.qname.localName == "TradingSymbol"):
+                        #    sevMessage(sev, subType=submissionType, modelObject=[fr]+flist, tag=fr.qname.localName, otherTag=names[0],
+                        #               validationMessage="message-missing-exchange")
+                    # find any facts without a securities12b
+                    for f in sevFacts(sev, names, deduplicate=True): # just 1 name for te
+                        if f not in tefacts:
+                            if sevFact(sev, referenceTag, f) is None:
+                                sevMessage(sev, subType=submissionType, modelObject=f, tag=names[0], otherTags=", ".join(referenceTag), severityVerb="may")
+                    del tefacts # dereference
+                elif validation in ("ot1", "n2bn1"):
+                    for i, name1 in enumerate(names):
+                        for fr in sevFacts(sev, name1, deduplicate=True):
+                            flist = [sevFact(sev, name2, fr) for name2 in names[i+1:]]
+                            if sum(f is not None for f in flist) > 0:
+                                sevMessage(sev, subType=submissionType, modelObject=[fr]+flist, tags=", ".join(names))
+                elif validation == "t1":
+                    t1facts = set()
+                    for fr in sevFacts(sev, referenceTag, deduplicate=True):
+                        flist = [f for f in sevFacts(sev, names, fr, deduplicate=True)]
+                        t1facts.update(flist)
+                        if len(flist) > 1: # note that reference tag is a list here
+                            sevMessage(sev, subType=submissionType, modelObject=[fr]+flist, tags=", ".join(names), otherTags=", ".join(referenceTag),
+                                       severityVerb="may")
+                        """
+                        if isADR(fr):
+                            f = sevFact(sev, "TradingSymbol", fr)
+                            if f is not None and sevFact(sev, "SecurityExchangeName", fr) is None:
+                                sevMessage(sev, subType=submissionType, modelObject=f, 
+                                           tag="TradingSymbol", otherTag="SecurityExchangeName", contextID=f.contextID,
+                                           validationMessage="message-ADR-no-exchange")
+                        """
+                    # find any facts without a securities12b
+                    for f in sevFacts(sev, names, deduplicate=True):
+                        if f not in t1facts:
+                            if sevFact(sev, referenceTag, f) is None: # note that reference tag is a list here
+                                sevMessage(sev, subType=submissionType, modelObject=f, tags=", ".join(names), otherTags=", ".join(referenceTag), severityVerb="may")
+                    del t1facts # dereference
+                elif validation in ("de", "de5pm"):
+                    t = datetimeNowAtSEC
+                    if validation == "de5pm" and (17,31) <= (t.hour, t.minute) <= (23,0):
+                        while True: # add 1 day until on a business day
+                            t += datetime.timedelta(1)
+                            if t.weekday() < 5 and t not in upcomingSECHolidays: # break when not holiday and not weekend
+                                break
+                    for f in sevFacts(sev, names, deduplicate=True):
+                        if not (MIN_DOC_PER_END_DATE <= f.xValue <= t): # f.xValue is a date only, not a date-time
+                            sevMessage(sev, subType=submissionType, modelObject=f, tag=name, 
+                                       value="between 1980-01-01 and {}".format(t.date().isoformat()))
+                elif validation == "e503" and "itemsList" in val.params: # don't validate if no itemList (e.g. stand alone)
+                    e503facts = set()
+                    for f in sevFacts(sev, names, deduplicate=True):
+                        e503facts.add(f)
+                        if "5.03" not in val.params["itemsList"]:
+                            sevMessage(sev, subType=submissionType, modelObject=f, tag=name, headerTag="5.03")
+                    if "5.03" in val.params["itemsList"] and not e503facts: # missing a required fact
+                        sevMessage(sev, subType=submissionType, modelObject=modelXbrl, tag=names[0], headerTag="5.03")
+                elif validation == "503-header-field":
+                    if "5.03" not in val.params.get("itemsList",()):
+                        eloName = None # cancel validation "elo-name": "submissionHeader.fyEnd"
+                elif validation == "sb":
+                    _fileNum = val.params.get("entity.repFileNum", "")
+                    for f in sevFacts(sev):
+                        if f.xValue and (_fileNum.startswith("811-") or _fileNum.startswith("814-")):
+                            sevMessage(sev, subType=submissionType, modelObject=f, tag=f.qname.localName, otherTag="entity file number", 
+                                       value="not starting with 811- or 814-", contextID=f.contextID)
+                elif validation in ("x", "xv", "r", "y", "n"):
+                    for name in names:
+                        f = sevFact(sev, name, requiredContext=not axisKey) # required context match only
+                        if f is None or (((f.xValue not in value) ^ ("!not!" in value)) if isinstance(value, (set,list)) 
+                                         else (value is not None and f.xValue != value)):
+                            sevMessage(sev, subType=submissionType, modelObject=f, efmSection=efmSection, tag=name, value=value)
+                        if f is None and name in eloValueFactNames:
+                            missingReqInlineTag = True
+                elif validation  == "not-in-future":
+                    for name in names:
+                        for f in sevFacts(sev, name):
+                            if documentType and f.context.endDatetime > documentTypeFact.context.endDatetime:
+                                sevMessage(sev, subType=submissionType, modelObject=f, efmSection=efmSection, tag=name, context="context " + f.contextID)
+                            
+                elif validation in ("ru", "ou"):
+                    foundNonUS = None # false means found a us state, true means found a non-us state
+                    for name in names:
+                        f = sevFact(sev, name)
+                        if f is not None:
+                            foundNonUS = f.xValue not in value # value is set
+                    if foundNonUS == True or (validation == "ru" and foundNonUS is None):
+                        sevMessage(sev, subType=submissionType, modelObject=f, efmSection=efmSection, tag=name, value="U.S. state codes")                        
+                elif validation in ("o", "ov"):
+                    for name in names:
+                        f = sevFact(sev, name)
+                        if f is not None and (((f.xValue not in value) ^ ("!not!" in value)) if isinstance(value, (set,list)) 
+                                              else (value is not None and f.xValue != value)):
+                            sevMessage(sev, subType=submissionType, modelObject=f, efmSection=efmSection, tag=name, value=value)
+                elif validation == "security-axis":
+                    for name in names:
+                        facts = tuple(f for f in sevFacts(sev, name, deduplicate=True))
+                        hasNonDimContext = any((not f.context.qnameDims) for f in facts)
+                        hasADRmember = any(isADR(f) for f in facts)
+                        if (len(facts) == 1 and not hasNonDimContext and not hasADRmember) or (len(facts) > 1 and hasNonDimContext):
+                            sevMessage(sev, subType=submissionType, modelObject=facts, tag=name, 
+                                       contextIDs=", ".join(sorted(f.contextID for f in facts)))
+                elif validation in ("md", "n2c"):
+                    mdfacts = defaultdict(set)
+                    for f in sevFacts(sev, names, deduplicate=True): 
+                        if f is not None and (value is None or (
+                                              ((f.xValue not in value) ^ ("!not!" in value)) if isinstance(value, (set,list)) 
+                                              else (value is not None and f.xValue != value))):
+                            mdfacts[f.context.contextDimAwareHash].add(f)
+                    for mdfactset in mdfacts.values():
+                        if len(mdfactset) != (1 if validation == "n2c" else len(names)):
+                            sevMessage(sev, subType=submissionType, modelObject=mdfactset, tags=", ".join(names))
+                    del mdfacts # dereference
+                elif validation == "md-unexpected":
+                    for f in sevFacts(sev, names, deduplicate=True): 
+                        sevMessage(sev, subType=submissionType, modelObject=f, tag=f.qname.localName, context=f.contextID)
+                elif validation == "n2bn2":
+                    for f in sevFacts(sev):
+                        if not f.xValue.startswith("814-"):
+                            sevMessage(sev, subType=submissionType, modelObject=f, tag=f.qname.localName, 
+                                       value="a value starting with 814-", contextID=f.contextID)
+                elif validation == "n2d":
+                    for name in names:
+                        f = sevFact(sev, name)
+                        fr = sevFact(sev, referenceTag, f)
+                        if fr is None and f is not None:
+                            sevMessage(sev, subType=submissionType, modelObject=sevFacts(sev), tag=name, otherTag=referenceTag, value=fr.xValue, contextID=fr.contextID)
+                if eloName:
+                    expectedEloParams.add(eloName)
+                    for name in names:
+                        f = sevFact(sev, name)
+                        if f is not None and eloName in val.params and not deiParamEqual(name, f.xValue, val.params[eloName]):
+                            sevMessage(sev, messageKey=sev.get("elo-match-message", "dq-0540-{tag}-Value"),
+                                       subType=submissionType, modelObject=f, efmSection="6.5.40", 
+                                       tag=name, value=str(f.xValue), headerTag=eloName, valueOfHeaderTag=val.params[eloName])
+                            
+                if storeDbName:
+                    f = sevFact(sev, names)
+                    if f is not None:
+                        storeDbObjectFacts[storeDbObject][storeDbName] = eloValueOfFact(names[0], f.xValue)
+                    elif storeDbName not in storeDbObjectFacts:
+                        storeDbObjectFacts[storeDbObject][storeDbName] = None
+
+                        
+            del unexpectedDeiNameEfmSects, expectedDeiNames # dereference
+                            
+            if documentType in ("SD", "SD/A"): # SD documentType
+                val.modelXbrl.profileActivity("... filer required facts checks (other than SD)", minTimeToShow=1.0)
+                rxdNs = None # find RXD schema
+                rxdDoc = None
+                hasRxdPre = hasRxdDef = False
+                for rxdLoc in disclosureSystem.familyHrefs["RXD"]:
+                    rxdUri = rxdLoc.href
+                    if rxdUri in modelXbrl.urlDocs:
+                        if rxdUri.endswith(".xsd") and rxdLoc.elements == "1":
+                            if rxdNs is None:
+                                rxdDoc = modelXbrl.urlDocs[rxdUri]
+                                rxdNs = rxdDoc.targetNamespace
+                            else:
+                                modelXbrl.error("EFM.6.23.10",
+                                    _("The DTS of $(instance) must use only one version of the RXD schema."),
+                                    edgarCode="rxd-2310-RXD-Version-Value",
+                                    modelObject=(rxdDoc, modelXbrl.urlDocs[rxdUri]), instance=instanceName)
+                        elif "/rxd-pre-" in rxdUri:
+                            hasRxdPre = True
+                        elif "/rxd-def-" in rxdUri:
+                            hasRxdDef = True
+                if not hasRxdPre:
+                    modelXbrl.error("EFM.6.23.08",
+                        _("The DTS of %(instance)s must use a standard presentation linkbase from Family RXD in edgartaxonomies.xml."),
+                        edgarCode="rxd-2308-RXD-Presentation-Existence",
+                        modelObject=modelXbrl, instance=instanceName)
+                if not hasRxdDef:
+                    modelXbrl.error("EFM.6.23.09",
+                        _("The DTS of %(instance)s must use a standard definition linkbase from Family RXD in edgartaxonomies.xml."),
+                        edgarCode="rxd-2309-RXD-Definition-Existence",
+                        modelObject=modelXbrl, instance=instanceName)
+                countryNs = None
+                deiNS = None
+                for url, doc in modelXbrl.urlDocs.items():
+                    if doc.type == ModelDocument.Type.SCHEMA:
+                        if url.startswith("http://xbrl.sec.gov/country/"):
+                            if countryNs is None:
+                                countryNs = doc.targetNamespace
+                            else:
+                                modelXbrl.error("EFM.6.23.11",
+                                    _("The DTS of %(instance)s must use only one version of the COUNTRY schema."),
+                                    edgarCode="rxd-2311-Country-Version-Value",
+                                    modelObject=(doc
+                                                 for url,doc in modelXbrl.urlDocs.items()
+                                                 if url.startswith("http://xbrl.sec.gov/country/")), instance=instanceName)
+                        if disclosureSystem.deiNamespacePattern.match(doc.targetNamespace):
+                            deiNS = doc.targetNamespace
+
+                if rxdNs:
+                    qn = qname(rxdNs, "AmendmentNumber")
+                    if amendmentFlag == True and (
+                                qn not in modelXbrl.factsByQname or not any(
+                                       f.context is not None and not f.context.hasSegment 
+                                       for f in modelXbrl.factsByQname[qn])):
+                        modelXbrl.error("EFM.6.23.06",
+                            _("The value for dei:DocumentType, %(documentType)s, requires a value for rxd:AmendmentNumber in the Required Context."),
+                            edgarCode="rxd-2306-Amendment-Number-Existence",
+                            modelObject=modelXbrl, documentType=documentType)
+                else:
+                    modelXbrl.error("EFM.6.23.07",
+                        _("The DTS of %(instance)s must use a standard schema from Family SD in edgartaxonomies.xml."),
+                        edgarCode="rxd-2307-RXD-Schema-Existence",
+                        modelObject=modelXbrl, instance=instanceName)
+                class Rxd(): # fake class of rxd qnames based on discovered rxd namespace
+                    def __init__(self):
+                        for name in ("CountryAxis", "GovernmentAxis", "PaymentTypeAxis", "ProjectAxis","PmtAxis",
+                                    "AllGovernmentsMember", "AllProjectsMember","BusinessSegmentAxis", "EntityDomain", 
+                                    "A", "Cm", "Co", "Cu", "D", "Gv", "E", "K", "Km", "P", "Payments", "Pr", "Sm"):
+                            setattr(self, name, qname(rxdNs, "rxd:" + name))
+
+                rxd = Rxd()
+                f1 = deiFacts.get(disclosureSystem.deiCurrentFiscalYearEndDateElement)
+                if f1 is not None and documentPeriodEndDateFact is not None and f1.xValid >= VALID and documentPeriodEndDateFact.xValid >= VALID:
+                    d = ModelValue.dateunionDate(documentPeriodEndDateFact.xValue)# is an end date, convert back to a start date without midnight part
+                    if f1.xValue.month != d.month or f1.xValue.day != d.day:
+                        modelXbrl.error("EFM.6.23.26",
+                            _("The financial period %(reportingPeriod)s does not match the fiscal year end %(fyEndDate)s."),
+                            edgarCode="rxd-2326-Fiscal-Year-End-Date-Value",
+                            modelObject=(f1,documentPeriodEndDateFact), fyEndDate=f1.value, reportingPeriod=documentPeriodEndDateFact.value)
+                if (documentPeriodEndDateFact is not None and documentPeriodEndDateFact.xValid >= VALID and
+                    not any(f2.xValue == documentPeriodEndDateFact.xValue
+                            for f2 in modelXbrl.factsByQname[rxd.D]
+                            if f2.xValid >= VALID)):
+                    modelXbrl.error("EFM.6.23.27",
+                        _("The financial period %(reportingPeriod)s does not match rxd:D in any facts."),
+                        edgarCode="rxd-2327-Payment-Financial-Period-Existence",
+                        modelObject=documentPeriodEndDateFact, reportingPeriod=documentPeriodEndDateFact.value)
+                for url,doc in modelXbrl.urlDocs.items():
+                    if (url not in disclosureSystem.standardTaxonomiesDict and
+                        doc.inDTS and # ignore EdgarRenderer-loaded non-DTS schemas
+                        doc.type == ModelDocument.Type.SCHEMA):
+                        for concept in XmlUtil.children(doc.xmlRootElement, XbrlConst.xsd, "element"):
+                            name = concept.name
+                            if not concept.isAbstract and not concept.isTextBlock:
+                                modelXbrl.error("EFM.6.23.12",
+                                    _("%(schemaName)s contained a non-abstract declaration for %(name)s that is not a Text Block.  "
+                                      "Use a standard element or change the type to Text Block."),
+                                    edgarCode="rxd-2312-Custom-Element-Value",
+                                    modelObject=concept, schemaName=doc.basename, name=concept.name, concept=concept.qname)
+                            elif name.endswith("Table") or name.endswith("Axis") or name.endswith("Domain"):
+                                modelXbrl.error("EFM.6.23.13",
+                                    _("%(schemaName)s contained a declaration for %(name)s that is not allowed.  "
+                                      "Use dimensions from a standard schema instead."),
+                                    edgarCode="rxd-2313-Custom-Dimension-Existence",
+                                    modelObject=concept, schemaName=doc.basename, name=concept.name, concept=concept.qname)
+                val.modelXbrl.profileActivity("... SD checks 6-13, 26-27", minTimeToShow=1.0)
+                dimDefRelSet = modelXbrl.relationshipSet(XbrlConst.dimensionDefault)
+                dimDomRelSet = modelXbrl.relationshipSet(XbrlConst.dimensionDomain)
+                hypDimRelSet = modelXbrl.relationshipSet(XbrlConst.hypercubeDimension)
+                hasHypRelSet = modelXbrl.relationshipSet(XbrlConst.all)
+                for rel in dimDomRelSet.modelRelationships:
+                    if (isinstance(rel.fromModelObject, ModelConcept) and isinstance(rel.toModelObject, ModelConcept) and 
+                        not dimDefRelSet.isRelated(rel.fromModelObject, "child", rel.toModelObject)):
+                        modelXbrl.error("EFM.6.23.14",
+                            _("In %(linkbaseName)s the target of the dimension-domain relationship in role %(linkrole)s from "
+                              "%(source)s to %(target)s must be the default member of %(source)s."),
+                            edgarCode="rxd-2314-Dimension-Domain-Relationship-Existence",
+                            modelObject=(rel, rel.fromModelObject, rel.toModelObject), 
+                            linkbaseName=rel.modelDocument.basename, linkrole=rel.linkrole,
+                            source=rel.fromModelObject.qname, target=rel.toModelObject.qname)
+                domMemRelSet = modelXbrl.relationshipSet(XbrlConst.domainMember)
+                memDim = {}
+                def checkMemMultDims(memRel, dimRel, elt, ELR, visited):
+                    if elt not in visited:
+                        visited.add(elt)
+                        for rel in domMemRelSet.toModelObject(elt):
+                            if rel.consecutiveLinkrole == ELR and isinstance(rel.fromModelObject, ModelConcept):
+                                checkMemMultDims(memRel, None, rel.fromModelObject, rel.linkrole, visited)
+                        for rel in dimDomRelSet.toModelObject(elt):
+                            if rel.consecutiveLinkrole == ELR:
+                                dim = rel.fromModelObject
+                                mem = memRel.toModelObject
+                                if isinstance(dim, ModelConcept) and isinstance(mem, ModelConcept):
+                                    if dim.qname == rxd.PaymentTypeAxis and not mem.modelDocument.targetNamespace.startswith("http://xbrl.sec.gov/rxd/"):
+                                        modelXbrl.error("EFM.6.23.17",
+                                            _("The member %(member)s of dimension rxd:PaymentTypeAxis in link role %(linkrole)s must be a QName "
+                                              "with namespace that begins with 'http://xbrl.sec.gov/rxd/'."),
+                                            edgarCode="rxd-2317-Payment-Type-Dimension-Value",
+                                            modelObject=(rel, memRel, dim, mem), member=mem.qname, linkrole=rel.linkrole)
+                                    if dim.qname == rxd.CountryAxis and not mem.modelDocument.targetNamespace.startswith("http://xbrl.sec.gov/country/"):
+                                        modelXbrl.error("EFM.6.23.18",
+                                            _("The member %(member)s of dimension rxd:CountryAxisAxis in link role %(linkrole)s must be a QName with namespace "
+                                              "that begins with 'http://xbrl.sec.gov/country/'."),
+                                            edgarCode="rxd-2318-Country-Dimension-Member-Value",
+                                            modelObject=(rel, memRel, dim, mem), member=mem.qname, linkrole=rel.linkrole)
+                                    checkMemMultDims(memRel, rel, rel.fromModelObject, rel.linkrole, visited)
+                        for rel in hypDimRelSet.toModelObject(elt):
+                            if rel.consecutiveLinkrole == ELR and isinstance(rel.fromModelObject, ModelConcept):
+                                checkMemMultDims(memRel, dimRel, rel.fromModelObject, rel.linkrole, visited)
+                        for rel in hasHypRelSet.toModelObject(elt):
+                            if rel.consecutiveLinkrole == ELR and isinstance(rel.fromModelObject, ModelConcept):
+                                linkrole = rel.linkrole
+                                mem = memRel.toModelObject
+                                if (mem,linkrole) not in memDim:
+                                    memDim[mem,linkrole] = (dimRel, memRel)
+                                else:
+                                    otherDimRel, otherMemRel = memDim[mem,linkrole]
+                                    modelXbrl.error("EFM.6.23.16",
+                                        _("Member element %(member)s appears in more than one axis: %(dimension1)s and %(dimension2)s.  "
+                                          "Use distinct members for the Project, Country, Government, Legal Entity, Business Segment and Payment Type axes."),
+                                        edgarCode="rxd-2316-Member-Multiple-Axis-Existence",
+                                        modelObject=(dimRel, otherDimRel, memRel, otherMemRel, dimRel.fromModelObject, otherDimRel.fromModelObject),
+                                        member=mem.qname, dimension1=dimRel.fromModelObject.qname, linkrole1=linkrole, 
+                                        dimension2=otherDimRel.fromModelObject.qname, linkrole2=otherDimRel.linkrole)
+                        visited.discard(elt)
+                for rel in domMemRelSet.modelRelationships:
+                    if isinstance(rel.fromModelObject, ModelConcept) and isinstance(rel.toModelObject, ModelConcept):
+                        for rel2 in modelXbrl.relationshipSet(XbrlConst.domainMember, rel.consecutiveLinkrole).fromModelObject(rel.toModelObject):
+                            if isinstance(rel2.fromModelObject, ModelConcept) and isinstance(rel2.toModelObject, ModelConcept):
+                                modelXbrl.error("EFM.6.23.15",
+                                    _("The domain-member relationship in %(linkrole)s from %(source)s to %(target)s is consecutive with domain-member relationship in %(linkrole2)s to %(target2)s."),
+                                    edgarCode="rxd-2315-Consecutive-Domain-Member-Relationships-Existence",
+                                    modelObject=(rel, rel.fromModelObject, rel.toModelObject), 
+                                    linkrole=rel.linkrole, linkrole2=rel2.linkrole,
+                                    source=rel.fromModelObject.qname, target=rel.toModelObject.qname, target2=rel2.toModelObject.qname)
+                        checkMemMultDims(rel, None, rel.fromModelObject, rel.linkrole, set())
+                val.modelXbrl.profileActivity("... SD checks 14-18", minTimeToShow=1.0)
+                qnDeiEntityDomain = qname(deiNS, "dei:EntityDomain")
+                for relSet, dom, priItem, errCode in ((domMemRelSet, rxd.AllProjectsMember, rxd.Pr, "EFM.6.23.30"),
+                                                      (domMemRelSet, rxd.AllGovernmentsMember, rxd.Gv, "EFM.6.23.31"),
+                                                      (dimDomRelSet, rxd.BusinessSegmentAxis, rxd.Sm, "EFM.6.23.33"),
+                                                      (domMemRelSet, qnDeiEntityDomain, rxd.E, "EFM.6.23.34")):
+                    for f in modelXbrl.factsByQname[priItem]:
+                        if (not f.isNil and f.xValid >= VALID and
+                            not relSet.isRelated(dom, "descendant", f.xValue, isDRS=True)):
+                            modelXbrl.error(errCode,
+                                _("The %(fact)s %(value)s in context %(context)s is not a %(domain)s."),
+                                modelObject=f, fact=priItem, value=f.xValue, context=f.context.id, domain=dom,
+                                messageCodes=("EFM.6.23.30", "EFM.6.23.31", "EFM.6.23.33", "EFM.6.23.34"))
+                val.modelXbrl.profileActivity("... SD checks 30, 31, 33, 34", minTimeToShow=1.0)
+                cntxEqualFacts = defaultdict(list)
+                for f in modelXbrl.facts:
+                    if f.context is not None:
+                        cntxEqualFacts[f.context.contextDimAwareHash].append(f)
+                val.modelXbrl.profileActivity("... SD prepare facts by context", minTimeToShow=1.0)
+                
+                qnCurrencyMeasure = XbrlConst.qnIsoCurrency(deiItems.get("EntityReportingCurrencyISOCode"))
+                currencyMeasures = ([qnCurrencyMeasure],[])
+                qnAllCountriesDomain = qname(countryNs, "country:AllCountriesDomain")
+                for cntxFacts in cntxEqualFacts.values():
+                    qnameFacts = dict((f.qname,f) for f in cntxFacts)
+                    context = cntxFacts[0].context
+                    contextDims = cntxFacts[0].context.qnameDims
+                    # required priItem values based on context dimension
+                    for dim, priItem, errCode in ((rxd.PmtAxis, rxd.P, "EFM.6.23.20"),
+                                                  (rxd.GovernmentAxis, rxd.Payments, "EFM.6.23.22")):
+                        if context.hasDimension(dim) and (priItem not in qnameFacts or qnameFacts[priItem].isNil): 
+                            modelXbrl.error(errCode,
+                                _("The Context %(context)s has dimension %(dimension)s member %(member)s but is missing required fact %(fact)s"),
+                                modelObject=context, context=context.id, dimension=dim, member=context.dimMemberQname(dim), fact=priItem,
+                                messageCodes=("EFM.6.23.20", "EFM.6.23.22"))
+                    if (rxd.Co in qnameFacts and not qnameFacts[rxd.Co].isNil and
+                        not domMemRelSet.isRelated(qnAllCountriesDomain, "descendant", qnameFacts[rxd.Co].xValue, isDRS=True)):
+                        modelXbrl.error("EFM.6.23.44",
+                            _("The value of rxd:Co in context %(context)s, %(value)s, is not in the domain of rxd:CountryAxis. "
+                              "Change the value of rxd:Co or add it %(value)s to the Country Axis."),
+                            edgarCode="rxd-2344-Country-Value",
+                            modelObject=f, context=context.id, value=qnameFacts[rxd.Co].value)
+                    # required present facts based on other present fact
+                    for qnF, fNilOk, qnG, gNilOk, errCode in ((rxd.A, True, rxd.Cu, False, "EFM.6.23.24"),
+                                                              (rxd.A, True, rxd.D, False, "EFM.6.23.25"),
+                                                              (rxd.A, False, rxd.Gv, False, "EFM.6.23.28"),
+                                                              (rxd.A, False, rxd.Co, False, "EFM.6.23.29"),
+                                                              (rxd.Km, False, rxd.K, False, "EFM.6.23.35"),
+                                                              (rxd.K, False, rxd.Km, False, "EFM.6.23.35"),
+                                                              (rxd.Cm, False, rxd.Cu, False, "EFM.6.23.39"),
+                                                              (rxd.K, False, rxd.A, False, "EFM.6.23.42"),
+                                                              (rxd.Pr, False, rxd.A, False, "EFM.6.23.43")):
+                        if (qnF in qnameFacts and (fNilOk or not qnameFacts[qnF].isNil) and
+                            (qnG not in qnameFacts or (not gNilOk and qnameFacts[qnG].isNil))): 
+                            modelXbrl.error(errCode,
+                                _("The Context %(context)s has a %(fact1)s and is missing required %(fact2NotNil)sfact %(fact2)s"),
+                                modelObject=qnameFacts[qnF], context=context.id, fact1=qnF, fact2=qnG, fact2NotNil="" if gNilOk else "non-nil ",
+                                messageCodes=("EFM.6.23.24", "EFM.6.23.25", "EFM.6.23.28", "EFM.6.23.29", "EFM.6.23.35",
+                                              "EFM.6.23.35", "EFM.6.23.39", "EFM.6.23.42", "EFM.6.23.43"))
+                    for f in cntxFacts:
+                        if (not context.hasDimension(rxd.PmtAxis) and f.isNumeric and 
+                            f.unit is not None and f.unit.measures != currencyMeasures):
+                            modelXbrl.error("EFM.6.23.37",
+                                _("An %(fact)s fact in context %(context)s has unit %(unit)s not matching the dei:EntityReportingCurrencyISOCode %(currency)s."),
+                                edgarCode="rxd-2337-Payment-Unit-Value",
+                                modelObject=f, fact=f.qname, context=context.id, unit=f.unit.value, currency=qnCurrencyMeasure)
+                    
+                    if (rxd.A in qnameFacts and not qnameFacts[rxd.A].isNil and
+                        rxd.Cm in qnameFacts and not qnameFacts[rxd.Cm].isNil and
+                        qnameFacts[rxd.A].unit is not None and qnameFacts[rxd.A].unit.measures == currencyMeasures): 
+                        modelXbrl.error("EFM.6.23.38",
+                            _("A value cannot be given for rxd:Cm in context %(context)s because the payment is in the reporting currency %(currency)s."),
+                            edgarCode="rxd-2338-Conversion-Method-Value",
+                            modelObject=(qnameFacts[rxd.A],qnameFacts[rxd.Cm]), context=context.id, currency=qnCurrencyMeasure)
+                    if (rxd.A in qnameFacts and 
+                        rxd.Cu in qnameFacts and not qnameFacts[rxd.Cu].isNil and
+                        qnameFacts[rxd.A].unit is not None and qnameFacts[rxd.A].unit.measures != ([XbrlConst.qnIsoCurrency(qnameFacts[rxd.Cu].xValue)],[])): 
+                        modelXbrl.error("EFM.6.23.41",
+                            _("The unit %(unit)s of rxd:A in context %(context)s is not consistent with the value %(currency)s of rxd:Cu.  "
+                              "Change one or the other to match."),
+                            edgarCode="rxd-2341-Amount-Currency-Existence",
+                            modelObject=(qnameFacts[rxd.A],qnameFacts[rxd.Cu]), context=context.id, unit=qnameFacts[rxd.A].unit.value, currency=qnameFacts[rxd.Cu].value)
+                                                
+                    if (context.hasDimension(rxd.ProjectAxis) and
+                        not any(f.xValue == m
+                                for m in (contextDims[rxd.ProjectAxis].memberQname,)
+                                for f in modelXbrl.factsByQname[rxd.Pr]
+                                if f.context is not None)):
+                        modelXbrl.error("EFM.6.23.19",
+                            _("A payment for each project axis member is required.  Provide a value for element rxd:Pr with value %(dimension)s in context %(context)s."),
+                            edgarCode="rxd-2319-Project-Payment-Amount-Existence",
+                            modelObject=context, context=context.id, dimension=rxd.GovernmentAxis)
+                    if (context.hasDimension(rxd.GovernmentAxis) and
+                        not any(f.xValue == m and f.context.hasDimension(rxd.PmtAxis)
+                                for m in (contextDims[rxd.GovernmentAxis].memberQname,)
+                                for f in modelXbrl.factsByQname[rxd.Gv]
+                                if f.context is not None)):
+                        modelXbrl.error("EFM.6.23.21",
+                            _("A payment amount for each government is required.  Provide a value for element rxd:Gv with value %(member)s."),
+                            edgarCode="rxd-2321-Government-Payment-Amount-Existence",
+                            modelObject=context, context=context.id, dimension=rxd.GovernmentAxis, member=context.dimMemberQname(rxd.GovernmentAxis))
+                    if rxd.P in qnameFacts and not any(f.context is not None and not f.context.hasSegment
+                                                       for f in modelXbrl.factsByQname.get(qnameFacts[rxd.P].xValue,())):
+                        modelXbrl.error("EFM.6.23.23",
+                            _("Payment type %(paymentType)s was reported in context %(context)s but there is no fact with element %(paymentType)s in the Required Context."),
+                            edgarCode="rxd-2323-Category-Total-Existence",
+                            modelObject=context, context=context.id, paymentType=qnameFacts[rxd.P].xValue)
+                    if not context.hasDimension(rxd.PmtAxis) and rxd.A in qnameFacts and not qnameFacts[rxd.A].isNil:
+                        modelXbrl.error("EFM.6.23.40",
+                            _("There is a fact with element rxd:A in context %(context)s not defining its payment number on axis rxd:PmtAxis."),
+                            edgarCode="rxd-2340-Amount-Line-Existence",
+                            modelObject=(context, qnameFacts[rxd.A]), context=context.id)
+                val.modelXbrl.profileActivity("... SD by context for 19-25, 28-29, 35, 37-39, 40-44", minTimeToShow=1.0)
+                for f in modelXbrl.factsByQname[rxd.D]:
+                    if not f.isNil and f.xValid >= VALID and f.xValue + datetime.timedelta(1) != f.context.endDatetime: # date needs to be midnite to compare to datetime
+                        modelXbrl.error("EFM.6.23.32",
+                            _("The value of rxd:D in context %(context)s, %(value)s, is not equal to %(endDate)s.  Change the context end date or the value."),
+                            edgarCode="rxd-2332-Date-Value",
+                            modelObject=f, value=f.xValue, context=f.context.id, endDate=XmlUtil.dateunionValue(f.context.endDatetime, subtractOneDay=True))
+                val.modelXbrl.profileActivity("... SD checks 32 (last SD check)", minTimeToShow=1.0)
+                # deference object references no longer needed
+                del rxdDoc, cntxEqualFacts
+                # dereference compatibly with 2.7 (as these may be used in nested contexts above
+                hasHypRelSet = hypDimRelSet = dimDefRelSet = domMemRelSet = dimDomRelSet = None
+                memDim.clear()
+            else: # non-SD documentType
+                pass # no non=SD tests yet
+        elif disclosureSystem.GFM:
+            for deiItem in (
+                    disclosureSystem.deiCurrentFiscalYearEndDateElement, 
+                    disclosureSystem.deiDocumentFiscalYearFocusElement, 
+                    disclosureSystem.deiFilerNameElement):
+                if deiItem not in deiItems or deiItems[deiItem] == "":
+                    modelXbrl.error("GFM.3.02.01",
+                        _("dei:%(elementName)s was not found in the required context"),
+                        modelXbrl=modelXbrl, elementName=deiItem)
+        if documentType not in ("SD", "SD/A"):
+            val.modelXbrl.profileActivity("... filer required facts checks", minTimeToShow=1.0)
+            
+        # log extracted facts
+        if isInlineXbrl and (extractedCoverFacts or storeDbObjectFacts):
+            if storeDbObjectFacts.get("eloValuesFromFacts"):
+                storeDbObjectFacts["eloValuesFromFacts"]["missingReqInlineTag"] = ["no", "yes"][missingReqInlineTag]
+            contextualFactNameSets = (("Security12bTitle", "TradingSymbol"), ("Security12gTitle", "TradingSymbol"))
+            exchangeFactName = "SecurityExchangeName"
+            exchangeAxisQN = qname(deiNamespaceURI, "EntityListingsExchangeAxis")
+            hasADR = False
+            cEqualCoverFacts = defaultdict(dict)
+            # find c-equivalent Title, Registration and Symbols
+            for name, facts in extractedCoverFacts.items():
+                for f in facts:
+                    cEqualCoverFacts[f.context.contextDimAwareHash][name] = f
+                    if not hasADR and any(d.dimensionQname.localName in deiCAxes
+                                          and d.memberQname == deiADRmember
+                                          for d in f.context.qnameDims.values()):
+                        hasADR = True
+            hasOTC = not hasADR and not extractedCoverFacts.get(exchangeFactName, ())
+            # organize by "record" of in hierarchical order of extractionCoverTagNames
+            coverFactRecords = set()
+            def addCoverFactRecord(facts):
+                nameValuePairs = []
+                for f in facts:
+                    if isinstance(f, tuple):
+                        nameValuePairs.append(f)
+                    elif f is not None:
+                        nameValuePairs.append( (f.qname.localName, f.xValue) )
+                coverFactRecords.add(tuple(sorted(nameValuePairs)))
+            
+            if hasOTC:
+                for contextualFactNames in contextualFactNameSets:
+                    for cEqualFacts in cEqualCoverFacts.values():
+                        if contextualFactNames == cEqualFacts.keys(): # context has all OTC facts
+                            addCoverFactRecord(list(cEqualFacts.values()) + [(exchangeFactName,None)])
+            else:
+                for contextualFactNames in contextualFactNameSets:
+                    for cEqualFacts in cEqualCoverFacts.values():
+                        if set(contextualFactNames) <= cEqualFacts.keys(): # context has all OTC facts
+                            cntx = cEqualFacts[contextualFactNames[0]].context # can be any fact's context as they're all same context
+                            classOfStockDim = None
+                            for d in cntx.qnameDims.values():
+                                if d.dimensionQname.localName in deiCAxes:
+                                    classOfStockDim = d
+                                    break
+                            if hasADR and (d is None or d.memberQname != deiADRmember):
+                                continue
+                            rec = [cEqualFacts[name] for name in contextualFactNames]
+                            if exchangeFactName in cEqualFacts:
+                                rec.append(cEqualFacts[exchangeFactName])
+                                addCoverFactRecord(rec)
+                            else:
+                                for f in extractedCoverFacts[exchangeFactName]:
+                                    fdims = f.context.qnameDims
+                                    addThisExchFact = False
+                                    if exchangeAxisQN in cntx.qnameDims:
+                                        if cntx.qnameDims[exchangeAxisQN].isEqualTo(fdims.get(exchangeAxisQN)):
+                                            addThisExchFact = True
+                                    elif classOfStockDim is not None and classOfStockDim.dimensionQname in fdims:
+                                        if classOfStockDim.isEqualTo(fdims[classOfStockDim.dimensionQname]):
+                                            addThisExchFact = True
+                                    # may need better disaggregation control
+                                    else:
+                                        addThisExchFact = True
+                                    if addThisExchFact:
+                                        rec.append(f)
+                                        # override any inherited facts with exch c-equal facts
+                                        exchCEqualFacts = cEqualCoverFacts[f.context.contextDimAwareHash]
+                                        for name in contextualFactNames:
+                                            if name in exchCEqualFacts:
+                                                rec.append(f)
+                                        addCoverFactRecord(rec)
+            jsonParam = OrderedDict()
+            jsonParam["coverFacts"] = [dict(keyval for keyval in rec) for rec in sorted(coverFactRecords)]
+            for _objName, _objFacts in sorted(storeDbObjectFacts.items(), key=lambda i:i[0]):
+                jsonParam[_objName] = _objFacts                                  
+            modelXbrl.log("INFO-RESULT",
+                          "EFM.coverFacts",
+                          "Extracted cover facts returned as json parameter",
+                          modelXbrl=modelXbrl,  
+                          json=json.dumps(jsonParam))
+
+        #6.5.27 footnote elements, etc
+        footnoteLinkNbr = 0
+        if isInlineXbrl and isEFM:
+            _linkEltIter = (linkPrototype
+                            for linkKey, links in modelXbrl.baseSets.items()
+                            for linkPrototype in links
+                            if linkPrototype.modelDocument.type in (ModelDocument.Type.INLINEXBRL, ModelDocument.Type.INLINEXBRLDOCUMENTSET)
+                            and linkKey[1] and linkKey[2] and linkKey[3]  # fully specified roles
+                            and linkKey[0] != "XBRL-footnotes")
+        else: 
+            _linkEltIter = xbrlInstRoots[0].iterdescendants(tag="{http://www.xbrl.org/2003/linkbase}footnoteLink")
+        for footnoteLinkElt in _linkEltIter:
+            if isinstance(footnoteLinkElt, (ModelObject,LinkPrototype)):
+                footnoteLinkNbr += 1
+                
+                linkrole = footnoteLinkElt.get("{http://www.w3.org/1999/xlink}role")
+                if linkrole != XbrlConst.defaultLinkRole:
+                    modelXbrl.error(("EFM.6.05.28.linkrole", "GFM.1.02.20"),
+                        _("FootnoteLink %(footnoteLinkNumber)s has disallowed role %(linkrole)s"),
+                        modelObject=footnoteLinkElt, footnoteLinkNumber=footnoteLinkNbr, linkrole=linkrole)
+    
+                # find modelLink of this footnoteLink
+                # modelLink = modelXbrl.baseSetModelLink(footnoteLinkElt)
+                relationshipSet = modelXbrl.relationshipSet("XBRL-footnotes", linkrole)
+                #if (modelLink is None) or (not relationshipSet):
+                #    continue    # had no child elements to parse
+                locNbr = 0
+                arcNbr = 0
+                for child in footnoteLinkElt:
+                    if isinstance(child,(ModelObject,LocPrototype,ArcPrototype)):
+                        xlinkType = child.get("{http://www.w3.org/1999/xlink}type")
+                        if (not isinstance(child,ModelInlineFootnote) and
+                            (child.namespaceURI != XbrlConst.link or 
+                             xlinkType not in ("locator", "resource", "arc") or
+                             child.localName not in ("loc", "footnote", "footnoteArc"))):
+                                modelXbrl.error(("EFM.6.05.27", "GFM.1.02.19"),
+                                    _("Footnote link %(footnoteLinkNumber)s has a child element %(elementName)s that is not allowed.  Please remove it."),
+                                    edgarCode="du-0527-Footnote-Substitution-Group",
+                                    modelObject=child, footnoteLinkNumber=footnoteLinkNbr, elementName=child.prefixedName)
+                        elif xlinkType == "locator":
+                            locNbr += 1
+                            locrole = child.get("{http://www.w3.org/1999/xlink}role")
+                            if locrole is not None and (disclosureSystem.GFM or \
+                                                        not disclosureSystem.uriAuthorityValid(locrole)): 
+                                modelXbrl.error(("EFM.6.05.29", "GFM.1.02.21"),
+                                    _("Footnote locator %(xlinkLabel)s has a custom role, %(role)s that is not allowed.  Please replace it with the default footnote role."),
+                                    edgarCode="du-0529-Footnote-Custom-Loc-Role",
+                                    modelObject=child, footnoteLinkNumber=footnoteLinkNbr, 
+                                    xlinkLabel=child.xlinkLabel,
+                                    locNumber=locNbr, role=locrole)
+                            href = child.get("{http://www.w3.org/1999/xlink}href")
+                            if not href.startswith("#"): 
+                                modelXbrl.error(("EFM.6.05.32", "GFM.1.02.23"),
+                                    _("Footnote %(locLabel)s refers to a location, %(locHref)s, that does not begin with '#' so that any change to the file name would render the XBRL invalid."),
+                                    edgarCode="du-0532-Footnote-Locator-Portable",
+                                    modelObject=child, footnoteLinkNumber=footnoteLinkNbr, locNumber=locNbr, locHref=href,
+                                    locLabel=child.get("{http://www.w3.org/1999/xlink}label"))
+                            #else:
+                            #    label = child.get("{http://www.w3.org/1999/xlink}label")
+                        elif xlinkType == "arc":
+                            arcNbr += 1
+                            arcrole = child.get("{http://www.w3.org/1999/xlink}arcrole")
+                            if (isEFM and not disclosureSystem.uriAuthorityValid(arcrole)) or \
+                               (disclosureSystem.GFM  and arcrole != XbrlConst.factFootnote and arcrole != XbrlConst.factExplanatoryFact): 
+                                modelXbrl.error(("EFM.6.05.30", "GFM.1.02.22"),
+                                    _("Footnote relationship %(arcToLabel)s has a custom arc role %(arcrole)s that is not allowed.  "
+                                      "Please replace it with the default (fact-footnote) arcrole."),
+                                    edgarCode="du-0530-Footnote-Custom-Arcrole",
+                                    modelObject=child, footnoteLinkNumber=footnoteLinkNbr, arcNumber=arcNbr, 
+                                    arcToLabel=child.get("{http://www.w3.org/1999/xlink}to"),
+                                    arcrole=arcrole)
+                        elif xlinkType == "resource" or isinstance(child,ModelInlineFootnote): # footnote
+                            footnoterole = child.role if isinstance(child,ModelInlineFootnote) else child.get("{http://www.w3.org/1999/xlink}role")
+                            if footnoterole == "":
+                                modelXbrl.error(("EFM.6.05.28.missingRole", "GFM.1.2.20"),
+                                    _("Footnote %(xlinkLabel)s is missing a role. Please provide the default footnote role."),
+                                    edgarCode="du-0528-Footnote-Role-Missing",
+                                    modelObject=child, xlinkLabel=getattr(child, "xlinkLabel", None))
+                            elif (isEFM and not disclosureSystem.uriAuthorityValid(footnoterole)) or \
+                                 (disclosureSystem.GFM  and footnoterole != XbrlConst.footnote): 
+                                modelXbrl.error(("EFM.6.05.28", "GFM.1.2.20"),
+                                    _("Footnote %(xlinkLabel)s has a role %(role)s that is not allowed. "
+                                      "Please replace it with the default footnote role."),
+                                    edgarCode="du-0528-Footnote-Custom-Footnote-Role",
+                                    modelObject=child, xlinkLabel=getattr(child, "xlinkLabel", None),
+                                    role=footnoterole)
+                            if isEFM and not isInlineXbrl: # inline content was validated before and needs continuations assembly
+                                ValidateFilingText.validateFootnote(modelXbrl, child)
+                            # find modelResource for this element
+                            foundFact = False
+                            if XmlUtil.text(child) != "" and not isInlineXbrl:
+                                if relationshipSet:
+                                    for relationship in relationshipSet.toModelObject(child):
+                                        if isinstance(relationship.fromModelObject, ModelFact):
+                                            foundFact = True
+                                            break
+                                if not foundFact:
+                                    modelXbrl.error(("EFM.6.05.33", "GFM.1.02.24"),
+                                        _("The footnote with label %(footnoteLabel)s and text '%(text)s' is not connected to any fact.  "
+                                          "Please remove the footnote, or link it to a fact."),
+                                        edgarCode="cp-0533-Dangling-Footnote",
+                                        modelObject=child, footnoteLinkNumber=footnoteLinkNbr, 
+                                        footnoteLabel=getattr(child, "xlinkLabel", None),
+                                        text=XmlUtil.text(child)[:100])
+        val.modelXbrl.profileActivity("... filer rfootnotes checks", minTimeToShow=1.0)
+
+    # entry point schema checks
+    elif modelXbrl.modelDocument.type == ModelDocument.Type.SCHEMA:
+        pass
+    
+    # inline-only checks
+    if isInlineXbrl and isEFM:
+        hiddenEltIds = {}
+        presentedHiddenEltIds = defaultdict(list)
+        eligibleForTransformHiddenFacts = []
+        requiredToDisplayFacts = []
+        requiredToDisplayFactIds = {}
+        for ixdsHtmlRootElt in modelXbrl.ixdsHtmlElements: # ix root elements
+            ixdsHtmlTree = ixdsHtmlRootElt.getroottree()
+            if ixdsHtmlRootElt.tag in ("html", "xhtml") or (
+                    isinstance(ixdsHtmlRootElt, ModelObject) and not ixdsHtmlRootElt.namespaceURI):
+                modelXbrl.error("EFM.5.02.05.xhtmlNamespaceMissing",
+                    _("InlineXBRL root element <%(element)s> MUST be html and have the xhtml namespace."),
+                    modelObject=ixdsHtmlRootElt, element=ixdsHtmlRootElt.tag)
+            nsRequiredPrefixes = {"http://www.w3.org/1999/xhtml": "xhtml",
+                                  "http://www.xbrl.org/2013/inlineXBRL": "ix",
+                                  "http://www.xbrl.org/inlineXBRL/transformation/2015-02-26": "ixt",
+                                  "http://www.sec.gov/inlineXBRL/transformation/2015-08-31": "ixt-sec"}
+            for prefix, ns in ((None, "http://www.w3.org/1999/xhtml"),
+                               ("ix", "http://www.xbrl.org/2013/inlineXBRL")):
+                for _prefix, _ns in ixdsHtmlRootElt.nsmap.items():
+                    if _ns == ns and _prefix != prefix:
+                        modelXbrl.error("EFM.5.02.05.standardNamespacePrefix",
+                            _("The prefix %(submittedPrefix)s must be replaced by %(recommendedPrefix)s for standard namespace %(namespace)s."),
+                            edgarCode="ix-0502-Standard-Namespace-Prefix",
+                            modelObject=ixdsHtmlRootElt, submittedPrefix=_prefix, recommendedPrefix=prefix, namespace=ns)
+            ixNStag = ixdsHtmlRootElt.modelDocument.ixNStag
+            ixTags = set(ixNStag + ln for ln in ("nonNumeric", "nonFraction", "references", "relationship"))
+            unsupportedTrFacts = []
+            unsupportedTrNamespaces = set()
+            unsupportedNamespacePrefixes = defaultdict(set)
+            for tag in ixTags:
+                for ixElt in ixdsHtmlRootElt.iterdescendants(tag=tag):
+                    if isinstance(ixElt,ModelObject):
+                        if ixElt.get("target"):
+                            modelXbrl.error("EFM.5.02.05.targetDisallowed",
+                                _("Inline element %(localName)s has disallowed target attribute '%(target)s'."),
+                                modelObject=ixElt, localName=ixElt.elementQname, target=ixElt.get("target"))
+                        if isinstance(ixElt, ModelInlineFact):
+                            format = ixElt.format
+                            if format:
+                                if format.namespaceURI not in ixTrRegistries:
+                                    unsupportedTrNamespaces.add(format.namespaceURI)
+                                    unsupportedTrFacts.append(ixElt)
+                                elif format.prefix != ixTrRegistries[format.namespaceURI]:
+                                    unsupportedNamespacePrefixes[(format.prefix,format.namespaceURI)].add(ixElt)
+            if unsupportedTrFacts:
+                modelXbrl.error("EFM.5.02.05.12.unupportedTransformationRegistry",
+                    _("Inline elements have disallowed transformation registries %(unsupportedRegistries)s."),
+                    edgarCode="ix-0512-Unsupported-Transformation-Registry",
+                    modelObject=unsupportedTrFacts, unsupportedRegistries=", ".join(sorted(unsupportedTrNamespaces)))
+            for (pfx,ns),facts in unsupportedNamespacePrefixes.items():
+                modelXbrl.error("EFM.5.02.05.standardNamespacePrefix",
+                    _("The prefix %(submittedPrefix)s must be replaced by %(recommendedPrefix)s for standard namespace %(namespace)s."),
+                    edgarCode="ix-0502-Standard-Namespace-Prefix",
+                    modelObject=facts, submittedPrefix=pfx, recommendedPrefix=ixTrRegistries[ns], namespace=ns)
+                
+            del unsupportedTrFacts, unsupportedTrNamespaces, unsupportedNamespacePrefixes
+            for ixElt in ixdsHtmlRootElt.iterdescendants(tag=ixNStag+"tuple"):
+                if isinstance(ixElt,ModelObject):
+                    modelXbrl.error("EFM.5.02.05.tupleDisallowed",
+                        _("Inline tuple %(qname)s is disallowed."),
+                        modelObject=ixElt, qname=ixElt.qname)
+            for ixElt in ixdsHtmlRootElt.iterdescendants(tag=ixNStag+"fraction"):
+                if isinstance(ixElt,ModelObject):
+                    modelXbrl.error("EFM.5.02.05.fractionDisallowed",
+                        _("Inline fraction %(qname)s is disallowed."),
+                        modelObject=ixElt, qname=ixElt.qname)
+            if ixdsHtmlRootElt.getroottree().docinfo.doctype:
+                modelXbrl.error("EFM.5.02.05.doctypeDisallowed",
+                    _("Inline HTML %(doctype)s is disallowed."),
+                    modelObject=ixdsHtmlRootElt, doctype=modelXbrl.modelDocument.xmlDocument.docinfo.doctype)
+    
+            for ixHiddenElt in ixdsHtmlRootElt.iterdescendants(tag=ixNStag + "hidden"):
+                for tag in (ixNStag + "nonNumeric", ixNStag+"nonFraction"):
+                    for ixElt in ixHiddenElt.iterdescendants(tag=tag):
+                        if (getattr(ixElt, "xValid", 0) >= VALID and # may not be validated
+                            (ixElt.qname in coverVisibleQNames
+                             or not hideableNamespacesPattern.match(ixElt.qname.namespaceURI)) and
+                            (not isRR or not rrUntransformableEltsPattern.match(ixElt.qname.localName)
+                                      or abbreviatedNamespace(ixElt.qname.namespaceURI, NOYEAR) != "rr")):
+                            if (ixElt.concept.baseXsdType not in untransformableTypes and
+                                not ixElt.isNil):
+                                eligibleForTransformHiddenFacts.append(ixElt)
+                            elif ixElt.id is None:
+                                requiredToDisplayFacts.append(ixElt)
+                        if ixElt.id:
+                            hiddenEltIds[ixElt.id] = ixElt
+        if eligibleForTransformHiddenFacts:
+            modelXbrl.warning("EFM.5.02.05.14.hidden-fact-eligible-for-transform",
+                _("%(countEligible)s fact(s) appearing in ix:hidden were eligible for transformation: %(elements)s"),
+                edgarCode="ix-0514-Hidden-Fact-Eligible-For-Transform",
+                modelObject=eligibleForTransformHiddenFacts, 
+                countEligible=len(eligibleForTransformHiddenFacts),
+                elements=", ".join(sorted(set(str(f.qname) for f in eligibleForTransformHiddenFacts))))
+        for ixdsHtmlRootElt in modelXbrl.ixdsHtmlElements:
+            for ixElt in ixdsHtmlRootElt.getroottree().iterfind("//{http://www.w3.org/1999/xhtml}*[@style]"):
+                hiddenFactRefMatch = styleIxHiddenPattern.match(ixElt.get("style",""))
+                if hiddenFactRefMatch:
+                    hiddenFactRef = hiddenFactRefMatch.group(2)
+                    if hiddenFactRef not in hiddenEltIds:
+                        modelXbrl.error("EFM.5.02.05.14.hidden-fact-not-found",
+                            _("The value of the -sec-ix-hidden style property, %(id)s, does not correspond to the id of any hidden fact."),
+                            edgarCode="ix-0514-Hidden-Fact-Not-Found",
+                            modelObject=ixElt, id=hiddenFactRef)
+                    else:
+                        presentedHiddenEltIds[hiddenFactRef].append(ixElt)
+        for hiddenFactRef, ixElts in presentedHiddenEltIds.items():
+            if len(ixElts) > 1 and hiddenFactRef in hiddenEltIds:
+                fact = hiddenEltIds[hiddenFactRef]
+                modelXbrl.warning("EFM.5.02.05.14.hidden-fact-multiple-references",
+                    _("Fact %(element)s, id %(id)s, is referenced from %(countReferences)s elements."),
+                    edgarCode="ix-0514-Hidden-Fact-Multiple-References",
+                    modelObject=ixElts + [fact], id=hiddenFactRef, element=fact.qname, countReferences=len(ixElts))
+        for hiddenEltId, ixElt in hiddenEltIds.items():
+            if (hiddenEltId not in presentedHiddenEltIds and
+                getattr(ixElt, "xValid", 0) >= VALID and # may not be validated
+                (ixElt.qname in coverVisibleQNames
+                 or not ixElt.qname.namespaceURI.startswith("http://xbrl.sec.gov/dei/")) and
+                (ixElt.concept.baseXsdType in untransformableTypes or ixElt.isNil)):
+                requiredToDisplayFacts.append(ixElt)
+        undisplayedCoverFacts = dict((f, coverVisibleQNames[f.qname])
+                                 for f in requiredToDisplayFacts
+                                 if f.qname in coverVisibleQNames)
+        for f in undisplayedCoverFacts:
+            requiredToDisplayFacts.remove(f)
+        if requiredToDisplayFacts:
+            modelXbrl.warning("EFM.5.02.05.14.hidden-fact-not-referenced",
+                _("%(countUnreferenced)s fact(s) appearing in ix:hidden were not referenced by any -sec-ix-hidden style property: %(elements)s"),
+                edgarCode="ix-0514-Hidden-Fact-Not-Referenced",
+                modelObject=requiredToDisplayFacts, 
+                countUnreferenced=len(requiredToDisplayFacts),
+                elements=", ".join(sorted(set(str(f.qname) for f in requiredToDisplayFacts))))
+        if undisplayedCoverFacts:
+            for level, err, verb in (("WARNING", False, "should"), ("ERROR", True, "MUST")):
+                facts = [f for f, _err in undisplayedCoverFacts.items() if _err == err]
+                if facts:
+                    modelXbrl.log(level, "EFM.6.05.45.cover-page-fact-not-visible",
+                        _("Submission type %(subType)s has %(countUnreferenced)s cover page fact(s) in ix:hidden that %(verb)s be visible or referenced by an -sec-ix-hidden style property: %(elements)s"),
+                        edgarCode="dq-0545-Cover-Page-Fact-Not-Visible",
+                        modelObject=facts, subType=submissionType, countUnreferenced=len(facts), verb=verb,
+                        elements=", ".join(sorted(set(f.qname.localName for f in facts))))
+                del facts
+        del eligibleForTransformHiddenFacts, hiddenEltIds, presentedHiddenEltIds, requiredToDisplayFacts, undisplayedCoverFacts
+    # all-labels and references checks
+    defaultLangStandardLabels = {}
+    for concept in modelXbrl.qnameConcepts.values():
+        # conceptHasDefaultLangStandardLabel = False
+        for modelLabelRel in labelsRelationshipSet.fromModelObject(concept):
+            if modelLabelRel.modelDocument.inDTS: # ignore documentation labels added by EdgarRenderer not in DTS
+                modelLabel = modelLabelRel.toModelObject
+                role = modelLabel.role
+                text = modelLabel.text
+                lang = modelLabel.xmlLang
+                if role == XbrlConst.documentationLabel:
+                    if concept.modelDocument.targetNamespace in disclosureSystem.standardTaxonomiesDict:
+                        modelXbrl.error(("EFM.6.10.05", "GFM.1.05.05"),
+                            _("Your filing attempted to add a new definition, '%(text)s', to an existing concept in the standard taxonomy, %(concept)s.  Please remove this definition."),
+                            edgarCode="cp-1005-Custom-Documentation-Standard-Element",
+                            modelObject=modelLabel, concept=concept.qname, text=text)
+                elif text and lang and disclosureSystem.defaultXmlLang and lang.startswith(disclosureSystem.defaultXmlLang):
+                    if role == XbrlConst.standardLabel:
+                        if text in defaultLangStandardLabels:
+                            concept2, modelLabel2 = defaultLangStandardLabels[text]
+                            modelXbrl.error(("EFM.6.10.04", "GFM.1.05.04"),
+                                _("More than one element has %(text)s as its English standard label (%(concept)s and %(concept2)s).  "
+                                  "Please change or remove all but one label."),
+                                edgarCode="du-1004-English-Standard-Labels-Duplicated",
+                                modelObject=(concept, modelLabel, concept2, modelLabel2), 
+                                concept=concept.qname, 
+                                concept2=concept2.qname, 
+                                lang=disclosureSystem.defaultLanguage, text=text[:80])
+                        else:
+                            defaultLangStandardLabels[text] = (concept, modelLabel)
+                        # conceptHasDefaultLangStandardLabel = True
+                    if len(text) > 511:
+                        modelXbrl.error(("EFM.6.10.06", "GFM.1.05.06"),
+                            _("Element %(concept)s, label length %(length)s, has more than 511 characters or contains a left-angle-bracket character in the label for role %(role)s. "
+                              "Please correct the label."),
+                            edgarCode="rq-1006-Label-Disallowed",
+                            modelObject=modelLabel, concept=concept.qname, role=role, length=len(text), text=text[:80])
+                    match = modelXbrl.modelManager.disclosureSystem.labelCheckPattern.search(text)
+                    if match:
+                        modelXbrl.error(("EFM.6.10.06", "GFM.1.05.07"),
+                            'Label for concept %(concept)s role %(role)s has disallowed characters: "%(text)s"',
+                            modelObject=modelLabel, concept=concept.qname, role=role, text=match.group())
+                if (text is not None and len(text) > 0 and 
+                    modelXbrl.modelManager.disclosureSystem.labelTrimPattern and
+                   (modelXbrl.modelManager.disclosureSystem.labelTrimPattern.match(text[0]) or \
+                    modelXbrl.modelManager.disclosureSystem.labelTrimPattern.match(text[-1]))):
+                    modelXbrl.error(("EFM.6.10.08", "GFM.1.05.08"),
+                        _("The label %(text)s of element %(concept)s has leading or trailing white space in role %(role)s for lang %(lang)s.  Please remove it."),
+                        edgarCode="du-1008-Label-Not-Trimmed",
+                        modelObject=modelLabel, concept=concept.qname, role=role, lang=lang, text=text)
+        for modelRefRel in referencesRelationshipSetWithProhibits.fromModelObject(concept):
+            if modelRefRel.modelDocument.inDTS: # ignore references added by EdgarRenderer that are not in DTS
+                modelReference = modelRefRel.toModelObject
+                text = XmlUtil.innerText(modelReference)
+                #6.18.1 no reference to company extension concepts
+                if (concept.modelDocument.targetNamespace not in disclosureSystem.standardTaxonomiesDict and
+                    concept.modelDocument.targetNamespace not in val.otherStandardTaxonomies):
+                    modelXbrl.error(("EFM.6.18.01", "GFM.1.9.1"),
+                        _("Your filing provides a reference, '%(xml)s', for an custom concept in extension taxonomy, %(concept)s.  "
+                          "Please remove this reference."),
+                        edgarCode="cp-1801-Custom-Element-Has-Reference",
+                        modelObject=modelReference, concept=concept.qname, text=text, xml=XmlUtil.xmlstring(modelReference, stripXmlns=True, contentsOnly=True))
+                elif isEFM and not isStandardUri(val, modelRefRel.modelDocument.uri) and concept.modelDocument.targetNamespace not in val.otherStandardTaxonomies: 
+                    #6.18.2 no extension to add or remove references to standard concepts
+                    modelXbrl.error(("EFM.6.18.02"),
+                        _("Your filing attempted to add a new reference, '%(xml)s', to an existing concept in the standard taxonomy, %(concept)s.  "
+                          "Please remove this reference."),
+                        edgarCode="cp-1802-Standard-Element-Has-Reference",
+                        modelObject=modelReference, concept=concept.qname, text=text, xml=XmlUtil.xmlstring(modelReference, stripXmlns=True, contentsOnly=True))
+
+    # role types checks
+    # 6.7.10 only one role type declaration in DTS
+    for roleURI, modelRoleTypes in modelXbrl.roleTypes.items():
+        countInDTS = sum(1 for m in modelRoleTypes if m.modelDocument.inDTS)
+        if countInDTS > 1:
+            modelXbrl.error(("EFM.6.07.10", "GFM.1.03.10"),
+                _("Role %(roleType)s was declared more than once (%(numberOfDeclarations)s times.).  "
+                  "Please remove all but one declaration."),
+                edgarCode="du-0710-Role-Type-Duplicates",
+                modelObject=modelRoleTypes, roleType=roleURI, numberOfDeclarations=countInDTS)
+    # 6.7.14 only one arcrole type declaration in DTS
+    for arcroleURI, modelRoleTypes in modelXbrl.arcroleTypes.items():
+        countInDTS = sum(1 for m in modelRoleTypes if m.modelDocument.inDTS)
+        if countInDTS > 1:
+            modelXbrl.error(("EFM.6.07.14", "GFM.1.03.16"),
+                _("Relationship arc role %(arcroleType)s is declared more than once (%(numberOfDeclarations)s duplicates).  "
+                  "Please remove all but one of them."),
+                edgarCode="du-0714-Arcrole-Type-Duplicates",
+                modelObject=modelRoleTypes, arcroleType=arcroleURI, numberOfDeclarations=countInDTS )
+                
+
+    val.modelXbrl.profileActivity("... filer concepts checks", minTimeToShow=1.0)
+
+    del defaultLangStandardLabels #dereference
+
+    # checks on all documents: instance, schema, instance
+    val.hasExtensionSchema = False
+    checkFilingDTS(val, modelXbrl.modelDocument, isEFM, isGFM, [])
+    val.modelXbrl.profileActivity("... filer DTS checks", minTimeToShow=1.0)
+
+    # checks for namespace clashes
+    def elementsReferencingTxClass(txClass):
+        return set(rd.referringModelObject
+                   for t in flattenSequence(txClass)
+                   for doc in modelXbrl.urlDocs.values()
+                   for d, rd in doc.referencesDocument.items()
+                   if t in abbreviatedNamespace(d.targetNamespace,WITHYEARandWILD))
+    if isEFM:
+        t = set(conflictClassFromNamespace(d.targetNamespace) for d in modelXbrl.urlDocs.values())
+        t &= compatibleTaxonomies["checked-taxonomies"] # only consider checked taxonomy classes
+        conflictClass = None
+        for ti, ts in compatibleTaxonomies["compatible-classes"].items():
+            if ti in t:
+                conflictClasses = t - {ti} - ts
+                if conflictClasses:
+                    conflictClass = "-".join([ti] + sorted(conflictClasses))
+                break # match found
+        if not conflictClass: # look for same taxonomy class in multiple years
+            for ti in t:
+                tiClass = ti.partition('/')[0]
+                if any(ts.startswith(tiClass) for ts in (t - {ti})):
+                    conflictClasses = sorted(ts for ts in t if ts.startswith(tiClass))
+                    conflictClass = "-".join(conflictClasses)
+        if conflictClass:
+            modelXbrl.error("EFM.6.22.03.incompatibleSchemas",
+                _("References for conflicting standard taxonomies %(conflictClass)s are not allowed in same DTS %(namespaceConflicts)s"),
+                edgarCode="cp-2203-Incompatible-Taxonomy-Versions", conflictClass=conflictClass,
+                modelObject=elementsReferencingTxClass(conflictClasses), namespaceConflicts=", ".join(sorted(t)))          
+        if any(ti.startswith("rr/") for ti in t) and documentType not in docTypesRequiringRrSchema:
+            modelXbrl.error("EFM.6.22.03.incompatibleTaxonomyDocumentType",
+                _("Taxonomy class %(conflictClass)s may not be used with document type %(documentType)s"),
+                modelObject=elementsReferencingTxClass("rr/*"), conflictClass="rr/*", documentType=documentType)
+        if any(ti.startswith("ifrs/") for ti in t) and documentType in docTypesNotAllowingIfrs:
+            modelXbrl.error("EFM.6.22.03.incompatibleTaxonomyDocumentType",
+                _("Taxonomy class %(conflictClass)s may not be used with document type %(documentType)s"),
+                modelObject=elementsReferencingTxClass("ifrs/*"), conflictClass="ifrs/*", documentType=documentType)
+        if isInlineXbrl and documentType in docTypesNotAllowingInlineXBRL:
+            modelXbrl.error("EFM.6.22.03.incompatibleInlineDocumentType",
+                _("Inline XBRL may not be used with document type %(documentType)s"),
+                modelObject=modelXbrl, conflictClass="inline XBRL", documentType=documentType)
+        if documentType is not None and not val.hasExtensionSchema and documentType != "L SDR": # and disclosureSystemVersion[0] <= 58:
+            modelXbrl.error("EFM.6.03.10",
+                            _("%(documentType)s report is missing a extension schema file."),
+                            edgarCode="cp-0310-Missing-Schema",
+                            modelObject=modelXbrl, documentType=documentType)
+        
+        # 6.7.12: check link role orders
+        if submissionType not in submissionTypesExemptFromRoleOrder and documentType not in docTypesExemptFromRoleOrder:    
+            seqDefRoleTypes = []
+            for roleURI in modelXbrl.relationshipSet(XbrlConst.parentChild).linkRoleUris:
+                for roleType in modelXbrl.roleTypes.get(roleURI,()):
+                    match = efmRoleDefinitionPattern.match(roleType.definitionNotStripped)
+                    if match and modelXbrl.relationshipSet(XbrlConst.parentChild, roleURI).modelRelationships:
+                        seqDefRoleTypes.append((match.group(1), roleType))
+            priorLevel = level = (0, None, None, None) # (sort order, level, description)
+            for seq, roleType in sorted(seqDefRoleTypes, key=lambda s: s[0]): # sort on sequence only
+                definition = roleType.definitionNotStripped
+                if '- Document - ' in definition: level = (0, "0, Cover", definition, roleType)
+                elif ' - Statement - ' in definition: level = (1, "1, Statement", definition, roleType)
+                elif ' (Detail' in definition: level = (5, "4, Detail", definition, roleType)
+                elif ' (Table' in definition: level = (4, "3, Table", definition, roleType)
+                elif ' (Polic' in definition: level = (3, "2, Policy", definition, roleType)
+                else: level = (2, "1, Note", definition, roleType)
+                if priorLevel[1] is not None and level[0] < priorLevel[0]:
+                    modelXbrl.warning("EFM.6.07.12.presentationBaseSetOrder", 
+                                      _("Role '%(descriptionX)s', a level %(levelX)s role, appears before '%(descriptionY)s', a level %(levelY)s role."),
+                                        edgarCode="dq-0712-Presentation-Base-Set-Order",
+                                        modelObject=(priorLevel[3], level[3]), descriptionX=priorLevel[2], levelX=priorLevel[1],
+                                        descriptionY=level[2], levelY=level[1])
+                priorLevel = level
+            del seqDefRoleTypes, priorLevel, level # dereference
+        
+    conceptRelsUsedWithPreferredLabels = defaultdict(list)
+    usedCalcsPresented = defaultdict(set) # pairs of concepts objectIds used in calc
+    usedCalcFromTosELR = {}
+    localPreferredLabels = defaultdict(set)
+    drsELRs = set()
+    
+    # do calculation, then presentation, then other arcroles
+    val.summationItemRelsSetAllELRs = modelXbrl.relationshipSet(XbrlConst.summationItem)
+    for arcroleFilter in (XbrlConst.summationItem, XbrlConst.parentChild, "*"):
+        for baseSetKey, baseSetModelLinks  in modelXbrl.baseSets.items():
+            arcrole, ELR, linkqname, arcqname = baseSetKey
+            if ELR and linkqname and arcqname and not arcrole.startswith("XBRL-"):
+                # assure summationItem, then parentChild, then others
+                if not (arcroleFilter == arcrole or
+                        arcroleFilter == "*" and arcrole not in (XbrlConst.summationItem, XbrlConst.parentChild)):
+                    continue
+                ineffectiveArcs = ModelRelationshipSet.ineffectiveArcs(baseSetModelLinks, arcrole)
+                #validate ineffective arcs
+                for modelRel in ineffectiveArcs:
+                    if isinstance(modelRel.fromModelObject, ModelObject) and isinstance(modelRel.toModelObject, ModelObject):
+                        modelXbrl.error(("EFM.6.09.03", "GFM.1.04.03"),
+                            _("The %(arcrole)s relationship from %(conceptFrom)s to %(conceptTo)s, link role %(linkroleDefinition)s, in the submission is ineffectual.  Please remove or correct the relationship."),
+                            edgarCode="du-0903-Relationship-Ineffectual",
+                            modelObject=modelRel, arc=modelRel.qname, arcrole=modelRel.arcrole,
+                            linkrole=modelRel.linkrole, linkroleDefinition=modelXbrl.roleTypeDefinition(modelRel.linkrole), 
+                            conceptFrom=modelRel.fromModelObject.qname, conceptTo=modelRel.toModelObject.qname, 
+                            ineffectivity=modelRel.ineffectivity)
+                if arcrole == XbrlConst.parentChild:
+                    isStatementSheet = any(linkroleDefinitionStatementSheet.match(roleType.definition or '')
+                                           for roleType in val.modelXbrl.roleTypes.get(ELR,()))
+                    conceptsPresented = set()
+                    # 6.12.2 check for distinct order attributes
+                    parentChildRels = modelXbrl.relationshipSet(arcrole, ELR)
+                    for relFrom, siblingRels in parentChildRels.fromModelObjects().items():
+                        targetConceptPreferredLabels = defaultdict(dict)
+                        orderRels = {}
+                        firstRel = True
+                        relFromUsed = True
+                        for rel in siblingRels:
+                            if firstRel:
+                                firstRel = False
+                                if relFrom in conceptsUsed:
+                                    conceptsUsed[relFrom] = True # 6.12.3, has a pres relationship
+                                    relFromUsed = True
+                            relTo = rel.toModelObject
+                            preferredLabel = rel.preferredLabel
+                            if relTo in conceptsUsed:
+                                conceptsUsed[relTo] = True # 6.12.3, has a pres relationship
+                                if preferredLabel and preferredLabel != "":
+                                    conceptRelsUsedWithPreferredLabels[relTo].append(rel)
+                                # 6.12.5 distinct preferred labels in base set
+                                preferredLabels = targetConceptPreferredLabels[relTo]
+                                if preferredLabel in preferredLabels:
+                                    if preferredLabel in preferredLabels:
+                                        rel2, relTo2 = preferredLabels[preferredLabel]
+                                    else:
+                                        rel2 = relTo2 = None
+                                    modelXbrl.error(("EFM.6.12.05", "GFM.1.06.05"),
+                                        _("Relationships from %(fromConcept)s to %(concept)s in role %(linkroleDefinition)s do not have distinct values for "
+                                          "the preferredLabel attribute, %(preferredLabel)s.  Change all but one value of preferredLabel."),
+                                        edgarCode="rq-1205-Preferred-Label-Duplicates",
+                                        modelObject=(rel, relTo, rel2, relTo2), 
+                                        concept=relTo.qname, fromConcept=rel.fromModelObject.qname,
+                                        preferredLabel=preferredLabel, linkrole=rel.linkrole, linkroleDefinition=modelXbrl.roleTypeDefinition(rel.linkrole))
+                                else:
+                                    preferredLabels[preferredLabel] = (rel, relTo)
+                                if relFromUsed:
+                                    # 6.14.5
+                                    conceptsPresented.add(relFrom.objectIndex)
+                                    conceptsPresented.add(relTo.objectIndex)
+                            order = rel.order
+                            if order in orderRels and relTo is not None:
+                                modelXbrl.error(("EFM.6.12.02", "GFM.1.06.02"),
+                                    _("More than one presentation relationship in role %(linkroleDefinition)s has order value %(order)s, from concept %(conceptFrom)s.  "
+                                      "Change all but one so they are distinct."),
+                                    edgarCode="rq-1202-Presentation-Order-Duplicates",
+                                    modelObject=(rel, orderRels[order]), conceptFrom=relFrom.qname, order=rel.arcElement.get("order"), linkrole=rel.linkrole, 
+                                    linkroleDefinition=modelXbrl.roleTypeDefinition(rel.linkrole), linkroleName=modelXbrl.roleTypeName(rel.linkrole),
+                                    conceptTo=relTo.qname, conceptTo2=orderRels[order].toModelObject.qname)
+                            else:
+                                orderRels[order] = rel
+                            if isinstance(relTo, ModelConcept):
+                                if relTo.periodType == "duration" and instantPreferredLabelRolePattern.match(preferredLabel or ""): 
+                                    modelXbrl.warning("EFM.6.12.07",
+                                        _("In \"%(linkrole)s\", element %(conceptTo)s has period type 'duration' but is given a preferred label %(preferredLabel)s "
+                                          "when shown under parent %(conceptFrom)s.  The preferred label will be ignored."),
+                                        modelObject=(rel, relTo), conceptTo=relTo.qname, conceptFrom=relFrom.qname, order=rel.arcElement.get("order"), linkrole=rel.linkrole, linkroleDefinition=modelXbrl.roleTypeDefinition(rel.linkrole),
+                                        linkroleName=modelXbrl.roleTypeName(rel.linkrole),
+                                        conceptTo2=orderRels[order].toModelObject.qname, 
+                                        preferredLabel=preferredLabel, preferredLabelValue=preferredLabel.rpartition("/")[2])
+                                if (relTo.isExplicitDimension and not any(
+                                    isinstance(_rel.toModelObject, ModelConcept) and _rel.toModelObject.type is not None and _rel.toModelObject.type.isDomainItemType
+                                    for _rel in parentChildRels.fromModelObject(relTo))):
+                                        modelXbrl.warning("EFM.6.12.08",
+                                            _("In \"%(linkrole)s\" axis %(axis)s has no domain element children, which effectively filters out every fact."),
+                                            modelObject=(relFrom,relTo), axis=relFrom.qname, 
+                                            linkrole=ELR, linkroleDefinition=modelXbrl.roleTypeDefinition(ELR), linkroleName=modelXbrl.roleTypeName(ELR))
+                                if (relFrom.isExplicitDimension and not any(
+                                    isinstance(_rel.toModelObject, ModelConcept) and _rel.toModelObject.type is not None and _rel.toModelObject.type.isDomainItemType
+                                    for _rel in siblingRels)):
+                                        modelXbrl.warning("EFM.6.12.08",
+                                            _("In \"%(linkrole)s\" axis %(axis)s has no domain element children, which effectively filters out every fact."),
+                                            modelObject=relFrom, axis=relFrom.qname, 
+                                            linkrole=ELR, linkroleDefinition=modelXbrl.roleTypeDefinition(ELR), linkroleName=modelXbrl.roleTypeName(ELR))
+                        targetConceptPreferredLabels.clear()
+                        orderRels.clear()
+                    localPreferredLabels.clear() # clear for next relationship
+                    for conceptPresented in conceptsPresented:
+                        if conceptPresented in usedCalcsPresented:
+                            usedCalcPairingsOfConcept = usedCalcsPresented[conceptPresented]
+                            if len(usedCalcPairingsOfConcept & conceptsPresented) > 0:
+                                usedCalcPairingsOfConcept -= conceptsPresented
+                    # 6.15.02, 6.15.03 semantics checks for totals and calc arcs (by tree walk)
+                    if validateLoggingSemantic:
+                        for rootConcept in parentChildRels.rootConcepts:
+                            checkCalcsTreeWalk(val, parentChildRels, rootConcept, isStatementSheet, False, conceptsUsed, set())
+                    # 6.12.6 
+                    if len(parentChildRels.rootConcepts) > 1:
+                        val.modelXbrl.warning("EFM.6.12.06",
+                            _("Presentation relationship set role %(linkrole)s has multiple (%(numberRootConcepts)s) root nodes.  "
+                              "XBRL allows unordered root nodes, but rendering requires ordering.  They will instead be ordered by their labels.  "
+                              "To avoid undesirable ordering of axes and primary items across multiple root nodes, rearrange the presentation relationships to have only a single root node."),
+                            modelObject=(rel,parentChildRels.rootConcepts), linkrole=ELR, linkroleDefinition=val.modelXbrl.roleTypeDefinition(ELR),
+                            linkroleName=val.modelXbrl.roleTypeName(ELR),
+                            numberRootConcepts=len(parentChildRels.rootConcepts))
+                elif arcrole == XbrlConst.summationItem:
+                    # 6.14.3 check for relation concept periods
+                    fromRelationships = modelXbrl.relationshipSet(arcrole,ELR).fromModelObjects()
+                    # allElrRelSet = modelXbrl.relationshipSet(arcrole)
+                    for relFrom, rels in fromRelationships.items():
+                        orderRels = {}
+                        for rel in rels:
+                            relTo = rel.toModelObject
+                            # 6.14.03 must have matched period types across relationshp
+                            if isinstance(relTo, ModelConcept) and relFrom.periodType != relTo.periodType:
+                                val.modelXbrl.error(("EFM.6.14.03", "GFM.1.07.03"),
+                                    "Element %(conceptFrom)s and element %(conceptTo)s have different period types, but there is a calculation relationship between them in role %(linkroleDefinition)s. "
+                                    "Please recheck submission calculation links.",
+                                    edgarCode="fs-1403-Calculation-Relationship-Has-Different-Period-Types",
+                                    modelObject=rel, linkrole=rel.linkrole, conceptFrom=relFrom.qname, conceptTo=relTo.qname, linkroleDefinition=val.modelXbrl.roleTypeDefinition(ELR))
+                            # 6.14.5 concepts used must have pres in same ext link
+                            if relFrom in conceptsUsed and relTo in conceptsUsed:
+                                fromObjId = relFrom.objectIndex
+                                toObjId = relTo.objectIndex
+                                if fromObjId < toObjId:
+                                    usedCalcsPresented[fromObjId].add(toObjId)
+                                else:
+                                    usedCalcsPresented[toObjId].add(fromObjId)
+                                    
+                            order = rel.order
+                            if order in orderRels and disclosureSystem.GFM:
+                                val.modelXbrl.error(("EFM.N/A", "GFM.1.07.06"),
+                                    _("Duplicate calculations relations from concept %(conceptFrom)s for order %(order)s in base set role %(linkrole)s to concept %(conceptTo)s and to concept %(conceptTo2)s"),
+                                    modelObject=(rel, orderRels[order]), linkrole=rel.linkrole, conceptFrom=relFrom.qname, order=order,
+                                    conceptTo=rel.toModelObject.qname, conceptTo2=orderRels[order].toModelObject.qname)
+                            else:
+                                orderRels[order] = rel
+                        directedCycleRels = directedCycle(val, relFrom,relFrom,fromRelationships,{relFrom})
+                        if directedCycleRels is not None:
+                            val.modelXbrl.error(("EFM.6.14.04", "GFM.1.07.04"),
+                                _("Element %(concept)s is summed into itself in calculation group %(linkroleDefinition)s.  Please recheck submission."),
+                                edgarCode="fs-1404-Circular-Calculation",
+                                modelObject=[relFrom] + directedCycleRels, linkrole=ELR, concept=relFrom.qname, linkroleDefinition=val.modelXbrl.roleTypeDefinition(ELR))
+                        orderRels.clear()
+                        # if relFrom used by fact and multiple calc networks from relFrom, test 6.15.04
+                        if rels and relFrom in conceptsUsed:
+                            relFromAndTos = (relFrom.objectIndex,) + tuple(sorted((rel.toModelObject.objectIndex 
+                                                                                   for rel in rels if isinstance(rel.toModelObject, ModelConcept))))
+                            if relFromAndTos in usedCalcFromTosELR:
+                                otherRels = usedCalcFromTosELR[relFromAndTos]
+                                otherELR = otherRels[0].linkrole
+                                val.modelXbrl.log("WARNING-SEMANTIC", ("EFM.6.15.04", "GFM.2.06.04"),
+                                    _("Calculation relationships should have a same set of targets in %(linkrole)s and %(linkrole2)s starting from %(concept)s"),
+                                    modelObject=[relFrom] + rels + otherRels, linkrole=ELR, linkrole2=otherELR, concept=relFrom.qname)
+                            else:
+                                usedCalcFromTosELR[relFromAndTos] = rels
+                                                            
+                elif arcrole == XbrlConst.all or arcrole == XbrlConst.notAll:
+                    drsELRs.add(ELR)
+                    
+                elif arcrole == XbrlConst.dimensionDomain or arcrole == XbrlConst.dimensionDefault:
+                    # 6.16.3 check domain targets in extension linkbases are domain items
+                    fromRelationships = modelXbrl.relationshipSet(arcrole,ELR).fromModelObjects()
+                    for relFrom, rels in fromRelationships.items():
+                        for rel in rels:
+                            relTo = rel.toModelObject
+
+                            if not (isinstance(relTo, ModelConcept) and relTo.type is not None and relTo.type.isDomainItemType) and not isStandardUri(val, rel.modelDocument.uri):
+                                val.modelXbrl.error(("EFM.6.16.03", "GFM.1.08.03"),
+                                    _("There is a dimension-domain relationship from %(conceptFrom)s but its target element %(conceptTo)s is not a domain.  "
+                                      "Please change the relationship or change the type of the target element."),
+                                    edgarCode="du-1603-Dimension-Domain-Target-Mismatch",
+                                    modelObject=(rel, relFrom, relTo), conceptFrom=relFrom.qname, conceptTo=(relTo.qname if relTo is not None else None), linkrole=rel.linkrole)
+
+                       
+                # definition tests (GFM only, for now)
+                if XbrlConst.isDefinitionOrXdtArcrole(arcrole) and disclosureSystem.GFM: 
+                    fromRelationships = modelXbrl.relationshipSet(arcrole,ELR).fromModelObjects()
+                    for relFrom, rels in fromRelationships.items():
+                        orderRels = {}
+                        for rel in rels:
+                            relTo = rel.toModelObject
+                            order = rel.order
+                            if order in orderRels and disclosureSystem.GFM:
+                                val.modelXbrl.error("GFM.1.08.10",
+                                    _("Duplicate definitions relations from concept %(conceptFrom)s for order %(order)s in base set role %(linkrole)s "
+                                      "to concept %(conceptTo)s and to concept %(conceptTo2)s"),
+                                    modelObject=(rel, relFrom, relTo), conceptFrom=relFrom.qname, order=order, linkrole=rel.linkrole, 
+                                    conceptTo=rel.toModelObject.qname, conceptTo2=orderRels[order].toModelObject.qname)
+                            else:
+                                orderRels[order] = rel
+                            if (arcrole not in (XbrlConst.dimensionDomain, XbrlConst.domainMember) and
+                                rel.get("{http://xbrl.org/2005/xbrldt}usable") == "false"):
+                                val.modelXrl.error("GFM.1.08.11",
+                                    _("Disallowed xbrldt:usable='false' attribute on %(arc)s relationship from concept %(conceptFrom)s in "
+                                      "base set role %(linkrole)s to concept %(conceptTo)s"),
+                                    modelObject=(rel, relFrom, relTo), arc=rel.qname, conceptFrom=relFrom.qname, linkrole=rel.linkrole, conceptTo=rel.toModelObject.qname)
+                                
+    # 6.9.10 checks on custom arcs
+    if isEFM:
+        # find CEF or VIP
+        for d in modelXbrl.urlDocs.values():
+            ns = d.targetNamespace
+            lbVal = linkbaseValidations.get(abbreviatedNamespace(d.targetNamespace, NOYEAR))
+            if d.type == ModelDocument.Type.SCHEMA and lbVal:
+                preSrcConcepts = [modelXbrl.qnameConcepts.get(qname(ns,c)) for c in lbVal.preSources]
+                for rel in modelXbrl.relationshipSet(XbrlConst.parentChild).modelRelationships:
+                    if not isStandardUri(val, rel.modelDocument.uri) and rel.modelDocument.targetNamespace not in val.otherStandardTaxonomies:
+                        relFrom = rel.fromModelObject
+                        relTo = rel.toModelObject
+                        if relFrom is not None and relTo is not None:
+                            relset = modelXbrl.relationshipSet(XbrlConst.parentChild, rel.linkrole)
+                            roleMatch = lbVal.elrPre.match(rel.linkrole)
+                            if ((roleMatch and relTo.qname.namespaceURI != ns and (
+                                         not relTo.type.isDomainItemType or (lbVal.preSources and not
+                                         any(relset.isRelated(c, "descendant", relTo) for c in preSrcConcepts))))
+                                or
+                                (not roleMatch and  (relFrom.qname.namespaceURI == ns or relTo.qname.namespaceURI == ns))):
+                                modelXbrl.error(f"EFM.{lbVal.efmPre}.relationshipNotPermitted",
+                                    _("The %(arcrole)s relationship from %(conceptFrom)s to %(conceptTo)s, link role %(linkroleDefinition)s, is not permitted."),
+                                    edgarCode=f"du-{lbVal.efmPre[2:4]}{lbVal.efmPre[5:]}-Relationship-Not-Permitted",
+                                    modelObject=(rel,relFrom,relTo), arc=rel.qname, arcrole=rel.arcrole,
+                                    linkrole=rel.linkrole, linkroleDefinition=modelXbrl.roleTypeDefinition(rel.linkrole), 
+                                    conceptFrom=relFrom.qname, conceptTo=relTo.qname)
+                for rel in modelXbrl.relationshipSet(XbrlConst.summationItem).modelRelationships:
+                    if not isStandardUri(val, rel.modelDocument.uri) and rel.modelDocument.targetNamespace not in val.otherStandardTaxonomies:
+                        relFrom = rel.fromModelObject
+                        relTo = rel.toModelObject
+                        if relFrom is not None and relTo is not None:
+                            if relFrom.qname.namespaceURI == ns or relTo.qname.namespaceURI == ns:
+                                modelXbrl.error(f"EFM.{lbVal.efmCal}.relationshipNotPermitted",
+                                    _("The %(arcrole)s relationship from %(conceptFrom)s to %(conceptTo)s, link role %(linkroleDefinition)s, is not permitted."),
+                                    edgarCode=f"du-{lbVal.efmCal[2:4]}{lbVal.efmCal[5:]}-Relationship-Not-Permitted",
+                                    modelObject=(rel,relFrom,relTo), arc=rel.qname, arcrole=rel.arcrole,
+                                    linkrole=rel.linkrole, linkroleDefinition=modelXbrl.roleTypeDefinition(rel.linkrole), 
+                                    conceptFrom=relFrom.qname, conceptTo=relTo.qname)              
+                for rel in modelXbrl.relationshipSet("XBRL-dimensions").modelRelationships:
+                    if not isStandardUri(val, rel.modelDocument.uri) and rel.modelDocument.targetNamespace not in val.otherStandardTaxonomies:
+                        relFrom = rel.fromModelObject
+                        relTo = rel.toModelObject
+                        if relFrom is not None and relTo is not None:
+                            if ((relFrom.qname.namespaceURI == ns or relTo.qname.namespaceURI == ns) 
+                                and not (
+                                  rel.arcrole == XbrlConst.domainMember and (
+                                    (relFrom.qname.namespaceURI == ns and relTo.qname.namespaceURI == ns and lbVal.elrDefInNs.match(rel.linkrole))
+                                    or
+                                    (relFrom.qname.namespaceURI == ns and lbVal.elrDefExNs.match(rel.linkrole))
+                                  ))):
+                                modelXbrl.error(f"EFM.{lbVal.efmDef}.relationshipNotPermitted",
+                                    _("The %(arcrole)s relationship from %(conceptFrom)s to %(conceptTo)s, link role %(linkroleDefinition)s, is not permitted."),
+                                    edgarCode=f"du-{lbVal.efmDef[2:4]}{lbVal.efmDef[5:]}-Relationship-Not-Permitted",
+                                    modelObject=(rel,relFrom,relTo), arc=rel.qname, arcrole=rel.arcrole,
+                                    linkrole=rel.linkrole, linkroleDefinition=modelXbrl.roleTypeDefinition(rel.linkrole), 
+                                    conceptFrom=relFrom.qname, conceptTo=relTo.qname)           
+            
+
+    del localPreferredLabels # dereference
+    del usedCalcFromTosELR
+
+    val.modelXbrl.profileActivity("... filer relationships checks", minTimeToShow=1.0)
+
+                            
+    # checks on dimensions
+    checkFilingDimensions(val, drsELRs)
+    val.modelXbrl.profileActivity("... filer dimensions checks", minTimeToShow=1.0)
+                                    
+    for concept, hasPresentationRelationship in conceptsUsed.items():
+        if not hasPresentationRelationship:
+            val.modelXbrl.error(("EFM.6.12.03", "GFM.1.6.3"),
+                _("Element %(concept)s is used in a fact or context in the instance, but is not in any presentation relationships.  "
+                  "Add the element to at least one presentation group."),
+                edgarCode="cp-1203-Element-Used-Not-Presented",
+                modelObject=[concept] + list(modelXbrl.factsByQname[concept.qname]), concept=concept.qname)
+            
+    for fromIndx, toIndxs in usedCalcsPresented.items():
+        for toIndx in toIndxs:
+            fromModelObject = val.modelXbrl.modelObject(fromIndx)
+            toModelObject = val.modelXbrl.modelObject(toIndx)
+            calcRels = modelXbrl.relationshipSet(XbrlConst.summationItem) \
+                                .fromToModelObjects(fromModelObject, toModelObject, checkBothDirections=True)
+            fromFacts = val.modelXbrl.factsByQname[fromModelObject.qname]
+            toFacts = val.modelXbrl.factsByQname[toModelObject.qname]
+            fromFactContexts = set(f.context.contextNonDimAwareHash for f in fromFacts if f.context is not None)
+            contextId = backupId = None # for EFM message
+            for f in toFacts:
+                if f.context is not None:
+                    if f.context.contextNonDimAwareHash in fromFactContexts:
+                        contextId = f.context.id
+                        break
+                    backupId = f.context.id
+            if contextId is None:
+                contextId = backupId
+            val.modelXbrl.error(("EFM.6.14.05", "GFM.1.7.5"),
+                _("Context %(contextId)s has facts of elements %(conceptFrom)s and %(conceptTo)s, with a calculation relationship in %(linkroleDefinition)s, "
+                  "but these elements are not in any common corresponding presentation relationship group."),
+                edgarCode="du-1405-Facts-In-Calculations-Presentation-Missing",
+                modelObject=calcRels + [fromModelObject, toModelObject],
+                linkroleDefinition=val.modelXbrl.roleTypeDefinition(calcRels[0].linkrole if calcRels else None),
+                conceptFrom=val.modelXbrl.modelObject(fromIndx).qname, conceptTo=val.modelXbrl.modelObject(toIndx).qname, contextId=contextId)
+            
+    if disclosureSystem.defaultXmlLang:
+        for concept, preferredLabelRels in conceptRelsUsedWithPreferredLabels.items():
+            for preferredLabelRel in preferredLabelRels:
+                preferredLabel = preferredLabelRel.preferredLabel
+                hasDefaultLangPreferredLabel = False
+                for modelLabelRel in labelsRelationshipSet.fromModelObject(concept):
+                    modelLabel = modelLabelRel.toModelObject
+                    if modelLabel.xmlLang.startswith(disclosureSystem.defaultXmlLang) and \
+                       modelLabel.role == preferredLabel:
+                        hasDefaultLangPreferredLabel = True
+                        break
+                if not hasDefaultLangPreferredLabel:
+                    val.modelXbrl.error("GFM.1.06.04", # 6.12.04 now reserved: ("EFM.6.12.04", "GFM.1.06.04"),
+                        _("Concept %(concept)s missing %(lang)s preferred labels for role %(preferredLabel)s"),
+                        modelObject=(preferredLabelRel, concept), concept=concept.qname, fromConcept=preferredLabelRel.fromModelObject.qname,
+                        lang=disclosureSystem.defaultLanguage, preferredLabel=preferredLabel)
+    del conceptRelsUsedWithPreferredLabels
+    
+    # 6 16 4, 1.16.5 Base sets of Domain Relationship Sets testing
+    val.modelXbrl.profileActivity("... filer preferred label checks", minTimeToShow=1.0)
+    
+    # DQC.US rules
+    for dqcRuleName, dqcRule in dqcRules.items(): # note this is an OrderedDict to preserve rule execution order
+        if dqcRuleName == "copyright": # first in JSON OrderedDict, initialize common variables for rule
+            if ugtRels:
+                ugtAxisDefaults = ugtRels["axis-defaults"]
+            hasDocPerEndDateFact = documentPeriodEndDateFact is not None and documentPeriodEndDateFact.xValid >= VALID and documentPeriodEndDateFact.xValue and documentPeriodEndDateFact.context.endDatetime
+            if hasDocPerEndDateFact and documentPeriodEndDate:
+                maxEndDate = max(documentPeriodEndDate, documentPeriodEndDateFact.context.endDatetime)
+            else:
+                maxEndDate = documentPeriodEndDate # note that this may be None if there is no documentPeriodEndDate
+            continue
+        elif not dqcRuleName.startswith("DQC.US."):
+            continue # skip description and any other non-rule entries
+        msg = dqcRule.get("message")
+        edgarCode = "dqc-{}-{}".format(dqcRuleName[-4:], "-".join(dqcRule["name"].title().split()))
+        if dqcRuleName == "DQC.US.0001" and ugtRels:
+            ugtAxisMembers = ugtRels["axes"]
+            warnedFactsByQn = defaultdict(list)
+            for id, rule in dqcRule["rules"].items():
+                for axisConcept in modelXbrl.nameConcepts.get(rule["axis"],()):        
+                    membersOfExtensionAxis = axisMemQnames(modelXbrl, axisConcept.qname, rule["extensions-allowed"] == "Yes") # set of QNames
+                    allowableMembers = ugtAxisMembers[axisConcept.name] if rule["axis-descendants"] == "Yes" else set()
+                    for otherAxis in rule.get("additional-axes",EMPTY_LIST):
+                        allowableMembers |= ugtAxisMembers[otherAxis]
+                    for otherMemName in rule.get("additional-members",EMPTY_LIST) + rule.get("extension-members",EMPTY_LIST):
+                        for otherMemConcept in modelXbrl.nameConcepts.get(otherMemName,()):
+                            allowableMembers.add(otherMemConcept.qname)
+                    for childExtensionMember in rule.get("child-extension-members",EMPTY_LIST):
+                        allowableMembers |= memChildQnames(modelXbrl, childExtensionMember)
+                    unallowedMembers = membersOfExtensionAxis - allowableMembers
+                    if "unallowed-axes" in rule:
+                        unallowedMembers &= set.union(*(ugtAxisMembers[a] for a in rule.get("unallowed-axes")))
+                    unallowedMembersUsedByFacts = set()
+                    if unallowedMembers:
+                        for f in modelXbrl.factsByDimMemQname(axisConcept.qname, None): # None also includes default members
+                            dimValueQname = f.context.dimMemberQname(axisConcept.qname) # include default members
+                            if dimValueQname in unallowedMembers:
+                                unallowedMembersUsedByFacts.add(dimValueQname)
+                                if dimValueQname.namespaceURI not in disclosureSystem.standardTaxonomiesDict: # is extension member concept
+                                    issue = {"No": "Extension members should not be used with this axis. ",
+                                             "Limited": "This extension member should not be used with this axis. ",
+                                             "Yes": "Extension member is not allowed by rule. "
+                                             }[rule["extensions-allowed"]]
+                                elif rule["axis-descendants"] == "None":
+                                    issue = "Only extension members can be used with this axis. "
+                                else:
+                                    issue = "Base taxonomy member is not allowed by rule. "
+                                if not any(f.isDuplicateOf(warnedFact) for warnedFact in warnedFactsByQn[f.qname]):
+                                    warnedFactsByQn[f.qname].append(f)
+                                    modelXbrl.warning(f"{dqcRuleName}.{id}", _(logMsg(msg)),
+                                        modelObject=f, name=f.qname, value=strTruncate(f.value,128), axis=axisConcept.qname, member=dimValueQname, issue=issue,
+                                        contextID=f.context.id, unitID=f.unit.id if f.unit is not None else "(none)",
+                                        edgarCode=edgarCode, ruleElementId=id)
+                    unusedUnallowed = unallowedMembers - unallowedMembersUsedByFacts
+                    for unusedMember in unusedUnallowed: # report one member per message for result comparability to XBRL-US implementation
+                        modelXbrl.warning(f"{dqcRuleName}.{id}", _(logMsg(dqcRule["message-unreported"])),
+                            modelObject=modelXbrl, axis=axisConcept.qname, member=unusedMember,
+                            edgarCode=edgarCode+"-Unreported", ruleElementId=id)
+                    if rule.get("axis-default-must-match-UGT") == "Yes" and rule["axis"] in ugtAxisDefaults:
+                        ugtDefaultMem = ugtAxisDefaults[rule["axis"]]
+                        for dimDefRel in modelXbrl.relationshipSet(XbrlConst.dimensionDefault).fromModelObject(axisConcept):
+                            if dimDefRel.toModelObject is not None:
+                                extDefaultQname = dimDefRel.toModelObject.qname
+                                if extDefaultQname.localName != ugtDefaultMem:
+                                    modelXbrl.warning(f"{dqcRuleName}.{id}", _(logMsg(dqcRule["message-disallowed-default"])),
+                                        modelObject=modelXbrl, axis=axisConcept.qname, default=extDefaultQname, allowedDefault=ugtDefaultMem,
+                                        edgarCode=edgarCode+"-Disallowed-Default", ruleElementId=id)
+            del warnedFactsByQn # dereference objects
+
+        elif dqcRuleName == "DQC.US.0004":
+            for id, rule in dqcRule["rules"].items():
+                # first check if there's a calc-sum and calc-items
+                sumLn = rule.get("calc-sum")
+                blkAxis = rule.get("blocking-axes",())
+                alts = rule.get("alternatives",EMPTY_DICT)
+                tolerance = rule["tolerance"]
+                linkroleURIs = (None,) # for IDs without calc network evaluation
+                if sumLn in modelXbrl.nameConcepts and "calc-items" in rule: # (dqc_us_rules/pull/544)
+                    sumConcept = modelXbrl.nameConcepts[sumLn][0]
+                    linkroleURIs = OrderedSet(modelLink.role
+                                              for modelLink in val.modelXbrl.baseSets[(XbrlConst.summationItem,None,None,None)]
+                                              if modelXbrl.relationshipSet(XbrlConst.summationItem, modelLink.role , None, None).fromModelObject(sumConcept))
+                    
+                for linkroleUri in linkroleURIs: # evaluate by network where applicable to ID
+                    itemWeights = {}
+                    summingNetworkChildren = False
+                    if linkroleUri: # has calc network evaluation
+                        itemWeights = dict((rel.toModelObject.name, rel.weightDecimal)
+                                            for rel in modelXbrl.relationshipSet(XbrlConst.summationItem, linkroleUri, None, None).fromModelObject(sumConcept)
+                                            if rel.toModelObject is not None)
+                        if set(rule.get("calc-items")) <= itemWeights.keys():
+                            itemLns = list(itemWeights.keys())
+                            sumLn = rule.get("calc-sum") # may be reset on previous linkroleUri in loop
+                            summingNetworkChildren = True
+                        else:
+                            sumLn = None
+                    if not sumLn:
+                        sumLn = rule["sum"]
+                        itemLns = rule["items"]
+                    bindings = factBindings(val.modelXbrl, flattenToSet( (sumLn, itemLns, alts.values() )), nils=False)
+                    for b in bindings.values():
+                        _itemLns = itemLns.copy() # need fresh array to use for substituting
+                        _sumLn = sumLn
+                        for iLn in itemLns: # check if substitution is necessary
+                            if iLn not in b and iLn in alts:
+                                for aLns in alts[iLn]:
+                                    if all(aLn in b for aLn in aLns):
+                                        p = _itemLns.index(iLn) # replace iLn with alts that all are in binding
+                                        _itemLns[p:p+1] = aLns
+                                        break
+                        if _sumLn not in b and _sumLn in alts:
+                            for aLns in alts[sumLn]:
+                                if aLns and aLns[0] in b:
+                                    _sumLn = aLns[0]
+                                    break
+                        if summingNetworkChildren: # use actually-present contributing items in binding
+                            _itemLns = b.keys() - {_sumLn}
+                        if _sumLn in b and _itemLns and all(ln in b for ln in _itemLns) and not (
+                            any(ax in f.context.qnameDims for ax in blkAxis for f in b.values())):
+                            dec = leastDecimals(b, flattenToSet( (_sumLn, _itemLns) ))
+                            sumFact = b[_sumLn]
+                            itemFacts = [b[ln] for ln in _itemLns]
+                            sfNil = sumFact.isNil
+                            allIfNil = itemFacts and all(f.isNil for f in itemFacts)
+                            if sfNil:
+                                sumValue = "(nil)"
+                            else:
+                                sumValue = roundValue(sumFact.xValue, decimals=dec)
+                            if not allIfNil:
+                                itemValues = tuple(roundValue(f.xValue * itemWeights.get(f.qname.localName, ONE), decimals=dec) 
+                                                   for f in itemFacts if not f.isNil)
+                            try:
+                                if ((not (sfNil & allIfNil)) and (
+                                    (sfNil ^ allIfNil) or 
+                                    abs(sumValue - sum(itemValues)) > pow(10, -dec) * tolerance)):
+                                    modelXbrl.warning(f"{dqcRuleName}.{id}", _(logMsg(msg)),
+                                        modelObject=b.values(), sumName=_sumLn, sumValue=str(sumValue), 
+                                        itemNames=", ".join(_itemLns), itemValues=" + ".join(str(v) for v in itemValues), 
+                                        contextID=sumFact.context.id, unitID=sumFact.unit.id if sumFact.unit is not None else "(none)",
+                                        edgarCode=edgarCode, ruleElementId=id)
+                            except:
+                                print("exception")
+        elif dqcRuleName == "DQC.US.0005" and  documentType not in dqcRule["excluded-document-types"] and maxEndDate:
+            for id, rule in dqcRule["rules"].items():
+                msg = rule.get("message") # each rule has a message
+                if "name" in rule:
+                    facts = modelXbrl.factsByLocalName.get(rule["name"],())
+                    maxEndDateComparedTo = maxEndDate.__gt__ # f.endDate < maxEndDate
+                elif "axis" in rule and rule["axis"] in modelXbrl.nameConcepts:
+                    axisQn = modelXbrl.nameConcepts[rule["axis"]][0].qname
+                    if rule.get("member") in modelXbrl.nameConcepts:
+                        memQn = modelXbrl.nameConcepts[rule.get("member")][0].qname
+                    else:
+                        memQn = NONDEFAULT
+                    facts = modelXbrl.factsByDimMemQname(axisQn, memQn)
+                    maxEndDateComparedTo = maxEndDate.__ge__ # f.endDate <= maxEndDate
+                else:
+                    continue
+                for f in facts:
+                    if maxEndDateComparedTo(f.context.endDatetime):
+                        modelXbrl.warning(f"{dqcRuleName}.{id}", _(logMsg(msg)),
+                                          modelObject=f, name=f.qname.localName, value=f.xValue,
+                                          date=XmlUtil.dateunionValue(f.context.endDatetime, subtractOneDay=True),
+                                          endDate=XmlUtil.dateunionValue(maxEndDate, subtractOneDay=True),
+                                          axis=rule.get("axis"), member=rule.get("member"),
+                                          contextID=f.context.id, unitID=f.unit.id if f.unit is not None else "(none)",
+                                          edgarCode=edgarCode + '-' + id, ruleElementId=id)
+        elif (dqcRuleName == "DQC.US.0006" 
+              and documentType not in dqcRule["excluded-document-types"] 
+              and documentType and "T" not in documentType):
+            for id, rule in dqcRule["rules"].items():
+                focusRange = rule["focus-range"].get(deiItems.get("DocumentFiscalPeriodFocus"))
+                if focusRange and not any(modelXbrl.factsByLocalName.get(n,()) for n in rule["blocking-names"]):
+                    def r6facts():
+                        for n in rule["names"]:
+                            for f in modelXbrl.factsByLocalName.get(n,()):
+                                yield f
+                        for n in ("{http://www.xbrl.org/dtr/type/non-numeric}textBlockItemType",
+                                  "{http://www.xbrl.org/dtr/type/2020-01-21}textBlockItemType"):
+                            for f in modelXbrl.factsByDatatype(True, qname(n)):
+                                yield f
+                    for f in r6facts():
+                        durationDays = (f.context.endDatetime - f.context.startDatetime).days
+                        if not (focusRange[0] <= durationDays <= focusRange[1]):
+                            modelXbrl.warning(f"{dqcRuleName}.{id}", _(logMsg(msg)),
+                                              modelObject=f, name=f.qname.localName, durationDays=durationDays, documentFiscalPeriodFocus=deiItems.get("DocumentFiscalPeriodFocus"),
+                                              startDate=XmlUtil.dateunionValue(f.context.startDatetime), endDate=XmlUtil.dateunionValue(f.context.endDatetime, subtractOneDay=True),
+                                              contextID=f.context.id, unitID=f.unit.id if f.unit is not None else "(none)",
+                                              edgarCode=edgarCode, ruleElementId=id)
+        elif dqcRuleName == "DQC.US.0008" and ugtRels:
+            for id, rule in dqcRule["rules"].items():
+                ugtCalcs = ugtRels["calcs"]
+                for rel in val.summationItemRelsSetAllELRs.modelRelationships:
+                    relFrom = rel.fromModelObject
+                    relTo = rel.toModelObject
+                    if (relFrom is not None and relTo is not None and 
+                        relFrom.qname in ugtCalcs.get(rel.weight,EMPTY_DICT).get(relTo.qname,EMPTY_DICT)):
+                        modelXbrl.warning(f"{dqcRuleName}.{id}", _(logMsg(msg)),
+                                          modelObject=rel, linkrole=rel.linkrole, linkroleDefinition=modelXbrl.roleTypeDefinition(rel.linkrole), 
+                                          conceptFrom=relFrom.qname, conceptTo=relTo.qname,
+                                          edgarCode=edgarCode, ruleElementId=id)
+
+        elif dqcRuleName == "DQC.US.0009":
+            for id, rule in dqcRule["rules"].items():
+                lesserLn = rule["lesser"]
+                greaterLn = rule["greater"]
+                msg = rule.get("use-message","message") # general message defaults to "message"
+                ruleMsg = dqcRule[msg]
+                ruleEdgarCode = edgarCode + msg.title()[7:]
+                bindings = factBindings(val.modelXbrl, (lesserLn, greaterLn) )
+                for b in bindings.values():
+                    if lesserLn in b and greaterLn in b:
+                        dec = leastDecimals(b, (lesserLn, greaterLn) )
+                        lesserFact = b[lesserLn]
+                        lesserValue = roundValue(lesserFact.xValue, decimals=dec)
+                        greaterValue = roundValue(b[greaterLn].xValue, decimals=dec)
+                        if lesserValue > greaterValue:
+                            modelXbrl.warning(f"{dqcRuleName}.{id}", _(logMsg(ruleMsg)),
+                                modelObject=b.values(), lesserName=lesserLn, lesserValue=str(lesserValue), greaterName=greaterLn, greaterValue=str(greaterValue),
+                                contextID=lesserFact.context.id, unitID=lesserFact.unit.id if lesserFact.unit is not None else "(none)",
+                                edgarCode=ruleEdgarCode, ruleElementId=id)
+        elif dqcRuleName == "DQC.US.0015" and "DQC.US.0015" in ugtRels:
+            dqc0015 = ugtRels["DQC.US.0015"]
+            warnedFactsByQn = defaultdict(list)
+            for f in modelXbrl.facts:
+                if (f.qname in dqc0015.concepts and f.isNumeric and not f.isNil and f.xValid >= VALID and f.xValue < 0 and (
+                    all(d.isTyped or (
+                        (d.dimensionQname not in dqc0015.excludedAxesMembers or
+                         ("*" not in dqc0015.excludedAxesMembers[d.dimensionQname] and
+                          d.memberQname not in dqc0015.excludedAxesMembers[d.dimensionQname])) and
+                         d.memberQname not in dqc0015.excludedMembers and
+                         (dqc0015.excludedMemberNamesPattern is None or 
+                          not dqc0015.excludedMemberNamesPattern.search(d.memberQname.localName)))
+                        for d in f.context.qnameDims.values()))):
+                    id = dqc0015.conceptRuleIDs.get(f.qname, 9999)
+                    if not any(f.isDuplicateOf(warnedFact) for warnedFact in warnedFactsByQn[f.qname]):
+                        warnedFactsByQn[f.qname].append(f)
+                        modelXbrl.warning("{}.{}".format(dqcRuleName, id), _(logMsg(msg)),
+                            modelObject=f, name=f.qname, value=f.value, contextID=f.contextID, unitID=f.unit.id if f.unit is not None else "(none)",
+                            edgarCode=edgarCode, ruleElementId=id)
+            del warnedFactsByQn # dereference objects
+        elif (dqcRuleName == "DQC.US.0033" and hasDocPerEndDateFact
+              and not (documentType == "8K" and any(f.get("xValue") for f in modelXbrl.factsByLocalName.get("AmendmentFlag",())))
+              and abs((documentPeriodEndDate + ONE_DAY - documentPeriodEndDateFact.context.endDatetime).days) == 0): # was 3
+            for id, rule in dqcRule["rules"].items():
+                for n in rule["names"]:
+                    for f in modelXbrl.factsByLocalName.get(n,()):
+                        if not dateUnionEqual(documentPeriodEndDate, f.context.endDatetime, instantEndDate=True):
+                            modelXbrl.warning(f"{dqcRuleName}.{id}", _(logMsg(msg)),
+                                              modelObject=f, name=f.qname.localName, endDate=XmlUtil.dateunionValue(f.context.endDatetime, subtractOneDay=True), 
+                                              documentPeriodEndDate=documentPeriodEndDate,
+                                              contextID=f.context.id, unitID=f.unit.id if f.unit is not None else "(none)",
+                                              edgarCode=edgarCode, ruleElementId=id)
+        elif dqcRuleName == "DQC.US.0036" and hasDocPerEndDateFact:
+            for id, rule in dqcRule["rules"].items():
+                if abs((documentPeriodEndDate + ONE_DAY - documentPeriodEndDateFact.context.endDatetime).days) > 1: # was 3
+                    modelXbrl.warning(f"{dqcRuleName}.{id}", _(logMsg(msg)),
+                                      modelObject=f, name=documentPeriodEndDateFact.qname.localName, 
+                                      endDate=XmlUtil.dateunionValue(documentPeriodEndDateFact.context.endDatetime, subtractOneDay=True), 
+                                      documentPeriodEndDate=documentPeriodEndDate,
+                                      contextID=documentPeriodEndDateFact.context.id,
+                                      edgarCode=edgarCode, ruleElementId=id)
+        elif dqcRuleName == "DQC.US.0041":
+            ugtAxisDefaults = ugtRels["axis-defaults"]
+            for id, rule in dqcRule["rules"].items():
+                for rel in modelXbrl.relationshipSet(XbrlConst.dimensionDefault).modelRelationships:
+                    if (rel.fromModelObject is not None and rel.toModelObject is not None
+                        and rel.fromModelObject.qname in ugtAxisDefaults 
+                        and ugtAxisDefaults[rel.fromModelObject.qname] != rel.toModelObject.qname):
+                        modelXbrl.warning(f"{dqcRuleName}.{id}", _(logMsg(msg)),
+                                          modelObject=(rel, rel.fromModelObject), axisName=rel.fromModelObject.qname, 
+                                          axisDefaultName=ugtAxisDefaults[rel.fromModelObject.qname],
+                                          extensionDefaultName=rel.toModelObject.qname,
+                                          edgarCode=edgarCode, ruleElementId=id)
+        elif dqcRuleName == "DQC.US.0043":
+            incomeNames = dqcRule["income-names"]
+            def descendantWeights(fromConcept, ELR=None, effectiveWeight=1, bottomWeights=None, visited=None):
+                if visited is None:
+                    visited = set()
+                    bottomWeights = set()
+                visited.add(fromConcept)
+                for rel in modelXbrl.relationshipSet(XbrlConst.summationItem, ELR).fromModelObject(fromConcept):
+                    if rel.toModelObject is not None and rel.toModelObject.name not in incomeNames:
+                        w = effectiveWeight * rel.weight
+                        bottomWeights.add((rel.toModelObject, w))
+                        descendantWeights(rel.toModelObject, rel.linkrole, w, bottomWeights, visited)
+                visited.discard(fromConcept)
+                return bottomWeights
+                
+            for id, rule in dqcRule["rules"].items():
+                topName = rule["parent-name"]
+                if (modelXbrl.factsByLocalName.get(topName,())
+                    and ("excluded-name" not in rule or not modelXbrl.factsByLocalName.get(rule["excluded-name"],()))):
+                    top = modelXbrl.nameConcepts[topName][0]
+                    for bottom, effectiveWeight in descendantWeights(top): # don't include stopping income concept
+                        if ((bottom.balance == "credit" and effectiveWeight > 0)
+                            or (bottom.balance == "debit" and effectiveWeight < 0)):
+                            modelXbrl.warning(f"{dqcRuleName}.{id}", _(logMsg(msg[bottom.balance or ""])),
+                                              modelObject=(top, bottom), topName=top.name, bottomName=bottom.name,
+                                              edgarCode=f"{edgarCode}-{bottom.balance}", ruleElementId=id)
+                        
+        elif dqcRuleName == "DQC.US.0044":
+            ugtAccrualItems = ugtRels["accrual-items"]
+            for id, rule in dqcRule["rules"].items():
+                def checkAccrualDescendants(rel, visited):
+                    if rel.toModelObject is not None:
+                        name = rel.toModelObject.name
+                        if name in ugtAccrualItems:
+                            for f in modelXbrl.factsByLocalName[name]:
+                                if f.xValue != 0:
+                                    modelXbrl.warning(f"{dqcRuleName}.{id}", _(logMsg(msg)),
+                                        modelObject=f, name=name, contextID=f.context.id, unitID=f.unit.id if f.unit is not None else "(none)", value=f.xValue,
+                                        edgarCode=edgarCode, ruleElementId=id)
+                        if name not in visited:
+                            visited.add(name)
+                            for childRel in modelXbrl.relationshipSet(rel.arcrole, rel.consecutiveLinkrole).fromModelObject(rel.toModelObject):
+                                checkAccrualDescendants(childRel, visited)
+                            visited.discard(name)
+                for parentLn in rule["summation-items"]:
+                    for parentConcept in modelXbrl.nameConcepts[parentLn]:
+                        for rel in val.summationItemRelsSetAllELRs.fromModelObject(parentConcept):
+                            checkAccrualDescendants(rel, set())
+        elif dqcRuleName == "DQC.US.0048" and documentType not in dqcRule["excluded-document-types"]:
+            # 0048 has only one id, rule
+            id, rule = next(iter(dqcRule["rules"].items()))
+            # check if calc root check is blocked
+            blockRootCheck = any(f.xValue == v for ln,v in dqcRule["blocking-facts"].items() for f in modelXbrl.factsByLocalName.get(ln,()))
+            # find presentation ELR of interest
+            preCashFlowLinkRoles = set()
+            calcCashFlowLinkRoles = set()
+            calcCashFlowLinkRolesMissingRoots = set()
+            linkroleUris = OrderedSet(modelLink.role for modelLink in val.modelXbrl.baseSets[(XbrlConst.parentChild,None,None,None)])
+            for linkroleUri in linkroleUris: # role ELRs may be repeated in pre LB
+                roleTypes = val.modelXbrl.roleTypes.get(linkroleUri)
+                definition = (roleTypes[0].definition or linkroleUri) if roleTypes else linkroleUri
+                preRoots = val.modelXbrl.relationshipSet(XbrlConst.parentChild, linkroleUri, None, None).rootConcepts
+                if ((any(c.name == "StatementOfCashFlowsAbstract" for c in preRoots) or 
+                     'cashflow' in linkroleUri.lower())
+                    and '- Statement ' in definition and 'parenthetical' not in linkroleUri.lower()):
+                    preCashFlowLinkRoles.add(linkroleUri)
+                    calcRelationshipSet = val.modelXbrl.relationshipSet(XbrlConst.summationItem, linkroleUri, None, None)
+                    calcRoots = calcRelationshipSet.rootConcepts
+                    if calcRoots:
+                        calcCashFlowLinkRoles.add(linkroleUri)
+                        roots = rule["roots"]
+                        if not (blockRootCheck or 
+                                any(all(any(c.name == rName for c in calcRoots) for rName in rNames) for rNames in roots)):
+                            calcCashFlowLinkRolesMissingRoots.add(linkroleUri)
+            if preCashFlowLinkRoles:
+                if not calcCashFlowLinkRoles:
+                    modelXbrl.warning(f"{dqcRuleName}.{id}", _(logMsg(dqcRule["message-no-roles"])),
+                        modelObject=modelXbrl, 
+                        linkRoles=(", ".join(sorted(preCashFlowLinkRoles))),
+                        edgarCode=edgarCode+"-No-Roles", ruleElementId=id)
+                elif calcCashFlowLinkRolesMissingRoots == calcCashFlowLinkRoles: # every calc is missing the roots
+                    for linkRole in calcCashFlowLinkRolesMissingRoots:
+                        modelXbrl.warning(f"{dqcRuleName}.{id}", _(logMsg(msg)),
+                            modelObject=val.modelXbrl.baseSets[(XbrlConst.summationItem,linkroleUri,None,None)] or modelXbrl, # may be no base sets, in which case just show the instance
+                            linkRole=linkroleUri, linkroleDefinition=definition,
+                            rootNames=(", ".join(r.name for r in calcRoots) or "(none)"),
+                            edgarCode=edgarCode, ruleElementId=id)
+        elif dqcRuleName == "DQC.US.0060":
+            for id, rule in dqcRule["rules"].items():
+                for eltLn, depLns in rule["element-dependencies"].items():
+                    bindings = factBindings(val.modelXbrl, flattenToSet( (eltLn, depLns )), nils=False)
+                    for b in bindings.values():
+                        if eltLn in b and not any(depLn in b for depLn in depLns):
+                            f = b[eltLn]
+                            modelXbrl.warning(f"{dqcRuleName}.{id}", _(logMsg(msg)),
+                                modelObject=b.values(), name=eltLn, value=f.xValue, 
+                                dependentElements=", ".join(depLns), 
+                                contextID=f.context.id, unitID=f.unit.id if f.unit is not None else "(none)",
+                                edgarCode=edgarCode, ruleElementId=id)
+        elif dqcRuleName == "DQC.US.0079":
+            for id, rule in dqcRule["rules"].items():
+                ignoreDims = rule["acceptable-dimensions"]
+                replacementMembers = rule["replacement-members"]
+                def checkMember(axis, rel, visited):
+                    if rel.toModelObject is not None:
+                        name = rel.toModelObject.name
+                        if name.lower() in replacementMembers and rel.toModelObject.qname.namespaceURI not in val.disclosureSystem.standardTaxonomiesDict:
+                            modelXbrl.warning(f"{dqcRuleName}.{id}", _(logMsg(msg)),
+                                modelObject=(rel, rel.toModelObject), member=rel.toModelObject.qname, axis=axis.qname, 
+                                replacement=replacementMembers[name.lower()],
+                                edgarCode=edgarCode, ruleElementId=id)
+                        if name not in visited:
+                                visited.add(name)
+                                for childRel in modelXbrl.relationshipSet(XbrlConst.domainMember, rel.consecutiveLinkrole).fromModelObject(rel.toModelObject):
+                                    checkMember(axis, childRel, visited)
+                                visited.discard(name)
+                for rel in modelXbrl.relationshipSet(XbrlConst.dimensionDomain).modelRelationships:
+                    if rel.fromModelObject is not None and rel.fromModelObject.name not in ignoreDims:
+                        checkMember(rel.fromModelObject, rel, set())
+                    
+                
+    
+    del val.summationItemRelsSetAllELRs
+    
+    if "EFM/Filing.py#validateFiling_end" in val.modelXbrl.arelleUnitTests:
+        raise pyNamedObject(val.modelXbrl.arelleUnitTests["EFM/Filing.py#validateFiling_end"], "EFM/Filing.py#validateFiling_end")
+
+    if isEFM:
+        for pluginXbrlMethod in pluginClassMethods("Validate.EFM.Finally"):
+            pluginXbrlMethod(val, conceptsUsed)
+    val.modelXbrl.profileActivity("... plug in '.Finally' checks", minTimeToShow=1.0)
+    val.modelXbrl.profileStat(_("validate{0}").format(modelXbrl.modelManager.disclosureSystem.validationType))
+    
+    modelXbrl.modelManager.showStatus(_("ready"), 2000)
+                
+def isStandardUri(val, uri):
+    try:
+        return val._isStandardUri[uri]
+    except KeyError:
+        isStd = (uri in val.disclosureSystem.standardTaxonomiesDict or
+                 (not isHttpUrl(uri) and 
+                  # try 2011-12-23 RH: if works, remove the localHrefs
+                  # any(u.endswith(e) for u in (uri.replace("\\","/"),) for e in disclosureSystem.standardLocalHrefs)
+                  "/basis/sbr/" in uri.replace("\\","/")
+                  ))
+        val._isStandardUri[uri] = isStd
+        return isStd
+
+def directedCycle(val, relFrom, origin, fromRelationships, path):
+    if relFrom in fromRelationships:
+        for rel in fromRelationships[relFrom]:
+            relTo = rel.toModelObject
+            if relTo == origin:
+                return [rel]
+            if relTo not in path: # report cycle only where origin causes the cycle
+                path.add(relTo)
+                foundCycle = directedCycle(val, relTo, origin, fromRelationships, path)
+                if foundCycle is not None:
+                    foundCycle.insert(0, rel)
+                    return foundCycle
+                path.discard(relTo)
+    return None
+
+
+def checkConceptLabels(val, modelXbrl, labelsRelationshipSet, disclosureSystem, concept):
+    hasDefaultLangStandardLabel = False
+    dupLabels = {}
+    for modelLabelRel in labelsRelationshipSet.fromModelObject(concept):
+        modelLabel = modelLabelRel.toModelObject
+        if isinstance(modelLabel, ModelResource) and modelLabel.xmlLang and modelLabel.modelDocument.inDTS:
+            if modelLabel.xmlLang.startswith(disclosureSystem.defaultXmlLang) and \
+               modelLabel.role == XbrlConst.standardLabel:
+                hasDefaultLangStandardLabel = True
+            dupDetectKey = ( (modelLabel.role or ''), modelLabel.xmlLang)
+            if dupDetectKey in dupLabels:
+                modelXbrl.error(("EFM.6.10.02", "GFM.1.5.2"),
+                    _("Concept %(concept)s has duplicated labels for role %(role)s lang %(lang)s."),
+                    edgarCode="cp-1002-Element-Used-Has-Duplicate-Label",
+                    modelObject=(modelLabel, dupLabels[dupDetectKey]), # removed concept from modelObjects
+                    concept=concept.qname, role=dupDetectKey[0], lang=dupDetectKey[1])
+            else:
+                dupLabels[dupDetectKey] = modelLabel
+            
+    #6 10.1 en-US standard label
+    if not hasDefaultLangStandardLabel:
+        modelXbrl.error(("EFM.6.10.01", "GFM.1.05.01"),
+            _("You have submitted an instance using an element without an %(lang)s standard label %(concept)s. Please check your submission and correct the labels."),
+            # concept must be the first referenced modelObject
+            edgarCode="cp-1001-Element-Used-Standard-Label",    
+            modelObject=[concept] + list(modelXbrl.factsByQname[concept.qname]), concept=concept.qname, 
+            lang=disclosureSystem.defaultLanguage)
+        
+    #6 10.3 default lang label for every role
+    try:
+        dupLabels[("zzzz",disclosureSystem.defaultXmlLang)] = None #to allow following loop
+        priorRole = None
+        priorLang = None
+        hasDefaultLang = True
+        for role, lang in sorted(dupLabels.keys()):
+            if role != priorRole:
+                if not hasDefaultLang:
+                    modelXbrl.error(("EFM.6.10.03", "GFM.1.5.3"),
+                        _("You have submitted an instance using an element %(concept)s with %(lang)s for role %(role)s. Please check your submission and correct the labels."),
+                        edgarCode="cp-1003-Element-Used-Standard-English-Label",
+                        modelObject=list(modelXbrl.factsByQname[concept.qname]) + [dupLabels[(priorRole,priorLang)]], 
+                        concept=concept.qname, 
+                        lang=disclosureSystem.defaultLanguage, role=priorRole)
+                hasDefaultLang = False
+                priorLang = lang
+                priorRole = role
+            if lang is not None and lang.startswith(disclosureSystem.defaultXmlLang):
+                hasDefaultLang = True
+    except Exception:
+        pass
+    
+def deiParamEqual(deiName, xbrlVal, secVal):
+    if xbrlVal is None: # nil fact
+        return False
+    if deiName == "DocumentPeriodEndDate":
+        x = str(xbrlVal).split('-')
+        s = secVal.split('-')
+        return (x[0]==s[2] and x[1]==s[0] and x[2]==s[1])
+    elif deiName == "CurrentFiscalYearEndDate":
+        x = str(xbrlVal).lstrip('-').split('-')
+        s = secVal.split('/')
+        return (len(secVal) == 5 and secVal[2] == '/' and x[0] == s[0] and x[1] == s[1])
+    elif deiName in {"EntityEmergingGrowthCompany", "EntityExTransitionPeriod", "EntityShellCompany", 
+                     "EntitySmallBusiness", "EntityVoluntaryFilers", "EntityWellKnownSeasonedIssuer",
+                     "IcfrAuditorAttestationFlag",
+                     "cef:IntervalFundFlag", "cef:NewCefOrBdcRegistrantFlag", "cef:PrimaryShelfQualifiedFlag"}:
+        return {"y": True, "yes": True, "true": True, "n": False, "no": False, "false": False
+                }.get(str(xbrlVal).lower()) == {
+                "yes":True, "Yes":True, "y":True, "Y":True, "no":False, "No":False, "N":False, "n":False
+                }.get(secVal,secVal)
+    elif deiName == "EntityFileNumber":
+        return secVal == xbrlVal
+    elif deiName == "EntityInvCompanyType":
+        return xbrlVal in {"N-1A":("N-1A",), "N-1":("N-1",), "N-2":("N-2"), "N-3":("N-3",), "N-4":("N-4",), "N-5":("N-5",),
+                           "N-6":("N-6",), "S-1":("S-1","S-3"), "S-3":("S-1","S-3"),"S-6":("S-6")}.get(secVal,())
+    elif deiName == "EntityFilerCategory":
+        return xbrlVal in {"Non-Accelerated Filer":("Non-accelerated Filer", "Smaller Reporting Company"),
+                           "Accelerated Filer":("Accelerated Filer", "Smaller Reporting Accelerated Filer"),
+                           "Large Accelerated Filer":("Large Accelerated Filer",),
+                           "Not Applicable":("Non-accelerated Filer", "Smaller Reporting Company")}.get(secVal,())
+    elif deiName == "2014EntityFilerCategory":
+        return xbrlVal in {True:("Smaller Reporting Company", "Smaller Reporting Accelerated Filer"),
+                           False:("Non-accelerated Filer", "Accelerated Filer", "Large Accelerated Filer")}.get(secVal,())
+    return False # unhandled deiName
+
+def eloValueOfFact(deiName, xbrlVal):
+    if xbrlVal is None: # nil fact
+        return None
+    if deiName == "DocumentPeriodEndDate":
+        return ("{1}-{2}-{0}".format(*str(xbrlVal).split('-')))
+    elif deiName == "CurrentFiscalYearEndDate":
+        return ("{0}/{1}".format(*str(xbrlVal).lstrip('-').split('-')))
+    elif deiName in {"EntityEmergingGrowthCompany", "EntityExTransitionPeriod", "EntityShellCompany", 
+                     "EntitySmallBusiness", "EntityVoluntaryFilers", "EntityWellKnownSeasonedIssuer",
+                     "IcfrAuditorAttestationFlag",
+                     "cef:NewCefOrBdcRegistrantFlag", "cef:NewCefOrBdcRegistrantFlag", "cef:NewCefOrBdcRegistrantFlag"}:
+        return {"y": "yes", "yes": "yes", "true": "yes", "n": "no", "no": "no", "false": "no"
+                }.get(str(xbrlVal).lower())
+    elif deiName == "EntityFileNumber":
+        return xbrlVal
+    elif deiName == "EntityInvCompanyType":
+        return xbrlVal
+    elif deiName == "EntityFilerCategory":
+        return xbrlVal
+    return None # unhandled deiName
+
+
+def cleanedCompanyName(name):
+    for pattern, replacement in (
+                                 (r"\s&(?=\s)", " and "),  # Replace & with and
+                                 (r"/.+/|\\.+\\", " "),  # Remove any "/../" , "\...\" or "/../../" expression.
+                                 (r"\s*[(].+[)]$", " "),  # Remove any parenthetical expression if it occurs at the END of the string.
+                                 (r"[\u058A\u05BE\u2010\u2011\u2012\u2013\u2014\u2015\uFE58\uFE63\uFF0D]", "-"),  # Normalize fancy dashes.
+                                 (r"-", ""),  #dash to space
+                                 (r"[\u2019']", ""),  #Apostrophe to space
+                                 (r"^\s*the(?=\s)", ""),  # Remove the word "THE" (i.e., followed by space) from the beginning.
+                                 (r"[^\w-]", " "),  # Remove any punctuation.
+                                 (r"^\w(?=\s)|\s\w(?=\s)|\s\w$", " "),  # Remove single letter words
+                                 (r"^INCORPORATED(?=\s|$)|(?<=\s)INCORPORATED(?=\s|$)", "INC"),  # Truncate the word INCORPORATED (case insensitive) to INC
+                                 (r"^CORPORATION(?=\s|$)|(?<=\s)CORPORATION(?=\s|$)", "CORP"),  # Truncate the word CORPORATION (case insensitive) to CORP
+                                 (r"^COMPANY(?=\s|$)|(?<=\s)COMPANY(?=\s|$)", "CO"),  # Truncate the word CORPORATION (case insensitive) to CORP
+                                 (r"^LIMITED(?=\s|$)|(?<=\s)LIMITED(?=\s|$)", "LTD"),  # Truncate the word LIMITED (case insensitive) to LTD
+                                 (r"^AND(?=\s|$)|(?<=\s)AND(?=\s|$)", "&"),  # Replace the word AND with an ampersand (&)
+                                 (r"\s+", " "),  # Normalize all spaces (i.e., trim, collapse, map &#xA0; to &#xA; and so forth)
+                                 (r"\s", "")  # remove space to nothing for comparison
+                                 ):
+        name = re.sub(pattern, replacement, name, flags=re.IGNORECASE)
+    return unicodedata.normalize('NFKD', name.strip().lower()).encode('ASCII', 'ignore').decode()  # remove diacritics 