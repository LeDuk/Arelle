--- conflicted
+++ resolved
@@ -305,18 +305,13 @@
         DISCLOSURE_SYSTEM_NT18
     ],
 )
-<<<<<<< HEAD
 def rule_fr_nl_3_01(
-=======
-def rule_fr_nl_3_03(
->>>>>>> 851b5579
-        pluginData: PluginValidationDataExtension,
-        val: ValidateXbrl,
-        *args: Any,
-        **kwargs: Any,
-) -> Iterable[Validation] | None:
-    """
-<<<<<<< HEAD
+        pluginData: PluginValidationDataExtension,
+        val: ValidateXbrl,
+        *args: Any,
+        **kwargs: Any,
+) -> Iterable[Validation] | None:
+    """
     FR-NL-3.01: Date elements in an 'xbrli:period' element MUST be included without time
 
     Based on section 3.2.7.1 of the XML Schema (https://www.w3.org/TR/xmlschema-2),
@@ -357,7 +352,23 @@
                 msg=_('The element \'xbrli:forever\' must not be used'),
                 modelObject=context
             )
-=======
+
+
+@validation(
+    hook=ValidationHook.XBRL_FINALLY,
+    disclosureSystems=[
+        DISCLOSURE_SYSTEM_NT16,
+        DISCLOSURE_SYSTEM_NT17,
+        DISCLOSURE_SYSTEM_NT18
+    ],
+)
+def rule_fr_nl_3_03(
+        pluginData: PluginValidationDataExtension,
+        val: ValidateXbrl,
+        *args: Any,
+        **kwargs: Any,
+) -> Iterable[Validation] | None:
+    """
     FR-NL-3.03: An XBRL instance document MUST NOT contain unused contexts
     """
     unused_contexts = set(val.modelXbrl.contexts.values()) - set(val.modelXbrl.contextsInUse)
@@ -367,7 +378,6 @@
             msg=_('Unused context must not exist in XBRL instance document'),
             modelObject=context
         )
->>>>>>> 851b5579
 
 
 @validation(
