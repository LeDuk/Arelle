--- conflicted
+++ resolved
@@ -9,11 +9,7 @@
 
 import regex
 
-<<<<<<< HEAD
 from arelle import ModelDocument, XbrlConst, XmlUtil
-=======
-from arelle import ModelDocument, XbrlConst
->>>>>>> d1662db3
 from arelle.ValidateXbrl import ValidateXbrl
 from arelle.typing import TypeGetText
 from arelle.utils.PluginHooks import ValidationHook
