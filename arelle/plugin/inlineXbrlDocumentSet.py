--- conflicted
+++ resolved
@@ -162,13 +162,8 @@
         xml.append("</instances>\n")
         ixdocset = create(modelXbrl, Type.INLINEXBRLDOCUMENTSET, docsetUrl, isEntry=True, initialXml="".join(xml))
         ixdocset.type = Type.INLINEXBRLDOCUMENTSET
-<<<<<<< HEAD
         ixdocset.targetDocumentSchemaRefs = set()  # union all the instance schemaRefs
         for i, elt in enumerate(ixdocset.xmlRootElement.iter(tag="instance")):
-=======
-        _firstdoc = True
-        for elt in ixdocset.xmlRootElement.iter(tag="instance"):
->>>>>>> cb7272ca
             # load ix document
             if ixdocs:
                 ixdoc = ixdocs[i]
