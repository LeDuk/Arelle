'''
See COPYRIGHT.md for copyright information.
'''
from __future__ import annotations
import os, io
from collections import defaultdict
from typing import Any
from lxml import etree
from xml.sax import SAXParseException
from arelle import (PackageManager, XbrlConst, XmlUtil, UrlUtil, ValidateFilingText,
                    XhtmlValidate, XmlValidateSchema)
from arelle.FileSource import FileSource
from arelle.ModelObject import ModelObject
from arelle.ModelValue import qname
from arelle.ModelDtsObject import ModelLink
from arelle.ModelInstanceObject import ModelFact
from arelle.ModelObjectFactory import parser
from arelle.PrototypeDtsObject import LinkPrototype, LocPrototype, ArcPrototype, DocumentPrototype, PrototypeElementTree
from arelle.PluginManager import pluginClassMethods
from arelle.PythonUtil import OrderedDefaultDict, normalizeSpace
from arelle.XhtmlValidate import ixMsgCode
from arelle.XmlValidate import VALID, validate as xmlValidate, lxmlSchemaValidate
from arelle.ModelTestcaseObject import ModelTestcaseVariation

creationSoftwareNames = None

def load(modelXbrl, uri, base=None, referringElement=None, isEntry=False, isDiscovered=False, isIncluded=None, isSupplemental=False, namespace=None, reloadCache=False, **kwargs) -> ModelDocument | None:
    """Returns a new modelDocument, performing DTS discovery for instance, inline XBRL, schema,
    linkbase, and versioning report entry urls.

    :param uri: Identification of file to load by string filename or by a FileSource object with a selected content file.
    :type uri: str or FileSource
    :param referringElement: Source element causing discovery or loading of this document, such as an import or xlink:href
    :type referringElement: ModelObject
    :param isEntry: True for an entry document
    :type isEntry: bool
    :param isDiscovered: True if this document is discovered by XBRL rules, otherwise False (such as when schemaLocation and xmlns were the cause of loading the schema)
    :type isDiscovered: bool
    :param isIncluded: True if this document is the target of an xs:include
    :type isIncluded: bool
    :param isSupplemental: True if this is processed for link relationships even if neither isEntry or isDiscovered, such as when adding additional language or documentation linkbases
    :type isIncluded: bool
    :param namespace: The schema namespace of this document, if known and applicable
    :type isSupplemental: True if this document is supplemental (not discovered or in DTS but adds labels or instance facts)
    :type namespace: str
    :param reloadCache: True if desired to reload the web cache for any web-referenced files.
    :type reloadCache: bool
    :param checkModifiedTime: True if desired to check modifed time of web cached entry point (ahead of usual time stamp checks).
    :type checkModifiedTime: bool
    """

    if referringElement is None: # used for error messages
        referringElement = modelXbrl
    normalizedUri = modelXbrl.modelManager.cntlr.webCache.normalizeUrl(uri, base)
    modelDocument = modelXbrl.urlDocs.get(normalizedUri)
    if modelDocument:
        return modelDocument
    elif modelXbrl.urlUnloadableDocs.get(normalizedUri):  # only return None if in this list and marked True (really not loadable)
        return None
    elif not normalizedUri:
        modelXbrl.error("FileNotLoadable",
                _("File name absent, document can not be loaded."),
                modelObject=referringElement, fileName=normalizedUri)
        return None

    if isEntry:
        modelXbrl.entryLoadingUrl = normalizedUri   # for error loggiong during loading
        modelXbrl.uri = normalizedUri
        modelXbrl.uriDir = os.path.dirname(normalizedUri)
        for i in range(modelXbrl.modelManager.disclosureSystem.maxSubmissionSubdirectoryEntryNesting):
            modelXbrl.uriDir = os.path.dirname(modelXbrl.uriDir)
    if modelXbrl.modelManager.validateDisclosureSystem and \
       not normalizedUri.startswith(modelXbrl.uriDir) and \
       not modelXbrl.modelManager.disclosureSystem.hrefValid(normalizedUri):
        blocked = modelXbrl.modelManager.disclosureSystem.blockDisallowedReferences
        if normalizedUri not in modelXbrl.urlUnloadableDocs:
            # HMRC note, HMRC.blockedFile should be in this list if hmrc-taxonomies.xml is maintained an dup to date
            modelXbrl.error(("EFM.6.22.00", "GFM.1.1.3", "SBR.NL.2.1.0.06" if normalizedUri.startswith("http") else "SBR.NL.2.2.0.17"),
                    _("Prohibited file for filings %(blockedIndicator)s: %(url)s"),
                    edgarCode="cp-2200-Prohibited-Href-Or-Schema-Location",
                    modelObject=referringElement, url=normalizedUri,
                    blockedIndicator=_(" blocked") if blocked else "",
                    messageCodes=("EFM.6.22.00", "GFM.1.1.3", "SBR.NL.2.1.0.06", "SBR.NL.2.2.0.17"))
            #modelXbrl.debug("EFM.6.22.02", "traceback %(traceback)s",
            #                modeObject=referringElement, traceback=traceback.format_stack())
            modelXbrl.urlUnloadableDocs[normalizedUri] = blocked
        if blocked:
            return None

    if modelXbrl.modelManager.skipLoading and modelXbrl.modelManager.skipLoading.match(normalizedUri):
        return None

    if modelXbrl.fileSource.isMappedUrl(normalizedUri):
        mappedUri = modelXbrl.fileSource.mappedUrl(normalizedUri)
    elif PackageManager.isMappedUrl(normalizedUri):
        mappedUri = PackageManager.mappedUrl(normalizedUri)
    else:
        mappedUri = modelXbrl.modelManager.disclosureSystem.mappedUrl(normalizedUri)

    if isEntry:
        modelXbrl.entryLoadingUrl = mappedUri   # for error loggiong during loading

    # don't try reloading if not loadable

    if modelXbrl.fileSource.isInArchive(mappedUri):
        filepath = mappedUri
    else:
        filepath = modelXbrl.modelManager.cntlr.webCache.getfilename(mappedUri, reload=reloadCache, checkModifiedTime=kwargs.get("checkModifiedTime",False))
        if filepath:
            uri = modelXbrl.modelManager.cntlr.webCache.normalizeUrl(filepath)
    if filepath is None: # error such as HTTPerror is already logged
        if modelXbrl.modelManager.abortOnMajorError and (isEntry or isDiscovered):
            modelXbrl.error("FileNotLoadable",
                    _("File can not be loaded: %(fileName)s \nLoading terminated."),
                    modelObject=referringElement, fileName=mappedUri)
            raise LoadingException()
        if normalizedUri not in modelXbrl.urlUnloadableDocs:
            if "referringElementUrl" in kwargs:
                modelXbrl.error("FileNotLoadable",
                        _("File can not be loaded: %(fileName)s, referenced from %(referencingFileName)s"),
                        modelObject=referringElement, fileName=normalizedUri, referencingFileName=kwargs["referringElementUrl"])
            else:
                modelXbrl.error("FileNotLoadable",
                        _("File can not be loaded: %(fileName)s"),
                        modelObject=referringElement, fileName=normalizedUri)
            modelXbrl.urlUnloadableDocs[normalizedUri] = True # always blocked if not loadable on this error
        return None

    isPullLoadable = any(pluginMethod(modelXbrl, mappedUri, normalizedUri, filepath, isEntry=isEntry, namespace=namespace, **kwargs)
                         for pluginMethod in pluginClassMethods("ModelDocument.IsPullLoadable"))

    if not isPullLoadable and os.path.splitext(filepath)[1] in (".xlsx", ".xls", ".csv", ".json"):
        modelXbrl.error("FileNotLoadable",
                _("File can not be loaded, requires loadFromExcel or loadFromOIM plug-in: %(fileName)s"),
                modelObject=referringElement, fileName=normalizedUri)
        return None


    # load XML and determine type of model document
    modelXbrl.modelManager.showStatus(_("parsing {0}").format(uri))
    file = None
    try:
        for pluginMethod in pluginClassMethods("ModelDocument.PullLoader"):
            # assumes not possible to check file in string format or not all available at once
            modelDocument = pluginMethod(modelXbrl, normalizedUri, filepath, isEntry=isEntry, namespace=namespace, **kwargs)
            if isinstance(modelDocument, Exception):
                return None
            if modelDocument is not None:
                return modelDocument
        if (modelXbrl.modelManager.validateDisclosureSystem and (
            (isEntry and modelXbrl.modelManager.disclosureSystem.validateEntryText) or
            (modelXbrl.modelManager.disclosureSystem.validateFileText and
             not normalizedUri in modelXbrl.modelManager.disclosureSystem.standardTaxonomiesDict))):
            file, _encoding = ValidateFilingText.checkfile(modelXbrl,filepath)
        else:
            file, _encoding = modelXbrl.fileSource.file(filepath, stripDeclaration=True)
        xmlDocument = None
        isPluginParserDocument = False
        for pluginMethod in pluginClassMethods("ModelDocument.CustomLoader"):
            modelDocument = pluginMethod(modelXbrl, file, mappedUri, filepath)
            if modelDocument is not None:
                file.close()
                return modelDocument
        _parser, _parserLookupName, _parserLookupClass = parser(modelXbrl,normalizedUri)
        xmlDocument = etree.parse(file,parser=_parser,base_url=filepath)
        for error in _parser.error_log:
            modelXbrl.error("xmlSchema:syntax",
                    _("%(error)s, %(fileName)s, line %(line)s, column %(column)s"),
                    modelObject=(referringElement, os.path.basename(uri)),
                    fileName=os.path.basename(uri),
                    error=error.message, line=error.line, column=error.column)
        file.close()
    except (EnvironmentError, KeyError, UnicodeDecodeError) as err:  # missing zip file raises KeyError
        if file:
            file.close()
        # retry in case of well known schema locations
        if not isIncluded and namespace and namespace in XbrlConst.standardNamespaceSchemaLocations and uri != XbrlConst.standardNamespaceSchemaLocations[namespace]:
            return load(modelXbrl, XbrlConst.standardNamespaceSchemaLocations[namespace],
                        base, referringElement, isEntry, isDiscovered, isIncluded, namespace, reloadCache)
        if modelXbrl.modelManager.abortOnMajorError and (isEntry or isDiscovered):
            modelXbrl.error("IOerror",
                _("%(fileName)s: file error: %(error)s \nLoading terminated."),
                modelObject=referringElement, fileName=os.path.basename(uri), error=str(err))
            raise LoadingException()
        #import traceback
        #print("traceback {}".format(traceback.format_tb(sys.exc_info()[2])))
        modelXbrl.error("IOerror",
                _("%(fileName)s: file error: %(error)s"),
                modelObject=referringElement, fileName=os.path.basename(uri), error=str(err))
        modelXbrl.urlUnloadableDocs[normalizedUri] = True  # not loadable due to IO issue
        return None
    except (etree.LxmlError, etree.XMLSyntaxError,
            SAXParseException,
            ValueError) as err:  # ValueError raised on bad format of qnames, xmlns'es, or parameters
        if file:
            file.close()
        if not isEntry and str(err) == "Start tag expected, '<' not found, line 1, column 1":
            return ModelDocument(modelXbrl, Type.UnknownNonXML, normalizedUri, filepath, None)
        else:
            modelXbrl.error("xmlSchema:syntax",
                    _("Unrecoverable error: %(error)s, %(fileName)s"),
                    modelObject=(referringElement, os.path.basename(uri)), fileName=os.path.basename(uri),
                    error=str(err), exc_info=True)
            modelXbrl.urlUnloadableDocs[normalizedUri] = True  # not loadable due to parser issues
            return None
    except Exception as err:
        modelXbrl.error(type(err).__name__,
                _("Unrecoverable error: %(error)s, %(fileName)s"),
                modelObject=referringElement, fileName=os.path.basename(uri),
                error=str(err), exc_info=True)
        modelXbrl.urlUnloadableDocs[normalizedUri] = True  # not loadable due to exception issue
        return None

    # identify document
    #modelXbrl.modelManager.addToLog("discovery: {0}".format(
    #            os.path.basename(uri)))
    modelXbrl.modelManager.showStatus(_("loading {0}").format(uri))
    modelDocument = None

    rootNode = xmlDocument.getroot()
    if rootNode is not None:
        ln = rootNode.localName
        ns = rootNode.namespaceURI

        # type classification
        _type = None
        _class = ModelDocument
        if ns == XbrlConst.xsd and ln == "schema":
            _type = Type.SCHEMA
            if not isEntry and not isIncluded:
                # check if already loaded under a different url
                targetNamespace = rootNode.get("targetNamespace")
                if targetNamespace and modelXbrl.namespaceDocs.get(targetNamespace):
                    otherModelDoc = modelXbrl.namespaceDocs[targetNamespace][0]
                    if otherModelDoc.basename == os.path.basename(uri):
                        if os.path.normpath(otherModelDoc.uri) != os.path.normpath(uri): # tolerate \ vs / or ../ differences
                            modelXbrl.urlDocs[uri] = otherModelDoc
                            modelXbrl.warning("info:duplicatedSchema",
                                    _("Schema file with same targetNamespace %(targetNamespace)s loaded from %(fileName)s and %(otherFileName)s"),
                                    modelObject=referringElement, targetNamespace=targetNamespace, fileName=uri, otherFileName=otherModelDoc.uri)
                        return otherModelDoc
        elif (isEntry or isDiscovered or isSupplemental) and ns == XbrlConst.link:
            if ln == "linkbase":
                _type = Type.LINKBASE
            elif ln == "xbrl":
                _type = Type.INSTANCE
            else:
                _type = Type.UnknownXML
        elif isEntry and ns == XbrlConst.xbrli:
            if ln == "xbrl":
                _type = Type.INSTANCE
            else:
                _type = Type.UnknownXML
        elif ns == XbrlConst.xhtml and \
             (ln == "html" or ln == "xhtml"):
            _type = Type.UnknownXML
            if (# not a valid test: XbrlConst.ixbrlAll & set(rootNode.nsmap.values()) or
                any(e is not None for e in rootNode.iter(*XbrlConst.ixbrlTags))):
                _type = Type.INLINEXBRL
        elif ln == "report" and ns == XbrlConst.ver:
            _type = Type.VERSIONINGREPORT
            from arelle.ModelVersReport import ModelVersReport
            _class = ModelVersReport
        elif ln in ("testcases", "documentation", "testSuite", "registries"):
            _type = Type.TESTCASESINDEX
        elif ln in ("testcase", "testSet"):
            _type = Type.TESTCASE
        elif ln == "registry" and ns == XbrlConst.registry:
            _type = Type.REGISTRY
        elif ln == "test-suite" and ns == "http://www.w3.org/2005/02/query-test-XQTSCatalog":
            _type = Type.XPATHTESTSUITE
        elif ln == "rss":
            _type = Type.RSSFEED
            from arelle.ModelRssObject import ModelRssObject
            _class = ModelRssObject
        elif ln == "ptvl":
            _type = Type.ARCSINFOSET
        elif ln == "facts":
            _type = Type.FACTDIMSINFOSET
        elif (# not a valid test: XbrlConst.ixbrlAll & set(rootNode.nsmap.values()) or
              any(e is not None for e in rootNode.iter(*XbrlConst.ixbrlTags))):
            # any xml document can be an inline document, only html and xhtml are found above
            _type = Type.INLINEXBRL
        else:
            for pluginMethod in pluginClassMethods("ModelDocument.IdentifyType"):
                _identifiedType = pluginMethod(modelXbrl, rootNode, filepath)
                if _identifiedType is not None:
                    _type, _class, rootNode = _identifiedType
                    break
            if _type is None:
                _type = Type.UnknownXML

                nestedInline = None
                for htmlElt in rootNode.iter(tag="{http://www.w3.org/1999/xhtml}html"):
                    nestedInline = htmlElt
                    break
                if nestedInline is None:
                    for htmlElt in rootNode.iter(tag="{http://www.w3.org/1999/xhtml}xhtml"):
                        nestedInline = htmlElt
                        break
                if nestedInline is not None:
                    if (# not a valid test: XbrlConst.ixbrl in nestedInline.nsmap.values() or
                        any(e is not None for e in rootNode.iter(*XbrlConst.ixbrlTags))):
                        _type = Type.INLINEXBRL
                        rootNode = nestedInline

        modelDocument = _class(modelXbrl, _type, normalizedUri, filepath, xmlDocument)
        rootNode.init(modelDocument)
        modelDocument.parser = _parser # needed for XmlUtil addChild's makeelement
        modelDocument.parserLookupName = _parserLookupName
        modelDocument.parserLookupClass = _parserLookupClass
        modelDocument.xmlRootElement = modelDocument.targetXbrlRootElement = rootNode
        modelDocument.schemaLocationElements.add(rootNode)
        modelDocument.documentEncoding = _encoding

        if isEntry or isDiscovered:
            modelDocument.inDTS = True

        # discovery (parsing)
        if any(pluginMethod(modelDocument)
               for pluginMethod in pluginClassMethods("ModelDocument.Discover")):
            pass # discovery was performed by plug-in, we're done
        elif _type == Type.SCHEMA:
            modelDocument.schemaDiscover(rootNode, isIncluded, isSupplemental, namespace)
        elif _type == Type.LINKBASE:
            modelDocument.linkbaseDiscover(rootNode)
        elif _type == Type.INSTANCE:
            modelDocument.instanceDiscover(rootNode)
        elif _type == Type.INLINEXBRL:
            try:
                modelDocument.inlineXbrlDiscover(rootNode)
            except RecursionError as err:
                schemaErrorCount = modelXbrl.errors.count("xmlSchema:syntax")
                if schemaErrorCount > 100: # arbitrary count, in case of tons of unclosed or mismatched xhtml start-end elements
                    modelXbrl.error("html:unprocessable",
                        _("%(element)s error, unable to process html syntax due to %(schemaErrorCount)s schema syntax errors"),
                        modelObject=rootNode, element=rootNode.localName.title(), schemaErrorCount=schemaErrorCount)
                else:
                    modelXbrl.error("html:validationException",
                        _("%(element)s error %(error)s, unable to process html."),
                        modelObject=rootNode, element=rootNode.localName.title(), error=type(err).__name__)
                return None # rootNode is not processed further to find any facts because there could be many recursion errors
        elif _type == Type.VERSIONINGREPORT:
            modelDocument.versioningReportDiscover(rootNode)
        elif _type == Type.TESTCASESINDEX:
            modelDocument.testcasesIndexDiscover(xmlDocument, modelXbrl.modelManager.validateTestcaseSchema)
        elif _type == Type.TESTCASE:
            modelDocument.testcaseDiscover(rootNode, modelXbrl.modelManager.validateTestcaseSchema)
        elif _type == Type.REGISTRY:
            modelDocument.registryDiscover(rootNode)
        elif _type == Type.XPATHTESTSUITE:
            modelDocument.xPathTestSuiteDiscover(rootNode)
        elif _type == Type.VERSIONINGREPORT:
            modelDocument.versioningReportDiscover(rootNode)
        elif _type == Type.RSSFEED:
            modelDocument.rssFeedDiscover(rootNode)

        if isEntry or _type == Type.INLINEXBRL: # inline doc set members may not be entry but may have processing instructions
            for pi in modelDocument.processingInstructions:
                if pi.target == "arelle-unit-test":
                    modelXbrl.arelleUnitTests[pi.get("location")] = pi.get("action")
        if isEntry:
            while modelXbrl.schemaDocsToValidate:
                doc = modelXbrl.schemaDocsToValidate.pop()
                XmlValidateSchema.validate(doc, doc.xmlRootElement, doc.targetNamespace) # validate schema elements
            if hasattr(modelXbrl, "ixdsHtmlElements"):
                inlineIxdsDiscover(modelXbrl, modelDocument) # compile cross-document IXDS references

        if isEntry or isSupplemental:
            # re-order base set keys for entry point or supplemental linkbase addition
            modelXbrl.baseSets = OrderedDefaultDict( # order by linkRole, arcRole of key
                modelXbrl.baseSets.default_factory,
                sorted(modelXbrl.baseSets.items(), key=lambda i: (i[0][0] or "",i[0][1] or "")))

    return modelDocument

def loadSchemalocatedSchema(modelXbrl, element, relativeUrl, namespace, baseUrl):
    if namespace == XbrlConst.xhtml: # block loading xhtml as a schema (e.g., inline which is xsd validated instead)
        return None
    #importSchemaLocation = modelXbrl.modelManager.cntlr.webCache.normalizeUrl(relativeUrl, baseUrl)
    #doc = load(modelXbrl, relativeUrl, isIncluded=False, isDiscovered=False, namespace=namespace, referringElement=element, referringElementUrl=baseUrl)
    doc = load(modelXbrl, relativeUrl, isIncluded=False, isDiscovered=False, namespace=namespace, referringElement=element, base=baseUrl)
    if doc:
        if doc.targetNamespace != namespace:
            modelXbrl.error("xmlSchema1.4.2.3:refSchemaNamespace",
                _("SchemaLocation of %(fileName)s expected namespace %(namespace)s found targetNamespace %(targetNamespace)s"),
                modelObject=element, fileName=baseUrl,
                namespace=namespace, targetNamespace=doc.targetNamespace)
        else:
            doc.inDTS = False
    return doc

def create(modelXbrl, type, uri, schemaRefs=None, isEntry=False, initialXml=None, initialComment=None, base=None, discover=True, documentEncoding="utf-8") -> ModelDocument:
    """Returns a new modelDocument, created from scratch, with any necessary header elements

    (such as the schema, instance, or RSS feed top level elements)
    :param type: type of model document (value of ModelDocument.Types, an integer)
    :type type: Types
    :param schemaRefs: list of URLs when creating an empty INSTANCE, to use to discover (load) the needed DTS modelDocument objects.
    :type schemaRefs: [str]
    :param isEntry is True when creating an entry (e.g., instance)
    :type isEntry: bool
    :param initialXml is initial xml content for xml documents
    :type isEntry: str
    """
    normalizedUri = modelXbrl.modelManager.cntlr.webCache.normalizeUrl(uri, base)
    if isEntry:
        modelXbrl.uri = normalizedUri
        modelXbrl.entryLoadingUrl = normalizedUri
        modelXbrl.uriDir = os.path.dirname(normalizedUri)
        for i in range(modelXbrl.modelManager.disclosureSystem.maxSubmissionSubdirectoryEntryNesting):
            modelXbrl.uriDir = os.path.dirname(modelXbrl.uriDir)
    filepath = modelXbrl.modelManager.cntlr.webCache.getfilename(normalizedUri, filenameOnly=True)
    if initialComment:
        initialComment = "<!--" + initialComment + "-->"
    # XML document has nsmap root element to replace nsmap as new xmlns entries are required
    if initialXml and type in (Type.INSTANCE, Type.SCHEMA, Type.LINKBASE, Type.RSSFEED):
        Xml = '<nsmap>{}{}</nsmap>'.format(initialComment or '', initialXml or '')
    elif type == Type.INSTANCE:
        # modelXbrl.uriDir = os.path.dirname(normalizedUri)
        Xml = ('<nsmap>{}'
               '<xbrl xmlns="http://www.xbrl.org/2003/instance"'
               ' xmlns:link="http://www.xbrl.org/2003/linkbase"'
               ' xmlns:xlink="http://www.w3.org/1999/xlink">').format(initialComment)
        if schemaRefs:
            for schemaRef in schemaRefs:
                Xml += '<link:schemaRef xlink:type="simple" xlink:href="{0}"/>'.format(schemaRef.replace("\\","/"))
        Xml += '</xbrl></nsmap>'
    elif type == Type.SCHEMA:
        Xml = ('<nsmap>{}<schema xmlns="http://www.w3.org/2001/XMLSchema" /></nsmap>').format(initialComment)
    elif type == Type.RSSFEED:
        Xml = '<nsmap><rss version="2.0" /></nsmap>'
    elif type in (Type.DTSENTRIES, Type.HTML):
        Xml = None
    else:
        type = Type.UnknownXML
        Xml = '<nsmap>{0}</nsmap>'.format(initialXml or '')
    if Xml:
        import io
        file = io.StringIO(Xml)
        _parser, _parserLookupName, _parserLookupClass = parser(modelXbrl,normalizedUri)
        xmlDocument = etree.parse(file,parser=_parser,base_url=filepath)
        file.close()
    else:
        xmlDocument = None
    if type == Type.RSSFEED:
        from arelle.ModelRssObject import ModelRssObject
        modelDocument = ModelRssObject(modelXbrl, type, uri, filepath, xmlDocument)
    else:
        modelDocument = ModelDocument(modelXbrl, type, normalizedUri, filepath, xmlDocument)
    if Xml:
        modelDocument.parser = _parser # needed for XmlUtil addChild's makeelement
        modelDocument.parserLookupName = _parserLookupName
        modelDocument.parserLookupClass = _parserLookupClass
        modelDocument.documentEncoding = documentEncoding
        rootNode = xmlDocument.getroot()
        rootNode.init(modelDocument)
        if xmlDocument:
            for semanticRoot in rootNode.iterchildren():
                if isinstance(semanticRoot, ModelObject):
                    modelDocument.xmlRootElement = modelDocument.targetXbrlRootElement = semanticRoot
                    break
        # init subtree
        for elt in xmlDocument.iter():
            if isinstance(elt, ModelObject):
                elt.init(modelDocument)
    else:
        xmlDocument = None
    if type == Type.INSTANCE and discover:
        modelDocument.instanceDiscover(modelDocument.xmlRootElement)
    elif type == Type.RSSFEED and discover:
        modelDocument.rssFeedDiscover(modelDocument.xmlRootElement)
    elif type == Type.SCHEMA:
        modelDocument.targetNamespace = None
        modelDocument.isQualifiedElementFormDefault = False
        modelDocument.isQualifiedAttributeFormDefault = False
    modelDocument.definesUTR = False
    return modelDocument

class Type:
    """
    .. class:: Type

    Static class of Enumerated type representing modelDocument type
    """
    UnknownXML=0
    UnknownNonXML=1
    UnknownTypes=1  # to test if any unknown type, use <= Type.UnknownTypes
    firstXBRLtype=2  # first filetype that is XBRL and can hold a linkbase, etc inside it
    SCHEMA=2
    LINKBASE=3
    INSTANCE=4
    INLINEXBRL=5
    lastXBRLtype=5  # first filetype that is XBRL and can hold a linkbase, etc inside it
    DTSENTRIES=6  # multiple schema/linkbase Refs composing a DTS but not from an instance document
    INLINEXBRLDOCUMENTSET=7
    VERSIONINGREPORT=8
    TESTCASESINDEX=9
    TESTCASE=10
    REGISTRY=11
    REGISTRYTESTCASE=12
    XPATHTESTSUITE=13
    RSSFEED=14
    ARCSINFOSET=15
    FACTDIMSINFOSET=16
    HTML=17

    TESTCASETYPES = (TESTCASESINDEX, TESTCASE, REGISTRY, REGISTRYTESTCASE, XPATHTESTSUITE)

    typeName = ("unknown XML",
                "unknown non-XML",
                "schema",
                "linkbase",
                "instance",
                "inline XBRL instance",
                "entry point set",
                "inline XBRL document set",
                "versioning report",
                "testcases index",
                "testcase",
                "registry",
                "registry testcase",
                "xpath test suite",
                "RSS feed",
                "arcs infoset",
                "fact dimensions infoset",
                "html non-XBRL")

    @staticmethod
    def identify(filesource: FileSource, filepath: str) -> int:
        _type = Type.UnknownNonXML
        _file, = filesource.file(filepath, stripDeclaration=True, binary=True)
        try:
            _rootElt = True
<<<<<<< HEAD
            _maybeHtml = False
            for _event, elt in etree.iterparse(file, events=("start",), recover=True, huge_tree=True):
=======
            for _event, elt in etree.iterparse(_file, events=("start",), recover=True, huge_tree=True):
>>>>>>> 6f8a02ac
                if _rootElt:
                    _rootElt = False
                    _type = {"testcases": Type.TESTCASESINDEX,
                             "documentation": Type.TESTCASESINDEX,
                             "testSuite": Type.TESTCASESINDEX,
                             "registries": Type.TESTCASESINDEX,
                             "testcase": Type.TESTCASE,
                             "testSet": Type.TESTCASE,
                             "rss": Type.RSSFEED
                        }.get(etree.QName(elt).localname)
                    if _type:
                        break
                    _type = {"{http://www.xbrl.org/2003/instance}xbrl": Type.INSTANCE,
                             "{http://www.xbrl.org/2003/linkbase}linkbase": Type.LINKBASE,
                             "{http://www.w3.org/2001/XMLSchema}schema": Type.SCHEMA,
                             "{http://xbrl.org/2008/registry}registry": Type.REGISTRY
                             }.get(elt.tag, Type.UnknownXML)
                    if _type == Type.UnknownXML and elt.tag.endswith("html"):
                        _maybeHtml = True
                    else:
                        break # stop parsing
                if XbrlConst.ixbrlTagPattern.match(elt.tag):
                    _type = Type.INLINEXBRL
                    break
            if _type == Type.UnknownXML and _maybeHtml:
                _type = Type.HTML
        except Exception as err:
            if not _rootElt: # if _rootElt is false then a root element was found and it's some kind of xml
                _type = Type.UnknownXML
                if filesource.cntlr:
                    filesource.cntlr.addToLog("%(error)s",
                                              messageCode="arelle:fileIdentificationError",
                                              messageArgs={"error":err}, file=filepath)
        _file.close()
        return _type

# schema elements which end the include/import scah
schemaBottom = {"element", "attribute", "notation", "simpleType", "complexType", "group", "attributeGroup"}
fractionParts = {"{http://www.xbrl.org/2003/instance}numerator",
                 "{http://www.xbrl.org/2003/instance}denominator"}



class ModelDocument:
    """
    .. class:: ModelDocment(modelXbrl, type, uri, filepath, xmlDocument)

    The modelDocument performs discovery and initialization when loading documents.
    For instances, schema and linkbase references are resolved, as well as non-DTS schema locations needed
    to ensure PSVI-validated XML elements in the instance document (for formula processing).
    For DTSes, schema includes and imports are resolved, linkbase references discovered, and
    concepts made accessible by qname by the modelXbrl and ID at the modelDocument scope.
    Testcase documents (and their indexing files) are loaded as modelDocument objects.

    Specialized modelDocuments are the versioning report, which must discover from and to DTSes,
    and an RSS feed, which has a unique XML structure.

    :param modelXbrl: The ModelXbrl (DTS) object owning this modelDocument.
    :type modelXbrl: ModelXbrl
    :param uri:  The document's source entry URI (such as web site URL)
    :type uri: str
    :param filepath:  The file path of the source for the document (local file or web cache file name)
    :type filepath: str
    :param xmlDocument: lxml parsed xml document tree model of lxml proxy objects
    :type xmlDocument: lxml document

        .. attribute:: modelDocument

        Self (provided for consistency with modelObjects)

        .. attribute:: modelXbrl

        The owning modelXbrl

        .. attribute:: type

        The enumerated document type

        .. attribute:: uri

        Uri as discovered

        .. attribute:: filepath

        File path as loaded (e.g., from web cache on local drive)

        .. attribute:: basename

        Python basename (last segment of file path)

        .. attribute:: xmlDocument

        The lxml tree model of xml proxies

        .. attribute:: targetNamespace

        Target namespace (if a schema)

        .. attribute:: objectIndex

        Position in lxml objects table, for use as a surrogate

        .. attribute:: referencesDocument

        Dict of referenced documents, key is the modelDocument, value is why loaded (import, include, href)

        .. attribute:: idObjects

        Dict by id of modelObjects in document

        .. attribute:: hrefObjects

        List of (modelObject, modelDocument, id) for each xlink:href

        .. attribute:: schemaLocationElements

        Set of modelObject elements that have xsi:schemaLocations

        .. attribute:: referencedNamespaces

        Set of referenced namespaces (by import, discovery, etc)

        .. attribute:: inDTS

        Qualifies as a discovered schema per XBRL 2.1
    """

    documentEncoding: str
    xmlRootElement: Any

    def __init__(self, modelXbrl, type, uri, filepath, xmlDocument):
        self.modelXbrl = modelXbrl
        self.skipDTS = modelXbrl.skipDTS
        self.type = type
        self.uri = uri
        self.filepath = filepath
        self.xmlDocument = self.targetXbrlElementTree = xmlDocument
        self.targetNamespace = None
        modelXbrl.urlDocs[uri] = self
        self.objectIndex = len(modelXbrl.modelObjects)
        modelXbrl.modelObjects.append(self)
        self.referencesDocument = {}
        self.idObjects = {}  # by id
        self.hrefObjects = []
        self.schemaLocationElements = set()
        self.referencedNamespaces = set()
        self.inDTS = False
        self.definesUTR = False
        self.isModified = False


    def objectId(self,refId=""):
        return "_{0}_{1}".format(refId, self.objectIndex)

    # qname of root element of the document so modelDocument can be treated uniformly as modelObject
    @property
    def qname(self):
        try:
            return self._xmlRootElementQname
        except AttributeError:
            self._xmlRootElementQname = qname(self.xmlRootElement)
            return self._xmlRootElementQname

    def relativeUri(self, uri): # return uri relative to this modelDocument uri
        return UrlUtil.relativeUri(self.uri, uri)

    @property
    def modelDocument(self):
        return self # for compatibility with modelObject and modelXbrl

    @property
    def displayUri(self):
        if self.type == Type.INLINEXBRLDOCUMENTSET:
            ixdsDocBaseNames = [ixDoc.basename
                                for ixDoc in self.referencesDocument.keys()
                                if ixDoc.type == Type.INLINEXBRL]
            if len(ixdsDocBaseNames) > 2: # linit to 3 basenames in IXDS
                ixdsDocBaseNames = ixdsDocBaseNames[0:2] + ["..."]
            return "IXDS {}".format(", ".join(ixdsDocBaseNames))
        else:
            return self.uri

    @property
    def basename(self):
        return os.path.basename(self.filepath)

    @property
    def filepathdir(self):
        return os.path.dirname(self.filepath)

    @property
    def propertyView(self):
        return (("type", self.gettype()),
                ("uri", self.uri)) + \
                (("fromDTS", self.fromDTS.uri),
                 ("toDTS", self.toDTS.uri)
                 ) if self.type == Type.VERSIONINGREPORT else ()

    def __repr__(self):
        return ("{0}[{1}]{2})".format(self.__class__.__name__, self.objectId(),self.propertyView))

    def setTitle(self, cntlr):
        try:
            cntlr.parent.wm_title(_("arelle - {0}").format(self.basename))
        except AttributeError:
            pass

    def setTitleInBackground(self):
        try:
            cntlr = self.modelXbrl.modelManager.cntlr
            uiThreadQueue = cntlr.uiThreadQueue
            uiThreadQueue.put((self.setTitle, [cntlr]))
        except AttributeError:
            pass

    def updateFileHistoryIfNeeded(self):
        myCntlr = self.modelXbrl.modelManager.cntlr
        updateFileHistory = getattr(myCntlr, 'updateFileHistory', None)
        if updateFileHistory:
            try:
                cntlr = self.modelXbrl.modelManager.cntlr
                uiThreadQueue = cntlr.uiThreadQueue
                uiThreadQueue.put((updateFileHistory, [self.filepath, False]))
            except AttributeError:
                pass

    def save(self, overrideFilepath=None, outputZip=None, outputFile=None, updateFileHistory=True, encoding="utf-8", **kwargs) -> None:
        """Saves current document file.

        :param overrideFilepath: specify to override saving in instance's modelDocument.filepath
        """
        if outputFile:
            fh = outputFile
        elif outputZip:
            fh = io.StringIO();
        else:
            fh = open( (overrideFilepath or self.filepath), "w", encoding='utf-8')
        XmlUtil.writexml(fh, self.xmlDocument, encoding=encoding, **kwargs)
        if outputZip:
            fh.seek(0)
            outputZip.writestr(os.path.basename(overrideFilepath or self.filepath),fh.read())
        if outputFile is None:
            fh.close()
        if overrideFilepath:
            self.filepath = overrideFilepath
            self.setTitleInBackground()
        if updateFileHistory:
            self.updateFileHistoryIfNeeded()
        self.isModified = False

    def close(self, visited=None, urlDocs=None) -> None:
        try:
            if self.modelXbrl is not None:
                self.modelXbrl = None
        except:
            pass
        if visited is None: visited = []
        visited.append(self)
        # note that self.modelXbrl has been closed/dereferenced already, do not use in plug in
        for pluginMethod in pluginClassMethods("ModelDocument.CustomCloser"):
            pluginMethod(self)
        try:
            for referencedDocument, modelDocumentReference in self.referencesDocument.items():
                if referencedDocument not in visited:
                    referencedDocument.close(visited=visited,urlDocs=urlDocs)
                modelDocumentReference.__dict__.clear() # dereference its contents
            self.referencesDocument.clear()
            if self.type == Type.VERSIONINGREPORT:
                if self.fromDTS:
                    self.fromDTS.close()
                if self.toDTS:
                    self.toDTS.close()
            urlDocs.pop(self.uri,None)
            xmlDocument = self.xmlDocument
            dummyRootElement = self.parser.makeelement("{http://dummy}dummy") # may fail for streaming
            for modelObject in self.xmlRootElement.iter():
                modelObject.__dict__.clear() # clear python variables of modelObjects (not lxml)
            self.xmlRootElement.clear() # clear entire lxml subtree
            self.parserLookupName.__dict__.clear()
            self.parserLookupClass.__dict__.clear()
            self.__dict__.clear() # dereference everything before clearing xml tree
            if dummyRootElement is not None:
                xmlDocument._setroot(dummyRootElement)
            del dummyRootElement
        except AttributeError:
            pass    # maybe already cloased
        if len(visited) == 1:  # outer call
            while urlDocs:
                urlDocs.popitem()[1].close(visited=visited,urlDocs=urlDocs)
        visited.remove(self)

    def gettype(self):
        try:
            return Type.typeName[self.type]
        except AttributeError:
            return "unknown"

    @property
    def creationSoftwareComment(self):
        try:
            return self._creationSoftwareComment
        except AttributeError:
            # first try for comments before root element
            initialComment = ''
            node = self.xmlRootElement
            while node.getprevious() is not None:
                node = node.getprevious()
                if isinstance(node, etree._Comment):
                    initialComment = node.text + '\n' + initialComment
            if initialComment:
                self._creationSoftwareComment = initialComment
            else:
                self._creationSoftwareComment = None
                for i, node in enumerate(self.xmlDocument.iter()):
                    if isinstance(node, etree._Comment):
                        self._creationSoftwareComment = node.text
                    if i > 10:  # give up, no heading comment
                        break
            return self._creationSoftwareComment

    @property
    def creationSoftware(self):
        global creationSoftwareNames
        if creationSoftwareNames is None:
            import json, re
            creationSoftwareNames = []
            try:
                with io.open(os.path.join(self.modelXbrl.modelManager.cntlr.configDir, "creationSoftwareNames.json"),
                             'rt', encoding='utf-8') as f:
                    for key, pattern in json.load(f):
                        if key != "_description_":
                            creationSoftwareNames.append( (key, re.compile(pattern, re.IGNORECASE)) )
            except Exception as ex:
                self.modelXbrl.error("arelle:creationSoftwareNamesTable",
                                     _("Error loading creation software names table %(error)s"),
                                     modelObject=self, error=ex)
        creationSoftwareComment = self.creationSoftwareComment
        if not creationSoftwareComment:
            return "None"
        for productKey, productNamePattern in creationSoftwareNames:
            if productNamePattern.search(creationSoftwareComment):
                return productKey
        return creationSoftwareComment # "Other"

    @property
    def processingInstructions(self):
        try:
            return self._processingInstructions
        except AttributeError:
            self._processingInstructions = []
            node = self.xmlRootElement
            while node.getprevious() is not None:
                node = node.getprevious()
                if isinstance(node, etree._ProcessingInstruction):
                    self._processingInstructions.append(node)
            return self._processingInstructions

    def schemaDiscover(self, rootElement, isIncluded, isSupplemental, namespace):
        targetNamespace = rootElement.get("targetNamespace")
        if targetNamespace:
            self.targetNamespace = targetNamespace
            self.referencedNamespaces.add(targetNamespace)
            self.modelXbrl.namespaceDocs[targetNamespace].append(self)
            if namespace and targetNamespace != namespace:
                self.modelXbrl.error("xmlSchema1.4.2.3:refSchemaNamespace",
                    _("Discovery of %(fileName)s expected namespace %(namespace)s found targetNamespace %(targetNamespace)s"),
                    modelObject=rootElement, fileName=self.basename,
                    namespace=namespace, targetNamespace=targetNamespace)
            if (self.modelXbrl.modelManager.validateDisclosureSystem and
                self.modelXbrl.modelManager.disclosureSystem.disallowedHrefOfNamespace(self.uri, targetNamespace)):
                    self.modelXbrl.error(("EFM.6.22.02", "GFM.1.1.3", "SBR.NL.2.1.0.06" if self.uri.startswith("http") else "SBR.NL.2.2.0.17"),
                            _("Namespace: %(namespace)s disallowed schemaLocation %(schemaLocation)s"),
                            modelObject=rootElement, namespace=targetNamespace, schemaLocation=self.uri, url=self.uri,
                            messageCodes=("EFM.6.22.02", "GFM.1.1.3", "SBR.NL.2.1.0.06", "SBR.NL.2.2.0.17"))
            self.noTargetNamespace = False
        else:
            if isIncluded == True and namespace:
                self.targetNamespace = namespace
                self.modelXbrl.namespaceDocs[targetNamespace].append(self)
            self.noTargetNamespace = True
        if targetNamespace == XbrlConst.xbrldt:
            # BUG: should not set this if obtained from schemaLocation instead of import (but may be later imported)
            self.modelXbrl.hasXDT = True
        self.isQualifiedElementFormDefault = rootElement.get("elementFormDefault") == "qualified"
        self.isQualifiedAttributeFormDefault = rootElement.get("attributeFormDefault") == "qualified"
        # self.definesUTR = any(ns == XbrlConst.utr for ns in rootElement.nsmap.values())
        try:
            self.schemaDiscoverChildElements(rootElement, isSupplemental)
        except (ValueError, LookupError) as err:
            self.filesource.cntlr.addToLog("error during schema discovery: %(error)s",
                                           messageCode="arelle:discoveryError",
                                           messageArgs={"error":err}, file=self.basename)
        if not isIncluded:
            if targetNamespace:
                nsDocs = self.modelXbrl.namespaceDocs
                if targetNamespace in nsDocs and nsDocs[targetNamespace].index(self) == 0:
                    for doc in nsDocs[targetNamespace]: # includes self and included documents of this namespace
                        self.modelXbrl.schemaDocsToValidate.add(doc) # validate after all schemas are loaded
            else:  # no target namespace, no includes to worry about order of validation
                self.modelXbrl.schemaDocsToValidate.add(self) # validate schema elements


    def schemaDiscoverChildElements(self, parentModelObject, isSupplemental=False):
        # find roleTypes, elements, and linkbases
        # must find import/include before processing linkbases or elements
        for modelObject in parentModelObject.iterchildren():
            if isinstance(modelObject,ModelObject):
                ln = modelObject.localName
                ns = modelObject.namespaceURI
                if modelObject.namespaceURI == XbrlConst.xsd and ln in {"import", "include", "redefine"}:
                    if parentModelObject.qname == XbrlConst.qnXsdSchema:
                        self.importDiscover(modelObject)
                    else:
                        self.modelXbrl.error("schema.compositionElement",
                            _("Schema element %(element)s must be parented by xs:schema."),
                            modelObject=modelObject, element=ln)
                elif ns == XbrlConst.link and (self.inDTS or isSupplemental):
                    _mislocated = not XmlUtil.elementTagnamesPath(parentModelObject).endswith("{http://www.w3.org/2001/XMLSchema}schema/{http://www.w3.org/2001/XMLSchema}annotation/{http://www.w3.org/2001/XMLSchema}appinfo")
                    if ln == "roleType":
                        if _mislocated:
                            self.modelXbrl.error("xbrl.5.1.3.roleTypeLocation",
                                _("Schema file link:roleType may only be located at path //xs:schema/xs:annotation/xs:appinfo but was found at %(elementPath)s"),
                                modelObject=modelObject, elementPath=self.xmlDocument.getpath(parentModelObject))
                        self.modelXbrl.roleTypes[modelObject.roleURI].append(modelObject)
                    elif ln == "arcroleType":
                        if _mislocated:
                            self.modelXbrl.error("xbrl.5.1.4.arcroleTypeLocation",
                                _("Schema file link:arcroleType may only be located at path //xs:schema/xs:annotation/xs:appinfo but was found at %(elementPath)s"),
                                modelObject=modelObject, elementPath=self.xmlDocument.getpath(parentModelObject))
                        self.modelXbrl.arcroleTypes[modelObject.arcroleURI].append(modelObject)
                    elif ln == "linkbaseRef":
                        if _mislocated:
                            self.modelXbrl.error("xbrl.5.1.2.LinkbaseRefLocation",
                                _("Schema file link:linkbaseRef may only be located at path //xs:schema/xs:annotation/xs:appinfo but was found at %(elementPath)s"),
                                modelObject=modelObject, elementPath=self.xmlDocument.getpath(parentModelObject))
                        self.schemaLinkbaseRefDiscover(modelObject)
                    elif ln == "linkbase":
                        if _mislocated:
                            self.modelXbrl.error("xbrl.5.2.linkbaseLocation",
                                _("Schema file link:linkbase may only be located at path //xs:schema/xs:annotation/xs:appinfo but was found at %(elementPath)s"),
                                modelObject=modelObject, elementPath=self.xmlDocument.getpath(parentModelObject))
                        self.linkbaseDiscover(modelObject)
                else: # recurse to children
                    self.schemaDiscoverChildElements(modelObject, isSupplemental)


    def baseForElement(self, element):
        base = ""
        baseElt = element
        while baseElt is not None:
            baseAttr = baseElt.get("{http://www.w3.org/XML/1998/namespace}base")
            if baseAttr:
                if self.modelXbrl.modelManager.validateDisclosureSystem:
                    self.modelXbrl.error(("EFM.6.03.11", "GFM.1.1.7", "EBA.2.1", "EIOPA.2.1"),
                        _("Prohibited base attribute: %(attribute)s"),
                        edgarCode="du-0311-Xml-Base-Used",
                        modelObject=element, attribute=baseAttr, element=element.qname)
                else:
                    ''' HF 2019-09-29: believe this is wrong
                    if baseAttr.startswith("/"):
                        base = baseAttr
                    else:
                        base = baseAttr + base
                    '''
                    base = baseAttr + base
                    if base.startswith("/"):
                        break # break because it is now absolute
            baseElt = baseElt.getparent()
        if base: # neither None nor ''
            if base.startswith('http://') or os.path.isabs(base):
                return base
            else:
                return os.path.dirname(self.uri) + "/" + base
        return self.uri

    def importDiscover(self, element):
        schemaLocation = element.get("schemaLocation")
        if element.localName in ("include", "redefine"): # add redefine, loads but type definitons of redefine not processed yet (See below)
            importNamespace = self.targetNamespace
            isIncluded = True
        else:
            importNamespace = element.get("namespace")
            isIncluded = False
        if importNamespace and schemaLocation:
            importElementBase = self.baseForElement(element)
            importSchemaLocation = self.modelXbrl.modelManager.cntlr.webCache.normalizeUrl(schemaLocation, importElementBase)
            if (self.modelXbrl.modelManager.validateDisclosureSystem and
                    self.modelXbrl.modelManager.disclosureSystem.blockDisallowedReferences and
                    self.modelXbrl.modelManager.disclosureSystem.disallowedHrefOfNamespace(importSchemaLocation, importNamespace)):
                self.modelXbrl.error(("EFM.6.22.02", "GFM.1.1.3", "SBR.NL.2.1.0.06" if importSchemaLocation.startswith("http") else "SBR.NL.2.2.0.17"),
                        _("Namespace: %(namespace)s disallowed schemaLocation blocked %(schemaLocation)s"),
                        modelObject=element, namespace=importNamespace, schemaLocation=importSchemaLocation, url=importSchemaLocation,
                        messageCodes=("EFM.6.22.02", "GFM.1.1.3", "SBR.NL.2.1.0.06", "SBR.NL.2.2.0.17"))
                return
            doc = None
            importSchemaLocationBasename = os.path.basename(importNamespace)
            # is there an exact match for importNamespace and uri?
            for otherDoc in self.modelXbrl.namespaceDocs[importNamespace]:
                doc = otherDoc
                if otherDoc.uri == importSchemaLocation:
                    break
                elif isIncluded:
                    doc = None  # don't allow matching namespace lookup on include (NS is already loaded!)
                elif doc.basename != importSchemaLocationBasename:
                    doc = None  # different file (may have imported a file now being included)
            # if no uri match, doc will be some other that matched targetNamespace
            if doc is not None:
                if self.inDTS and not doc.inDTS:
                    doc.inDTS = True    # now known to be discovered
                    doc.schemaDiscoverChildElements(doc.xmlRootElement)
            else:
                doc = load(self.modelXbrl, schemaLocation, base=importElementBase, isDiscovered=self.inDTS,
                           isIncluded=isIncluded, namespace=importNamespace, referringElement=element)
            if doc is not None:
                self.addDocumentReference(doc, element.localName, element) #import or include
                self.referencedNamespaces.add(importNamespace)

            # future note: for redefine, if doc was just loaded, process redefine type definitions

    def schemalocateElementNamespace(self, element):
        if isinstance(element,ModelObject):
            eltNamespace = element.namespaceURI
            if eltNamespace not in self.modelXbrl.namespaceDocs and eltNamespace not in self.referencedNamespaces:
                schemaLocationElement = XmlUtil.schemaLocation(element, eltNamespace, returnElement=True)
                if schemaLocationElement is not None:
                    self.schemaLocationElements.add(schemaLocationElement)
                    self.referencedNamespaces.add(eltNamespace)

    def loadSchemalocatedSchemas(self) -> None:
        # schemaLocation requires loaded schemas for validation
        if self.skipDTS:
            return
        for elt in self.schemaLocationElements:
            schemaLocation = elt.get("{http://www.w3.org/2001/XMLSchema-instance}schemaLocation")
            if schemaLocation:
                ns = None
                for entry in schemaLocation.split():
                    if ns is None:
                        ns = entry
                    else:
                        if self.type == Type.INLINEXBRL and ns == XbrlConst.xhtml:
                            pass # skip schema validation of inline XBRL
                        elif ns not in self.modelXbrl.namespaceDocs:
                            loadSchemalocatedSchema(self.modelXbrl, elt, entry, ns, self.baseForElement(elt))
                        ns = None

    def schemaLinkbaseRefsDiscover(self, tree):
        for refln in ("{http://www.xbrl.org/2003/linkbase}schemaRef", "{http://www.xbrl.org/2003/linkbase}linkbaseRef"):
            for element in tree.iterdescendants(tag=refln):
                if isinstance(element,ModelObject):
                    self.schemaLinkbaseRefDiscover(element)
        # schemaLocate xbrldi if there is an xbrldi element
        for element in tree.iterdescendants("{http://xbrl.org/2006/xbrldi}*"):
            loadSchemalocatedSchema(self.modelXbrl, element, "http://www.xbrl.org/2006/xbrldi-2006.xsd", "http://xbrl.org/2006/xbrldi", self.baseForElement(element))
            break

    def schemaLinkbaseRefDiscover(self, element):
        return self.discoverHref(element, urlRewritePluginClass="ModelDocument.InstanceSchemaRefRewriter")

    def linkbasesDiscover(self, tree):
        for linkbaseElement in tree.iterdescendants(tag="{http://www.xbrl.org/2003/linkbase}linkbase"):
            if isinstance(linkbaseElement,ModelObject):
                self.linkbaseDiscover(self, linkbaseElement)

    def linkbaseDiscover(self, linkbaseElement, inInstance=False):
        # sequence linkbase elements for elementPointer efficiency
        lbElementSequence = 0
        for lbElement in linkbaseElement:
            if isinstance(lbElement,ModelObject):
                lbElementSequence += 1
                lbElement._elementSequence = lbElementSequence
                lbLn = lbElement.localName
                lbNs = lbElement.namespaceURI
                if lbNs == XbrlConst.link:
                    if lbLn == "roleRef" or lbLn == "arcroleRef":
                        href = self.discoverHref(lbElement)
                        if href is None:
                            self.modelXbrl.error("xmlSchema:requiredAttribute",
                                    _("Linkbase reference for %(linkbaseRefElement)s href attribute missing or malformed"),
                                    modelObject=lbElement, linkbaseRefElement=lbLn)
                        continue
                if lbElement.get("{http://www.w3.org/1999/xlink}type") == "extended":
                    if isinstance(lbElement, ModelLink):
                        self.schemalocateElementNamespace(lbElement)
                        arcrolesFound = set()
                        dimensionArcFound = False
                        formulaArcFound = False
                        tableRenderingArcFound = False
                        linkQn = qname(lbElement)
                        linkrole = lbElement.get("{http://www.w3.org/1999/xlink}role")
                        isStandardExtLink = XbrlConst.isStandardResourceOrExtLinkElement(lbElement)
                        if inInstance:
                            #index footnote links even if no arc children
                            baseSetKeys = (("XBRL-footnotes",None,None,None),
                                           ("XBRL-footnotes",linkrole,None,None))
                            for baseSetKey in baseSetKeys:
                                self.modelXbrl.baseSets[baseSetKey].append(lbElement)
                        linkElementSequence = 0
                        for linkElement in lbElement.iterchildren():
                            if isinstance(linkElement,ModelObject):
                                linkElementSequence += 1
                                linkElement._elementSequence = linkElementSequence
                                self.schemalocateElementNamespace(linkElement)
                                xlinkType = linkElement.get("{http://www.w3.org/1999/xlink}type")
                                modelResource = None
                                if xlinkType == "locator":
                                    nonDTS = linkElement.namespaceURI != XbrlConst.link or linkElement.localName != "loc"
                                    # only link:loc elements are discovered or processed
                                    href = self.discoverHref(linkElement, nonDTS=nonDTS)
                                    if href is None:
                                        if isStandardExtLink:
                                            self.modelXbrl.error("xmlSchema:requiredAttribute",
                                                    _('Locator href attribute "%(href)s" missing or malformed in standard extended link'),
                                                    modelObject=linkElement, href=linkElement.get("{http://www.w3.org/1999/xlink}href"))
                                        else:
                                            self.modelXbrl.warning("arelle:hrefWarning",
                                                    _('Locator href attribute "%(href)s" missing or malformed in non-standard extended link'),
                                                    modelObject=linkElement, href=linkElement.get("{http://www.w3.org/1999/xlink}href"))
                                    else:
                                        linkElement.modelHref = href
                                        modelResource = linkElement
                                elif xlinkType == "arc":
                                    arcQn = qname(linkElement)
                                    arcrole = linkElement.get("{http://www.w3.org/1999/xlink}arcrole")
                                    if arcrole not in arcrolesFound:
                                        if linkrole == "":
                                            linkrole = XbrlConst.defaultLinkRole
                                        #index by both arcrole and linkrole#arcrole and dimensionsions if applicable
                                        baseSetKeys = [(arcrole, linkrole, linkQn, arcQn)]
                                        baseSetKeys.append((arcrole, linkrole, None, None))
                                        baseSetKeys.append((arcrole, None, None, None))
                                        if XbrlConst.isDimensionArcrole(arcrole) and not dimensionArcFound:
                                            baseSetKeys.append(("XBRL-dimensions", None, None, None))
                                            baseSetKeys.append(("XBRL-dimensions", linkrole, None, None))
                                            dimensionArcFound = True
                                        if XbrlConst.isFormulaArcrole(arcrole) and not formulaArcFound:
                                            baseSetKeys.append(("XBRL-formulae", None, None, None))
                                            baseSetKeys.append(("XBRL-formulae", linkrole, None, None))
                                            formulaArcFound = True
                                        if XbrlConst.isTableRenderingArcrole(arcrole) and not tableRenderingArcFound:
                                            baseSetKeys.append(("Table-rendering", None, None, None))
                                            baseSetKeys.append(("Table-rendering", linkrole, None, None))
                                            tableRenderingArcFound = True
                                            self.modelXbrl.hasTableRendering = True
                                        if XbrlConst.isTableIndexingArcrole(arcrole):
                                            self.modelXbrl.hasTableIndexing = True
                                        for baseSetKey in baseSetKeys:
                                            self.modelXbrl.baseSets[baseSetKey].append(lbElement)
                                        arcrolesFound.add(arcrole)
                                elif xlinkType == "resource":
                                    # create resource and make accessible by id for document
                                    modelResource = linkElement
                                    for resourceElt in linkElement.iter(): # check resource element schemaLocations
                                        self.schemalocateElementNamespace(resourceElt)
                                if modelResource is not None:
                                    lbElement.labeledResources[linkElement.get("{http://www.w3.org/1999/xlink}label")] \
                                        .append(modelResource)
                    else:
                        self.modelXbrl.error("xbrl:schemaDefinitionMissing",
                                _("Linkbase extended link %(element)s missing schema definition"),
                                modelObject=lbElement, element=lbElement.prefixedName)

    def discoverHref(self, element, nonDTS=False, urlRewritePluginClass=None):
        href = element.get("{http://www.w3.org/1999/xlink}href")
        if href:
            url, id = UrlUtil.splitDecodeFragment(href)
            if url == "":
                doc = self
            else:
                # href discovery only can happein within a DTS
                if self.skipDTS: # no discovery
                    _newDoc = DocumentPrototype
                else:
                    _newDoc = load
                if urlRewritePluginClass:
                    for pluginMethod in pluginClassMethods(urlRewritePluginClass):
                        url = pluginMethod(self, url)
                doc = _newDoc(self.modelXbrl, url, isDiscovered=not nonDTS, base=self.baseForElement(element), referringElement=element)
                if not nonDTS and doc is not None:
                    if doc not in self.referencesDocument:
                        if not doc.inDTS and doc.type > Type.UnknownTypes:    # non-XBRL document is not in DTS
                            doc.inDTS = True    # now known to be discovered
                            if doc.type == Type.SCHEMA and not self.skipDTS: # schema coming newly into DTS
                                doc.schemaDiscoverChildElements(doc.xmlRootElement)
                    self.addDocumentReference(doc, "href", element)
            href = (element, doc, id if len(id) > 0 else None)
            if doc is not None:  # if none, an error would have already been reported, don't multiply report it
                self.hrefObjects.append(href)
            return href
        return None

    def instanceDiscover(self, xbrlElement):
        self.schemaLinkbaseRefsDiscover(xbrlElement)
        if not self.skipDTS:
            self.linkbaseDiscover(xbrlElement,inInstance=True) # for role/arcroleRefs and footnoteLinks
        xmlValidate(self.modelXbrl, xbrlElement) # validate instance elements (xValid may be UNKNOWN if skipDTS)
        self.instanceContentsDiscover(xbrlElement)

    def instanceContentsDiscover(self,xbrlElement):
        nextUndefinedFact = len(self.modelXbrl.undefinedFacts)
        instElementSequence = 0
        for instElement in xbrlElement.iterchildren():
            if isinstance(instElement,ModelObject):
                instElementSequence += 1
                instElement._elementSequence = instElementSequence
                ln = instElement.localName
                ns = instElement.namespaceURI
                if ns == XbrlConst.xbrli:
                    if ln == "context":
                        self.contextDiscover(instElement)
                    elif ln == "unit":
                        self.unitDiscover(instElement)
                elif ns == XbrlConst.link:
                    pass
                elif ns in XbrlConst.ixbrlAll and ln=="relationship":
                    pass
                else: # concept elements
                    self.factDiscover(instElement, self.modelXbrl.facts)
        if len(self.modelXbrl.undefinedFacts) > nextUndefinedFact:
            undefFacts = self.modelXbrl.undefinedFacts[nextUndefinedFact:]
            self.modelXbrl.error("xbrl:schemaImportMissing",
                    _("Instance facts missing schema concept definition: %(elements)s"),
                    modelObject=undefFacts,
                    elements=", ".join(sorted(set(str(f.prefixedName) for f in undefFacts))))

    def contextDiscover(self, modelContext) -> None:
        if not self.skipDTS:
            xmlValidate(self.modelXbrl, modelContext) # validation may have not completed due to errors elsewhere
        id = modelContext.id
        self.modelXbrl.contexts[id] = modelContext
        for container in (("{http://www.xbrl.org/2003/instance}segment", modelContext.segDimValues, modelContext.segNonDimValues),
                          ("{http://www.xbrl.org/2003/instance}scenario", modelContext.scenDimValues, modelContext.scenNonDimValues)):
            containerName, containerDimValues, containerNonDimValues = container
            for containerElement in modelContext.iterdescendants(tag=containerName):
                for sElt in containerElement.iterchildren():
                    if isinstance(sElt,ModelObject):
                        if sElt.namespaceURI == XbrlConst.xbrldi and sElt.localName in ("explicitMember","typedMember"):
                            dimQn = sElt.dimensionQname
                            if dimQn: # may be null if schema error omits dimension element
                                #xmlValidate(self.modelXbrl, sElt)
                                modelContext.qnameDims[dimQn] = sElt # both seg and scen
                                if not self.skipDTS:
                                    dimension = sElt.dimension
                                    if dimension is not None and dimension not in containerDimValues:
                                        containerDimValues[dimension] = sElt
                                    else:
                                        modelContext.errorDimValues.append(sElt)
                        else:
                            containerNonDimValues.append(sElt)

    def unitDiscover(self, unitElement) -> None:
        if not self.skipDTS:
            xmlValidate(self.modelXbrl, unitElement) # validation may have not completed due to errors elsewhere
        self.modelXbrl.units[unitElement.id] = unitElement

    def inlineXbrlDiscover(self, htmlElement):
        ixNS = None
        htmlBase = None
        conflictingNSelts = []
        # find namespace, only 1 namespace
        for inlineElement in htmlElement.iterdescendants():
            if isinstance(inlineElement,ModelObject) and inlineElement.namespaceURI in XbrlConst.ixbrlAll:
                if ixNS is None:
                    ixNS = inlineElement.namespaceURI
                elif ixNS != inlineElement.namespaceURI:
                    conflictingNSelts.append(inlineElement)
            elif inlineElement.tag == "{http://www.w3.org/1999/xhtml}base":
                htmlBase = inlineElement.get("href")
        if ixNS is None: # no inline element, look for xmlns namespaces on htmlElement:
            for _ns in htmlElement.nsmap.values():
                if _ns in XbrlConst.ixbrlAll:
                    ixNS = _ns
                    break
        # required by 12.4.1 of [HTML] bullet 3
        # use of document base is commented out because it discloses/uses absolute server directory and defeats URI redirection
        if htmlBase is None:
            htmlBase = "" # os.path.dirname(self.uri) + "/"
        if conflictingNSelts:
            self.modelXbrl.error("ix:multipleIxNamespaces",
                    _("Multiple ix namespaces were found"),
                    modelObject=conflictingNSelts)
        self.ixNS = ixNS
        self.ixNStag = ixNStag = "{" + ixNS + "}" if ixNS else ""
        self.htmlBase = htmlBase
        ixdsTarget = getattr(self.modelXbrl, "ixdsTarget", None)
        # load referenced schemas and linkbases (before validating inline HTML
        for inlineElement in htmlElement.iterdescendants(tag=ixNStag + "references"):
            if inlineElement.get("target") == ixdsTarget:
                self.schemaLinkbaseRefsDiscover(inlineElement)
                xmlValidate(self.modelXbrl, inlineElement) # validate instance elements
        # with DTS loaded, now validate inline HTML (so schema definition of facts is available)
        if htmlElement.namespaceURI == XbrlConst.xhtml:  # must validate xhtml
            XhtmlValidate.xhtmlValidate(self.modelXbrl, htmlElement)  # fails on prefixed content
        for inlineElement in htmlElement.iterdescendants(tag=ixNStag + "resources"):
            xmlValidate(self.modelXbrl, inlineElement) # validate instance elements

        # subsequent inline elements have to be processed after all of the document set is loaded
        if not hasattr(self.modelXbrl, "ixdsHtmlElements"):
            self.modelXbrl.ixdsHtmlElements = []
        self.modelXbrl.ixdsHtmlElements.append(htmlElement)


    def factDiscover(self, modelFact, parentModelFacts=None, parentElement=None) -> None:
        if parentModelFacts is None: # may be called with parentElement instead of parentModelFacts list
            if isinstance(parentElement, ModelFact) and parentElement.isTuple:
                parentModelFacts = parentElement.modelTupleFacts
            else:
                parentModelFacts = self.modelXbrl.facts
        if isinstance(modelFact, ModelFact):
            parentModelFacts.append( modelFact )
            self.modelXbrl.factsInInstance.add( modelFact )
            tupleElementSequence = 0
            for tupleElement in modelFact:
                if isinstance(tupleElement,ModelObject):
                    tupleElementSequence += 1
                    tupleElement._elementSequence = tupleElementSequence
                    if tupleElement.tag not in fractionParts:
                        self.factDiscover(tupleElement, modelFact.modelTupleFacts)
        else:
            self.modelXbrl.undefinedFacts.append(modelFact)

    def testcasesIndexDiscover(self, rootNode, validateTestcaseSchema):
        if validateTestcaseSchema:
            lxmlSchemaValidate(self)
        for testcasesElement in rootNode.iter():
            if isinstance(testcasesElement,ModelObject) and testcasesElement.localName in ("testcases", "registries", "testSuite"):
                rootAttr = testcasesElement.get("root")
                if rootAttr:
                    base = os.path.join(os.path.dirname(self.filepath),rootAttr) + os.sep
                else:
                    base = self.filepath
                for testcaseElement in testcasesElement:
                    if isinstance(testcaseElement,ModelObject) and testcaseElement.localName in ("testcase", "registry", "testSetRef"):
                        uriAttr = testcaseElement.get("uri") or testcaseElement.get("file") or testcaseElement.get("{http://www.w3.org/1999/xlink}href")
                        if uriAttr:
                            doc = load(self.modelXbrl, uriAttr, base=base, referringElement=testcaseElement)
                            self.addDocumentReference(doc, "testcaseIndex", testcaseElement)
                    elif isinstance(testcaseElement,ModelObject) and testcaseElement.localName in ("testcases", "registries"):
                        uriAttr = testcaseElement.get("uri") or testcaseElement.get("{http://www.w3.org/1999/xlink}href")
                        if uriAttr:
                            doc = load(self.modelXbrl, uriAttr, base=base, referringElement=testcaseElement)
                            self.addDocumentReference(doc, "testcaseIndex", testcaseElement)

    def testcaseDiscover(self, testcaseElement, validateTestcaseSchema):
        if validateTestcaseSchema:
            lxmlSchemaValidate(self)
        isTransformTestcase = testcaseElement.namespaceURI == "http://xbrl.org/2011/conformance-rendering/transforms"
        if XmlUtil.xmlnsprefix(testcaseElement, XbrlConst.cfcn) or isTransformTestcase:
            self.type = Type.REGISTRYTESTCASE
        self.outpath = self.xmlRootElement.get("outpath") or self.filepathdir
        self.testcaseVariations: list[ModelTestcaseVariation] = []
        priorTransformName = None
        for modelVariation in XmlUtil.descendants(testcaseElement, testcaseElement.namespaceURI, ("variation", "testGroup")):
            self.testcaseVariations.append(modelVariation)
            if isTransformTestcase and modelVariation.getparent().get("name") is not None:
                transformName = modelVariation.getparent().get("name")
                if transformName != priorTransformName:
                    priorTransformName = transformName
                    variationNumber = 1
                modelVariation._name = "{0} v-{1:02}".format(priorTransformName, variationNumber)
                variationNumber += 1
        if len(self.testcaseVariations) == 0:
            # may be a inline test case
            if XbrlConst.ixbrlAll.intersection(testcaseElement.values()):
                self.testcaseVariations.append(testcaseElement)

    def registryDiscover(self, rootNode):
        lxmlSchemaValidate(self)
        base = self.filepath
        for entryElement in rootNode.iterdescendants(tag="{http://xbrl.org/2008/registry}entry"):
            if isinstance(entryElement,ModelObject):
                uri = XmlUtil.childAttr(entryElement, XbrlConst.registry, "url", "{http://www.w3.org/1999/xlink}href")
                functionDoc = load(self.modelXbrl, uri, base=base, referringElement=entryElement)
                if functionDoc is not None:
                    testUriElt = XmlUtil.child(functionDoc.xmlRootElement, XbrlConst.function, "conformanceTest")
                    if testUriElt is not None:
                        testuri = testUriElt.get("{http://www.w3.org/1999/xlink}href")
                        testbase = functionDoc.filepath
                        if testuri is not None:
                            testcaseDoc = load(self.modelXbrl, testuri, base=testbase, referringElement=testUriElt)
                            self.addDocumentReference(testcaseDoc, "registryIndex", testUriElt)

    def xPathTestSuiteDiscover(self, rootNode):
        # no child documents to reference
        pass

    def addDocumentReference(self, doc, referenceType, referringModelObject=None):
        if doc is not None:
            if doc not in self.referencesDocument:
                self.referencesDocument[doc] = ModelDocumentReference(referenceType, referringModelObject)
            else:
                r = self.referencesDocument[doc]
                r.referenceTypes.add(referenceType)
                if r.referringModelObject is None and referringModelObject is not None:
                    r.referringModelObject = referringModelObject


# inline document set level compilation
# modelIxdsDocument is an inlineDocumentSet or entry inline document (if not a document set)
def inlineIxdsDiscover(modelXbrl, modelIxdsDocument):
    # extract for a single target document
    ixdsTarget = getattr(modelXbrl, "ixdsTarget", None)
    # compile inline result set
    ixdsEltById = defaultdict(list)
    for htmlElement in modelXbrl.ixdsHtmlElements:
        for elt in htmlElement.iterfind(".//*[@id]"):
            if isinstance(elt,ModelObject) and elt.id:
                ixdsEltById[elt.id].append(elt)

    # TODO: ixdsEltById duplication should be tested here and removed from ValidateXbrlDTS (about line 346 after if name == "id" and attrValue in val.elementIDs)
    footnoteRefs = defaultdict(list)
    tupleElements = []
    continuationElements = {}
    continuationReferences = defaultdict(set) # set of elements that have continuedAt source value
    tuplesByTupleID = {}
    factsByFactID = {} # non-tuple facts
    factTargetIDs = set() # target IDs referenced on facts
    factTargetContextRefs = defaultdict(set) # index is target, value is set of contextRefs
    factTargetUnitRefs = defaultdict(set) # index is target, value is set of unitRefs
    targetRoleUris = defaultdict(set) # index is target, value is set of roleUris
    targetArcroleUris = defaultdict(set) # index is target, value is set of arcroleUris
    targetReferenceAttrElts = defaultdict(dict) # target dict by attrname of elts
    targetReferenceAttrVals = defaultdict(dict) # target dict by attrname of attr value
    targetReferencePrefixNs = defaultdict(dict) # target dict by prefix, namespace
    targetReferencesIDs = {} # target dict by id of reference elts
    modelInlineFootnotesById = {} # inline 1.1 ixRelationships and ixFootnotes
    modelXbrl.targetRoleRefs = {} # roleRefs used by selected target
    modelXbrl.targetArcroleRefs = {}  # arcroleRefs used by selected target
    modelXbrl.targetRelationships = set() # relationship elements used by selected target
    hasResources = hasHeader = False
    for htmlElement in modelXbrl.ixdsHtmlElements:
        mdlDoc = htmlElement.modelDocument
        ixNStag = mdlDoc.ixNStag
        for modelInlineTuple in htmlElement.iterdescendants(tag=ixNStag + "tuple"):
            if isinstance(modelInlineTuple,ModelObject):
                modelInlineTuple.unorderedTupleFacts = defaultdict(list)
                if modelInlineTuple.qname is not None:
                    if modelInlineTuple.tupleID:
                        if modelInlineTuple.tupleID not in tuplesByTupleID:
                            tuplesByTupleID[modelInlineTuple.tupleID] = modelInlineTuple
                        else:
                            modelXbrl.error(ixMsgCode("tupleIdDuplication", modelInlineTuple, sect="validation"),
                                            _("Inline XBRL tuples have same tupleID %(tupleID)s: %(qname1)s and %(qname2)s"),
                                            modelObject=(modelInlineTuple,tuplesByTupleID[modelInlineTuple.tupleID]),
                                            tupleID=modelInlineTuple.tupleID, qname1=modelInlineTuple.qname,
                                            qname2=tuplesByTupleID[modelInlineTuple.tupleID].qname)
                    tupleElements.append(modelInlineTuple)
                    for r in modelInlineTuple.footnoteRefs:
                        footnoteRefs[r].append(modelInlineTuple)
                    if modelInlineTuple.id:
                        factsByFactID[modelInlineTuple.id] = modelInlineTuple
                factTargetIDs.add(modelInlineTuple.get("target"))
        for modelInlineFact in htmlElement.iterdescendants(ixNStag + "nonNumeric", ixNStag + "nonFraction", ixNStag + "fraction"):
            if isinstance(modelInlineFact,ModelObject):
                _target = modelInlineFact.get("target")
                factTargetContextRefs[_target].add(modelInlineFact.get("contextRef"))
                factTargetUnitRefs[_target].add(modelInlineFact.get("unitRef"))
                if modelInlineFact.id:
                    factsByFactID[modelInlineFact.id] = modelInlineFact
        for elt in htmlElement.iterdescendants(tag=ixNStag + "continuation"):
            if isinstance(elt,ModelObject) and elt.id:
                continuationElements[elt.id] = elt
        for elt in htmlElement.iterdescendants(tag=XbrlConst.qnIXbrl11Footnote.clarkNotation):
            if isinstance(elt,ModelObject):
                modelInlineFootnotesById[elt.footnoteID] = elt
        for elt in htmlElement.iterdescendants(tag=ixNStag + "references"):
            if isinstance(elt,ModelObject):
                target = elt.get("target")
                targetReferenceAttrsDict = targetReferenceAttrElts[target]
                for attrName, attrValue in elt.items():
                    if attrName.startswith('{') and not attrName.startswith(ixNStag) and attrName != "{http://www.w3.org/XML/1998/namespace}base":
                        if attrName in targetReferenceAttrsDict:
                            modelXbrl.error(ixMsgCode("referencesAttributeDuplication",ns=mdlDoc.ixNS,name="references",sect="validation"),
                                            _("Inline XBRL ix:references attribute %(name)s duplicated in target %(target)s"),
                                            modelObject=(elt, targetReferenceAttrsDict[attrName]), name=attrName, target=target)
                        else:
                            targetReferenceAttrsDict[attrName] = elt
                            targetReferenceAttrVals[target][attrName] = attrValue # use qname to preserve prefix
                if elt.id:
                    if ixdsEltById[elt.id] != [elt]:
                        modelXbrl.error(ixMsgCode("referencesIdDuplication",ns=mdlDoc.ixNS,name="references",sect="validation"),
                                        _("Inline XBRL ix:references id %(id)s duplicated in inline document set"),
                                        modelObject=ixdsEltById[elt.id], id=elt.id)
                    if target in targetReferencesIDs:
                        modelXbrl.error(ixMsgCode("referencesTargetId",ns=mdlDoc.ixNS,name="references",sect="validation"),
                                        _("Inline XBRL has multiple ix:references with id in target %(target)s"),
                                        modelObject=(elt, targetReferencesIDs[target]), target=target)
                    else:
                        targetReferencesIDs[target] = elt
                targetReferencePrefixNsDict = targetReferencePrefixNs[target]
                for _prefix, _ns in elt.nsmap.items():
                    if _prefix in targetReferencePrefixNsDict and _ns != targetReferencePrefixNsDict[_prefix][0]:
                        modelXbrl.error(ixMsgCode("referencesNamespacePrefixConflict",ns=mdlDoc.ixNS,name="references",sect="validation"),
                                        _("Inline XBRL ix:references prefix %(prefix)s has multiple namespaces %(ns1)s and %(ns2)s in target %(target)s"),
                                        modelObject=(elt, targetReferencePrefixNsDict[_prefix][1]), prefix=_prefix, ns1=_ns, ns2=targetReferencePrefixNsDict[_prefix], target=target)
                    else:
                        targetReferencePrefixNsDict[_prefix] = (_ns, elt)

        for hdrElt in htmlElement.iterdescendants(tag=ixNStag + "header"):
            hasHeader = True
            for elt in hdrElt.iterchildren(tag=ixNStag + "resources"):
                hasResources = True
                for subEltTag in ("{http://www.xbrl.org/2003/instance}context","{http://www.xbrl.org/2003/instance}unit"):
                    for resElt in elt.iterdescendants(tag=subEltTag):
                        if resElt.id:
                            if ixdsEltById[resElt.id] != [resElt]:
                                modelXbrl.error(ixMsgCode("resourceIdDuplication",ns=mdlDoc.ixNS,name="resources",sect="validation"),
                                                _("Inline XBRL ix:resources descendant id %(id)s duplicated in inline document set"),
                                                modelObject=ixdsEltById[resElt.id], id=resElt.id)
    if not hasHeader:
        modelXbrl.error(ixMsgCode("missingHeader", ns=mdlDoc.ixNS, name="header", sect="validation"),
                        _("Inline XBRL ix:header element not found"),
                        modelObject=modelXbrl)
    if not hasResources:
        modelXbrl.error(ixMsgCode("missingResources", ns=mdlDoc.ixNS, name="resources", sect="validation"),
                        _("Inline XBRL ix:resources element not found"),
                        modelObject=modelXbrl)

    del ixdsEltById, targetReferencesIDs

    # discovery of relationships which are used by target documents
    for htmlElement in modelXbrl.ixdsHtmlElements:
        for modelInlineRel in htmlElement.iterdescendants(tag=XbrlConst.qnIXbrl11Relationship.clarkNotation):
            if isinstance(modelInlineRel,ModelObject):
                linkrole = modelInlineRel.get("linkRole", XbrlConst.defaultLinkRole)
                arcrole = modelInlineRel.get("arcrole", XbrlConst.factFootnote)
                sourceFactTargets = set()
                for id in modelInlineRel.get("fromRefs","").split():
                    if id in factsByFactID:
                        _target = factsByFactID[id].get("target")
                        targetRoleUris[_target].add(linkrole)
                        targetArcroleUris[_target].add(arcrole)
                        sourceFactTargets.add(_target)
                for id in modelInlineRel.get("toRefs","").split():
                    if id in factsByFactID:
                        _target = factsByFactID[id].get("target")
                        targetRoleUris[_target].add(linkrole)
                        targetArcroleUris[_target].add(arcrole)
                    elif id in modelInlineFootnotesById:
                        footnoteRole = modelInlineFootnotesById[id].get("footnoteRole")
                        if footnoteRole:
                            for _target in sourceFactTargets:
                                targetRoleUris[_target].add(footnoteRole)

    # discovery of contexts, units and roles which are used by target document
    for htmlElement in modelXbrl.ixdsHtmlElements:
        mdlDoc = htmlElement.modelDocument
        ixNStag = mdlDoc.ixNStag

        for inlineElement in htmlElement.iterdescendants(tag=ixNStag + "resources"):
            contextRefs = factTargetContextRefs[ixdsTarget]
            allContextRefs = set.union(*factTargetContextRefs.values())
            unitRefs = factTargetUnitRefs[ixdsTarget]
            allUnitRefs = set.union(*factTargetUnitRefs.values())
            for elt in inlineElement.iterchildren("{http://www.xbrl.org/2003/instance}context"):
                id = elt.get("id")
                if id in contextRefs or (not ixdsTarget and id not in allContextRefs):
                    mdlDoc.contextDiscover(elt)
            for elt in inlineElement.iterchildren("{http://www.xbrl.org/2003/instance}unit"):
                id = elt.get("id")
                if id in unitRefs or (not ixdsTarget and id not in allUnitRefs):
                    mdlDoc.unitDiscover(elt)
            for refElement in inlineElement.iterchildren("{http://www.xbrl.org/2003/linkbase}roleRef"):
                r = refElement.get("roleURI")
                if r in targetRoleUris[ixdsTarget]:
                    modelXbrl.targetRoleRefs[r] = refElement
                    if mdlDoc.discoverHref(refElement) is None: # discover role-defining schema file
                        modelXbrl.error("xmlSchema:requiredAttribute",
                                _("Reference for roleURI href attribute missing or malformed"),
                                modelObject=refElement)
            for refElement in inlineElement.iterchildren("{http://www.xbrl.org/2003/linkbase}arcroleRef"):
                r = refElement.get("arcroleURI")
                if r in targetArcroleUris[ixdsTarget]:
                    modelXbrl.targetArcroleRefs[r] = refElement
                    if mdlDoc.discoverHref(refElement) is None: # discover arcrole-defining schema file
                        modelXbrl.error("xmlSchema:requiredAttribute",
                                _("Reference for arcroleURI href attribute missing or malformed"),
                                modelObject=refElement)


    del factTargetContextRefs, factTargetUnitRefs

    # root elements by target
    modelXbrl.ixTargetRootElements = {}
    for target in targetReferenceAttrElts.keys() | {None}: # need default target in case any facts have no or invalid target
        try:
            modelXbrl.ixTargetRootElements[target] = elt = modelIxdsDocument.parser.makeelement(
                XbrlConst.qnPrototypeXbrliXbrl.clarkNotation, attrib=targetReferenceAttrVals.get(target),
                nsmap=dict((p,n) for p,(n,e) in targetReferencePrefixNs.get(target,{}).items()))
            elt.init(modelIxdsDocument)
        except Exception as err:
            modelXbrl.error(type(err).__name__,
                    _("Unrecoverable error creating target instance: %(error)s"),
                    modelObject=modelXbrl, error=err)

    def locateFactInTuple(modelFact, tuplesByTupleID, ixNStag):
        tupleRef = modelFact.tupleRef
        tuple = None
        if tupleRef:
            if tupleRef not in tuplesByTupleID:
                modelXbrl.error(ixMsgCode("tupleRefMissing", modelFact, sect="validation"),
                                _("Inline XBRL tupleRef %(tupleRef)s not found"),
                                modelObject=modelFact, tupleRef=tupleRef)
            else:
                tuple = tuplesByTupleID[tupleRef]
        else:
            for tupleParent in modelFact.iterancestors(tag=ixNStag + '*'):
                if tupleParent.localName == "tuple":
                    tuple = tupleParent
                break
        if tuple is not None:
            if modelFact.order is not None: # None when order missing failed validation
                tuple.unorderedTupleFacts[modelFact.order].append(modelFact)
            else:
                modelXbrl.error(ixMsgCode("tupleMemberOrderMissing", modelFact, sect="validation"),
                                _("Inline XBRL tuple member %(qname)s must have a numeric order attribute"),
                                modelObject=modelFact, qname=modelFact.qname)
            if modelFact.get("target") == tuple.get("target"):
                modelFact._ixFactParent = tuple # support ModelInlineFact parentElement()
            else:
                modelXbrl.error(ixMsgCode("tupleMemberDifferentTarget", modelFact, sect="validation"),
                                _("Inline XBRL tuple member %(qname)s must have a tuple parent %(tuple)s with same target"),
                                modelObject=modelFact, qname=modelFact.qname, tuple=tuple.qname)
        else:
            if modelFact.get("target") == ixdsTarget: # only process facts with target match
                modelXbrl.modelXbrl.facts.append(modelFact)
            try:
                modelFact._ixFactParent = modelXbrl.ixTargetRootElements[modelFact.get("target")]
            except KeyError:
                modelFact._ixFactParent = modelXbrl.ixTargetRootElements[None]

    def locateContinuation(element):
        contAt = element.get("continuedAt")
        if contAt: # has continuation
            chain = [element] # implement non-recursively for very long continuaion chains
            while contAt:
                continuationReferences[contAt].add(element)
                if contAt not in continuationElements:
                    if contAt in element.modelDocument.idObjects:
                        _contAtTarget = element.modelDocument.idObjects[contAt]
                        modelXbrl.error(ixMsgCode("continuationTarget", element, sect="validation"),
                                        _("continuedAt %(continuationAt)s target is an %(targetElement)s element instead of ix:continuation element."),
                                        modelObject=(element, _contAtTarget), continuationAt=contAt, targetElement=_contAtTarget.elementQname)
                    else:
                        modelXbrl.error(ixMsgCode("continuationMissing", element, sect="validation"),
                                        _("Inline XBRL continuation %(continuationAt)s not found"),
                                        modelObject=element, continuationAt=contAt)
                    break
                else:
                    contElt = continuationElements[contAt]
                    if contElt in chain:
                        cycle = ", ".join(e.get("continuedAt") for e in chain)
                        chain.append(contElt) # makes the cycle clear
                        modelXbrl.error(ixMsgCode("continuationCycle", element, sect="validation"),
                                        _("Inline XBRL continuation cycle: %(continuationCycle)s"),
                                        modelObject=chain, continuationCycle=cycle)
                        break
                    else:
                        chain.append(contElt)
                        element._continuationElement = contElt
                        element = contElt # loop to continuation element
                        contAt = element.get("continuedAt")
            # check if any chain element is descendant of another
            chainSet = set(chain)
            for chainElt in chain:
                for chainEltAncestor in chainElt.iterancestors(tag=chainElt.modelDocument.ixNStag + '*'):
                    if chainEltAncestor in chainSet:
                        if hasattr(chain[0], "_continuationElement"):
                            del chain[0]._continuationElement # break chain to prevent looping in chain
                        modelXbrl.error(ixMsgCode("continuationChainNested", chainElt, sect="validation"),
                                        _("Inline XBRL continuation chain element %(ancestorElement)s has descendant element %(descendantElement)s"),
                                        modelObject=(chainElt,chainEltAncestor),
                                        ancestorElement=chainEltAncestor.id or chainEltAncestor.get("name",chainEltAncestor.get("continuedAt")),
                                        descendantElement=chainElt.id or chainElt.get("name",chainElt.get("continuedAt")))

    def checkTupleIxDescendants(tupleFact, parentElt):
        for childElt in parentElt.iterchildren():
            if isinstance(childElt,ModelObject) and childElt.namespaceURI in XbrlConst.ixbrlAll:
                if childElt.localName in ("numerator", "denominator"):
                    modelXbrl.error(ixMsgCode("tupleContentError", tupleFact, sect="validation"),
                                    _("Inline XBRL tuple content illegal %(qname)s"),
                                    modelObject=(tupleFact, childElt), qname=childElt.qname)
            else:
                checkTupleIxDescendants(tupleFact, childElt)

    def addItemFactToTarget(modelInlineFact):
        if modelInlineFact.concept is None:
                modelXbrl.error(ixMsgCode("missingReferences", modelInlineFact, name="references", sect="validation"),
                                _("Instance fact missing schema definition: %(qname)s of Inline Element %(localName)s"),
                                modelObject=modelInlineFact, qname=modelInlineFact.qname, localName=modelInlineFact.elementQname)
        elif modelInlineFact.isFraction != (modelInlineFact.localName == "fraction"):
            modelXbrl.error(ixMsgCode("fractionDeclaration", modelInlineFact, name="fraction", sect="validation"),
                            _("Inline XBRL element %(qname)s base type %(type)s mapped by %(localName)s"),
                            modelObject=modelInlineFact, qname=modelInlineFact.qname, localName=modelInlineFact.elementQname,
                            type=modelInlineFact.concept.baseXsdType)
        else:
            mdlDoc.modelXbrl.factsInInstance.add( modelInlineFact )

    for htmlElement in modelXbrl.ixdsHtmlElements:
        mdlDoc = htmlElement.modelDocument
        ixNStag = mdlDoc.ixNStag
        # hook up tuples to their container
        for tupleFact in tupleElements:
            if tupleFact.modelDocument == mdlDoc:
                locateFactInTuple(tupleFact, tuplesByTupleID, ixNStag)
                if tupleFact.get("target") == ixdsTarget:
                    addItemFactToTarget(tupleFact) # needs to be in factsInInstance


        for modelInlineFact in htmlElement.iterdescendants(ixNStag + "nonNumeric", ixNStag + "nonFraction", ixNStag + "fraction"):
            _target = modelInlineFact.get("target")
            factTargetIDs.add(_target)
            if modelInlineFact.qname is not None: # must have a qname to be in facts
                if _target == ixdsTarget: # if not the selected target, schema isn't loaded
                    addItemFactToTarget(modelInlineFact)
                locateFactInTuple(modelInlineFact, tuplesByTupleID, ixNStag)
                locateContinuation(modelInlineFact)
                for r in modelInlineFact.footnoteRefs:
                    footnoteRefs[r].append(modelInlineFact)
        # order tuple facts
        for tupleFact in tupleElements:
            # check for duplicates
            for order, facts in tupleFact.unorderedTupleFacts.items():
                if len(facts) > 1:
                    if not all(normalizeSpace(facts[0].value) == normalizeSpace(f.value) and
                               all(normalizeSpace(facts[0].get(attr)) == normalizeSpace(f.get(attr))
                                   for attr in facts[0].keys() if attr != "order")
                               for f in facts[1:]):
                        modelXbrl.error(ixMsgCode("tupleSameOrderMembersUnequal", facts[0], sect="validation"),
                                        _("Inline XBRL tuple members %(qnames)s values %(values)s and attributes not whitespace-normalized equal"),
                                        modelObject=facts, qnames=", ".join(str(f.qname) for f in facts),
                                        values=", ".join(f.value for f in facts))
            # check nearest ix: descendants
            checkTupleIxDescendants(tupleFact, tupleFact)
            tupleFact.modelTupleFacts = [facts[0] # this deduplicates by order number
                                         for order,facts in sorted(tupleFact.unorderedTupleFacts.items(), key=lambda i:i[0])
                                         if len(facts) > 0]

        # check for tuple cycles
        def checkForTupleCycle(parentTuple, tupleNesting):
            for fact in parentTuple.modelTupleFacts:
                if fact in tupleNesting:
                    tupleNesting.append(fact)
                    modelXbrl.error(ixMsgCode("tupleNestingCycle", fact, sect="validation"),
                                    _("Tuple nesting cycle: %(tupleCycle)s"),
                                    modelObject=tupleNesting, tupleCycle="->".join(str(t.qname) for t in tupleNesting))
                    tupleNesting.pop()
                else:
                    tupleNesting.append(fact)
                    checkForTupleCycle(fact, tupleNesting)
                    tupleNesting.pop()

        for tupleFact in tupleElements:
            checkForTupleCycle(tupleFact, [tupleFact])

        for modelInlineFootnote in htmlElement.iterdescendants(tag=XbrlConst.qnIXbrl11Footnote.clarkNotation):
            if isinstance(modelInlineFootnote,ModelObject):
                locateContinuation(modelInlineFootnote)


    # validate particle structure of elements after transformations and established tuple structure
    fractionTermTags = (ixNStag + "numerator", ixNStag + "denominator")
    for rootModelFact in modelXbrl.facts:
        # validate XBRL (after complete document set is loaded)
        if rootModelFact.localName == "fraction":
            numDenom = [None,None]
            for i, tag in enumerate(fractionTermTags):
                for modelInlineFractionTerm in rootModelFact.iterchildren(tag=tag):
                    xmlValidate(modelXbrl, modelInlineFractionTerm, ixFacts=True)
                    if modelInlineFractionTerm.xValid >= VALID:
                        numDenom[i] = modelInlineFractionTerm.xValue
            rootModelFact._fractionValue = numDenom
        xmlValidate(modelXbrl, rootModelFact, ixFacts=True)

    if len(targetReferenceAttrElts) == 0:
        modelXbrl.error(ixMsgCode("missingReferences", None, name="references", sect="validation"),
                        _("There must be at least one reference"),
                        modelObject=modelXbrl)
    _missingReferenceTargets = factTargetIDs - set(targetReferenceAttrElts.keys())
    if _missingReferenceTargets:
        modelXbrl.error(ixMsgCode("missingReferenceTargets", None, name="references", sect="validation"),
                        _("Found no ix:references element%(plural)s having target%(plural)s '%(missingReferenceTargets)s' in IXDS."),
                        modelObject=modelXbrl, plural=("s" if len(_missingReferenceTargets) > 1 else ""),
                        missingReferenceTargets=", ".join(sorted("(default)" if t is None else t
                                                                 for t in _missingReferenceTargets)))

    if ixdsTarget not in factTargetIDs and ixdsTarget not in targetReferenceAttrElts.keys():
        modelXbrl.warning("arelle:ixdsTargetNotDefined",
                          _("Target parameter %(ixdsTarget)s is not a specified IXDS target property"),
                          modelObject=modelXbrl, ixdsTarget=ixdsTarget)

    del targetReferenceAttrElts, targetReferencePrefixNs, targetReferenceAttrVals, factTargetIDs


    footnoteLinkPrototypes = {}
    # inline 1.1 link prototypes, one per link role (so only one extended link element is produced per link role)
    linkPrototypes = {}
    # inline 1.1 ixRelationships and ixFootnotes
    linkModelInlineFootnoteIds = defaultdict(set)
    linkModelLocIds = defaultdict(set)
    for htmlElement in modelXbrl.ixdsHtmlElements:
        mdlDoc = htmlElement.modelDocument
        # inline 1.0 ixFootnotes, build resources (with ixContinuation)
        for modelInlineFootnote in htmlElement.iterdescendants(tag=XbrlConst.qnIXbrlFootnote.clarkNotation):
            if isinstance(modelInlineFootnote,ModelObject):
                # link
                linkrole = modelInlineFootnote.get("footnoteLinkRole", XbrlConst.defaultLinkRole)
                arcrole = modelInlineFootnote.get("arcrole", XbrlConst.factFootnote)
                footnoteID = modelInlineFootnote.footnoteID or ""
                # check if any footnoteRef fact is in this target instance
                if not any(modelFact.get("target") == ixdsTarget for modelFact in footnoteRefs[footnoteID]):
                    continue # skip footnote, it's not in this target document
                footnoteLocLabel = footnoteID + "_loc"
                if linkrole in footnoteLinkPrototypes:
                    linkPrototype = footnoteLinkPrototypes[linkrole]
                else:
                    linkPrototype = LinkPrototype(mdlDoc, mdlDoc.xmlRootElement, XbrlConst.qnLinkFootnoteLink, linkrole)
                    footnoteLinkPrototypes[linkrole] = linkPrototype
                    for baseSetKey in (("XBRL-footnotes",None,None,None),
                                       ("XBRL-footnotes",linkrole,None,None),
                                       (arcrole,linkrole,XbrlConst.qnLinkFootnoteLink, XbrlConst.qnLinkFootnoteArc),
                                       (arcrole,linkrole,None,None),
                                       (arcrole,None,None,None)):
                        modelXbrl.baseSets[baseSetKey].append(linkPrototype)
                # locs
                for modelFact in footnoteRefs[footnoteID]:
                    locPrototype = LocPrototype(mdlDoc, linkPrototype, footnoteLocLabel, modelFact)
                    linkPrototype.childElements.append(locPrototype)
                    linkPrototype.labeledResources[footnoteLocLabel].append(locPrototype)
                # resource
                linkPrototype.childElements.append(modelInlineFootnote)
                linkPrototype.labeledResources[footnoteID].append(modelInlineFootnote)
                # arc
                linkPrototype.childElements.append(ArcPrototype(mdlDoc, linkPrototype, XbrlConst.qnLinkFootnoteArc,
                                                                footnoteLocLabel, footnoteID,
                                                                linkrole, arcrole, sourceElement=modelInlineFootnote))

        for modelInlineRel in htmlElement.iterdescendants(tag=XbrlConst.qnIXbrl11Relationship.clarkNotation):
            if isinstance(modelInlineRel,ModelObject):
                linkrole = modelInlineRel.get("linkRole", XbrlConst.defaultLinkRole)
                if linkrole not in linkPrototypes:
                    linkPrototypes[linkrole] = LinkPrototype(mdlDoc, mdlDoc.xmlRootElement, XbrlConst.qnLinkFootnoteLink, linkrole, sourceElement=modelInlineRel)


    for htmlElement in modelXbrl.ixdsHtmlElements:
        mdlDoc = htmlElement.modelDocument
        for modelInlineRel in htmlElement.iterdescendants(tag=XbrlConst.qnIXbrl11Relationship.clarkNotation):
            if isinstance(modelInlineRel,ModelObject):
                fromLabels = set()
                relHasFromFactsInTarget = relHasToObjectsInTarget = False
                for fromId in modelInlineRel.get("fromRefs","").split():
                    fromLabels.add(fromId)
                    if not relHasFromFactsInTarget and fromId in factsByFactID and factsByFactID[fromId].get("target") == ixdsTarget:
                        relHasFromFactsInTarget = True
                linkrole = modelInlineRel.get("linkRole", XbrlConst.defaultLinkRole)
                arcrole = modelInlineRel.get("arcrole", XbrlConst.factFootnote)
                linkPrototype = linkPrototypes[linkrole]
                for baseSetKey in (("XBRL-footnotes",None,None,None),
                                   ("XBRL-footnotes",linkrole,None,None),
                                   (arcrole,linkrole,XbrlConst.qnLinkFootnoteLink, XbrlConst.qnLinkFootnoteArc),
                                   (arcrole,linkrole,None,None),
                                   (arcrole,None,None,None)):
                    if linkPrototype not in modelXbrl.baseSets[baseSetKey]: # only one link per linkrole
                        if relHasFromFactsInTarget:
                            modelXbrl.baseSets[baseSetKey].append(linkPrototype)
                for fromId in fromLabels:
                    if fromId not in linkModelLocIds[linkrole] and relHasFromFactsInTarget and fromId in factsByFactID:
                        linkModelLocIds[linkrole].add(fromId)
                        locPrototype = LocPrototype(factsByFactID[fromId].modelDocument, linkPrototype, fromId, fromId, sourceElement=modelInlineRel)
                        linkPrototype.childElements.append(locPrototype)
                        linkPrototype.labeledResources[fromId].append(locPrototype)
                toLabels = set()
                toFootnoteIds = set()
                toFactQnames = set()
                fromToMatchedIds = set()
                toIdsNotFound = []
                for toId in modelInlineRel.get("toRefs","").split():
                    if toId in modelInlineFootnotesById:
                        toLabels.add(toId)
                        toFootnoteIds.add(toId)
                        if relHasFromFactsInTarget:
                            modelInlineFootnote = modelInlineFootnotesById[toId]
                            if toId not in linkModelInlineFootnoteIds[linkrole]:
                                linkPrototype.childElements.append(modelInlineFootnote)
                                linkModelInlineFootnoteIds[linkrole].add(toId)
                                linkPrototype.labeledResources[toId].append(modelInlineFootnote)
                                relHasToObjectsInTarget = True
                    elif toId in factsByFactID:
                        toLabels.add(toId)
                        if toId not in linkModelLocIds[linkrole]:
                            modelInlineFact = factsByFactID[toId]
                            if relHasFromFactsInTarget and modelInlineFact.get("target") != ixdsTarget:
                                # copy fact to target when not there
                                if ixdsTarget:
                                    modelInlineFact.set("target", ixdsTarget)
                                else:
                                    modelInlineFact.attrib.pop("target", None)
                                addItemFactToTarget(modelInlineFact)
                                locateFactInTuple(modelInlineFact, tuplesByTupleID, modelInlineFact.modelDocument.ixNStag)
                            if modelInlineFact.get("target") == ixdsTarget:
                                linkModelLocIds[linkrole].add(toId)
                                locPrototype = LocPrototype(factsByFactID[toId].modelDocument, linkPrototype, toId, toId, sourceElement=modelInlineRel)
                                toFactQnames.add(str(locPrototype.dereference().qname))
                                linkPrototype.childElements.append(locPrototype)
                                linkPrototype.labeledResources[toId].append(locPrototype)
                                relHasToObjectsInTarget = True
                    else:
                        toIdsNotFound.append(toId)
                    if toId in fromLabels:
                        fromToMatchedIds.add(toId)
                if relHasFromFactsInTarget and relHasToObjectsInTarget:
                    modelXbrl.targetRelationships.add(modelInlineRel)
                if toIdsNotFound:
                    modelXbrl.error(ixMsgCode("relationshipToRef", ns=XbrlConst.ixbrl11, name="relationship", sect="validation"),
                                    _("Inline relationship toRef(s) %(toIds)s not found."),
                                    modelObject=modelInlineRel, toIds=', '.join(sorted(toIdsNotFound)))
                if fromToMatchedIds:
                    modelXbrl.error(ixMsgCode("relationshipFromToMatch", ns=XbrlConst.ixbrl11, name="relationship", sect="validation"),
                                    _("Inline relationship has matching values in fromRefs and toRefs: %(fromToMatchedIds)s"),
                                    modelObject=modelInlineRel, fromToMatchedIds=', '.join(sorted(fromToMatchedIds)))
                for fromLabel in fromLabels:
                    for toLabel in toLabels: # toLabels is empty if no to fact or footnote is in target
                        linkPrototype.childElements.append(ArcPrototype(mdlDoc, linkPrototype, XbrlConst.qnLinkFootnoteArc,
                                                                        fromLabel, toLabel,
                                                                        linkrole, arcrole,
                                                                        modelInlineRel.get("order", "1"), sourceElement=modelInlineRel))
                if toFootnoteIds and toFactQnames:
                    modelXbrl.error(ixMsgCode("relationshipReferencesMixed", ns=XbrlConst.ixbrl11, name="relationship", sect="validation"),
                                    _("Inline relationship references footnote(s) %(toFootnoteIds)s and thereby is not allowed to reference %(toFactQnames)s."),
                                    modelObject=modelInlineRel, toFootnoteIds=', '.join(sorted(toFootnoteIds)),
                                    toFactQnames=', '.join(sorted(toFactQnames)))

    del modelInlineFootnotesById, linkPrototypes, linkModelInlineFootnoteIds # dereference

    # check for multiple use of continuation reference (same continuationAt on different elements)
    for _contAt, _contReferences in continuationReferences.items():
        if len(_contReferences) > 1:
            _refEltQnames = set(str(_contRef.elementQname) for _contRef in _contReferences)
            modelXbrl.error(ixMsgCode("continuationReferences", ns=XbrlConst.ixbrl11, name="continuation", sect="validation"),
                            _("continuedAt %(continuedAt)s has %(referencesCount)s references on %(sourceElements)s elements, only one reference allowed."),
                            modelObject=_contReferences, continuedAt=_contAt, referencesCount=len(_contReferences),
                            sourceElements=', '.join(str(qn) for qn in sorted(_refEltQnames)))

    # check for orphan continuation elements
    for _contAt, _contElt in continuationElements.items():
        if _contAt not in continuationReferences:
            modelXbrl.error(ixMsgCode("continuationNotReferenced", ns=XbrlConst.ixbrl11, name="continuation", sect="validation"),
                            _("ix:continuation %(continuedAt)s is not referenced by a, ix:footnote, ix:nonNumeric or other ix:continuation element."),
                            modelObject=_contElt, continuedAt=_contAt)

    if ixdsTarget in modelXbrl.ixTargetRootElements:
        modelIxdsDocument.targetXbrlRootElement = modelXbrl.ixTargetRootElements[ixdsTarget]
        modelIxdsDocument.targetXbrlElementTree = PrototypeElementTree(modelIxdsDocument.targetXbrlRootElement)

class LoadingException(Exception):
    pass

class ModelDocumentReference:
    def __init__(self, referenceType, referringModelObject=None):
        self.referenceTypes = {referenceType}
        self.referringModelObject = referringModelObject

    @property
    def referringXlinkRole(self):
        if "href" in self.referenceTypes and isinstance(self.referringModelObject, ModelObject):
            return self.referringModelObject.get("{http://www.w3.org/1999/xlink}role")
        return None<|MERGE_RESOLUTION|>--- conflicted
+++ resolved
@@ -532,12 +532,8 @@
         _file, = filesource.file(filepath, stripDeclaration=True, binary=True)
         try:
             _rootElt = True
-<<<<<<< HEAD
             _maybeHtml = False
-            for _event, elt in etree.iterparse(file, events=("start",), recover=True, huge_tree=True):
-=======
             for _event, elt in etree.iterparse(_file, events=("start",), recover=True, huge_tree=True):
->>>>>>> 6f8a02ac
                 if _rootElt:
                     _rootElt = False
                     _type = {"testcases": Type.TESTCASESINDEX,
