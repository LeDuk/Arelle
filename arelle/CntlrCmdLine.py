'''
This module is Arelle's controller in command line non-interactive mode

(This module can be a pattern for custom integration of Arelle into an application.)

See COPYRIGHT.md for copyright information.
'''
from __future__ import annotations
from arelle import ValidateDuplicateFacts
import gettext, time, datetime, os, shlex, sys, traceback, fnmatch, threading, json, logging, platform
from optparse import OptionGroup, OptionParser, SUPPRESS_HELP
import regex as re
from arelle import (Cntlr, FileSource, ModelDocument, XmlUtil, XbrlConst, Version,
                    ViewFileDTS, ViewFileFactList, ViewFileFactTable, ViewFileConcepts,
                    ViewFileFormulae, ViewFileRelationshipSet, ViewFileTests, ViewFileRssFeed,
<<<<<<< HEAD
                    ViewFileRoleTypes,
                    ModelManager)
from arelle.rendering import RenderingEvaluator
=======
                    ViewFileRoleTypes)
>>>>>>> 49303203
from arelle.RuntimeOptions import RuntimeOptions, RuntimeOptionsException
from arelle.BetaFeatures import BETA_FEATURES_AND_DESCRIPTIONS
from arelle.ModelValue import qname
from arelle.Locale import format_string, setApplicationLocale, setDisableRTL
from arelle.ModelFormulaObject import FormulaOptions
from arelle import PluginManager
from arelle.PluginManager import pluginClassMethods
from arelle.SocketUtils import INTERNET_CONNECTIVITY, OFFLINE
from arelle.typing import TypeGetText
from arelle.UrlUtil import isHttpUrl
from arelle.Version import copyrightLabel
from arelle.WebCache import proxyTuple
from arelle.SystemInfo import getSystemInfo, getSystemWordSize, hasWebServer, isCGI, isGAE, PlatformOS
from pprint import pprint
import logging
from lxml import etree
import glob

win32file = win32api = win32process = pywintypes = None
STILL_ACTIVE = 259 # MS Windows process status constants
PROCESS_QUERY_INFORMATION = 0x400
DISABLE_PERSISTENT_CONFIG_OPTION = "--disablePersistentConfig"
UILANG_OPTION = '--uiLang'
_: TypeGetText


def main():
    """Main program to initiate application from command line or as a separate process (e.g, java Runtime.getRuntime().exec).  May perform
    a command line request, or initiate a web server on specified local port.

       :param argv: Command line arguments.  (Currently supported arguments can be displayed by the parameter *--help*.)
       :type message: [str]
       """
    envArgs = os.getenv("ARELLE_ARGS")
    if envArgs:
        args = shlex.split(envArgs)
    else:
        args = sys.argv[1:]
    setApplicationLocale()
    gettext.install("arelle")
    parseAndRun(args)


def wsgiApplication(extraArgs=[]): # for example call wsgiApplication(["--plugins=EdgarRenderer"])
    return parseAndRun( ["--webserver=::wsgi"] + extraArgs )


def parseAndRun(args):
    """interface used by Main program and py.test (arelle_test.py)
    """

    runtimeOptions, arellePluginModules = parseArgs(args)
    cntlr = configAndRunCntlr(runtimeOptions, arellePluginModules)
    return cntlr


def parseArgs(args):
    """
    Parses the command line arguments and generates runtimeOptions and arellePluginModules
    :param args: Command Line arguments
    :return: runtimeOptions which is an object of options specified
    and
    arellePluginModules which is a dictionary of commands and moduleInfos
    """
    uiLang = None
    # Check if there is UI language override to use the selected language
    # for help and error messages...
    for _i, _arg in enumerate(args):
        if _arg.startswith((f'{UILANG_OPTION}=', f'{UILANG_OPTION.lower()}=')):
            uiLang = _arg[9:]
            break
        elif _arg in (UILANG_OPTION, UILANG_OPTION.lower()) and _i + 1 < len(args):
            uiLang = args[_i+1]
            break
    # Check if the config cache needs to be disabled prior to initializing the cntlr
    disable_persistent_config = bool({DISABLE_PERSISTENT_CONFIG_OPTION, DISABLE_PERSISTENT_CONFIG_OPTION.lower()} & set(args))
    cntlr = createCntlrAndPreloadPlugins(uiLang, disable_persistent_config, {})  # This Cntlr is needed for translations and to enable the web cache.  The cntlr is not used outside the parse function
    usage = "usage: %prog [options]"
    parser = OptionParser(usage,
                          version="Arelle(r) {0} ({1}bit)".format(Version.__version__, getSystemWordSize()),
                          conflict_handler="resolve") # allow reloading plug-in options without errors
    parser.add_option("-f", "--file", dest="entrypointFile",
                      help=_("FILENAME is an entry point, which may be "
                             "an XBRL instance, schema, linkbase file, "
                             "inline XBRL instance, testcase file, "
                             "testcase index file.  FILENAME may be "
                             "a local file or a URI to a web located file.  "
                             "For multiple instance filings may be | separated file names or JSON list "
                             "of file/parameter dicts [{\"file\":\"filepath\"}, {\"file\":\"file2path\"} ...]."))
    parser.add_option("--username", dest="username",
                      help=_("user name if needed (with password) for web file retrieval"))
    parser.add_option("--password", dest="password",
                      help=_("password if needed (with user name) for web retrieval"))
    # special option for web interfaces to suppress closing an opened modelXbrl
    parser.add_option("--keepOpen", dest="keepOpen", action="store_true", help=SUPPRESS_HELP)
    parser.add_option("-i", "--import", dest="importFiles",
                      help=_("FILENAME is a list of files to import to the DTS, such as "
                             "additional formula or label linkbases.  "
                             "Multiple file names are separated by a '|' character. "))
    parser.add_option("-d", "--diff", dest="diffFile",
                      help=_("FILENAME is a second entry point when "
                             "comparing (diffing) two DTSes producing a versioning report."))
    parser.add_option("-r", "--report", dest="versReportFile",
                      help=_("FILENAME is the filename to save as the versioning report."))
    parser.add_option("-v", "--validate",
                      action="store_true", dest="validate",
                      help=_("Validate the file according to the entry "
                             "file type.  If an XBRL file, it is validated "
                             "according to XBRL validation 2.1, calculation linkbase validation "
                             "if either --calcDecimals or --calcPrecision are specified, and "
                             "SEC EDGAR Filing Manual (if --efm selected) or Global Filer Manual "
                             "disclosure system validation (if --gfm=XXX selected). "
                             "If a test suite or testcase, the test case variations "
                             "are individually so validated. "
                             "If formulae are present they will be validated and run unless --formula=none is specified. "
                             ))
    parser.add_option("--validateDuplicateFacts", "--validateduplicatefacts",
                      choices=[a.value for a in ValidateDuplicateFacts.DUPLICATE_TYPE_ARG_MAP],
                      dest="validateDuplicateFacts",
                      help=_("Select which types of duplicates should trigger warnings."))
    parser.add_option("--deduplicateFacts", "--deduplicatefacts",
                      choices=[a.value for a in ValidateDuplicateFacts.DeduplicationType],
                      dest="deduplicateFacts",
                      help=_("When using '--saveDeduplicatedInstance' to save a deduplicated instance, check for duplicates of this type. "
                             "Defaults to 'complete'."))
    parser.add_option("--saveDeduplicatedInstance", "--savededuplicatedinstance",
                      dest="saveDeduplicatedInstance",
                      help=_("Save an instance document with duplicates of the provided type ('--deduplicateFacts') deduplicated."))
    parser.add_option("--noValidateTestcaseSchema", "--novalidatetestcaseschema", action="store_false", dest="validateTestcaseSchema", default=True,
                      help=_("Validate testcases against their schemas."))
    betaGroup = OptionGroup(parser, "Beta Features",
                        "Caution: these are beta features, use these options at your own risk.")
    for featureName, featureDescription in BETA_FEATURES_AND_DESCRIPTIONS.items():
        assert featureName.startswith('beta'), 'All beta options must start with "beta"'
        betaGroup.add_option(f'--{featureName}', f'--{featureName.lower()}', action="store_true", default=False, help=featureDescription)
    parser.add_option_group(betaGroup)
    parser.add_option("--calc", action="store", dest="calcs",
                      help=_("Specify calculations validations: "
                             "none - no calculations validation, "
                             #"xbrl21precision - pre-2010 xbrl v2.1 calculations linkbase inferring precision, "
                             "c10 or xbrl21 - Calc 1.0 (XBRL 2.1) calculations, "
                             "c10d or xbrl21-dedup - Calc 1.0 (XBRL 2.1) calculations with de-duplication, "
                             "c11r or round-to-nearest - Calc 1.1 round-to-nearest mode, "
                             "c11t or truncation - Calc 1.1 truncation mode"
                             ))
    parser.add_option("--calcDecimals", "--calcdecimals", action="store_true", dest="calcDecimals",
                      help=_("Deprecated - XBRL v2.1 calculation linkbase validation inferring decimals."))
    parser.add_option("--calcPrecision", "--calcprecision", action="store_true", dest="calcPrecision",
                      help=_("Deprecated - pre-2010 XBRL v2.1 calculation linkbase validation inferring precision."))
    parser.add_option("--calcDeduplicate", "--calcdeduplicate", action="store_true", dest="calcDeduplicate",
                      help=_("Deprecaated -  de-duplication of consistent facts when performing calculation validation, chooses most accurate fact."))
    parser.add_option("--efm", action="store_true", dest="validateEFM",
                      help=_("Select Edgar Filer Manual (U.S. SEC) disclosure system validation (strict)."))
    parser.add_option("--efm-skip-calc-tree", action="store_false", default=True, dest="validateEFMCalcTree",
                      help=_("Skip walking of calculation tree during EFM validation."))
    parser.add_option("--gfm", action="store", dest="disclosureSystemName", help=SUPPRESS_HELP)
    parser.add_option("--disclosureSystem", "--disclosuresystem", action="store", dest="disclosureSystemName",
                      help=_("Specify a disclosure system name and"
                             " select disclosure system validation.  "
                             "Enter --disclosureSystem=help for list of names or help-verbose for list of names and descriptions. "))
    parser.add_option("--hmrc", action="store_true", dest="validateHMRC",
                      help=_("Select U.K. HMRC disclosure system validation."))
    parser.add_option("--utr", action="store_true", dest="utrValidate",
                      help=_("Select validation with respect to Unit Type Registry."))
    parser.add_option("--utrUrl", "--utrurl", action="store", dest="utrUrl",
                      help=_("Override disclosure systems Unit Type Registry location (URL or file path)."))
    parser.add_option("--infoset", action="store_true", dest="infosetValidate",
                      help=_("Select validation with respect testcase infosets."))
    parser.add_option("--labelLang", "--labellang", action="store", dest="labelLang",
                      help=_("Language for labels in following file options (override system settings)"))
    parser.add_option("--disableRtl", action="store_true", dest="disableRtl", default=False,
                       help=_("Flag to disable reversing string read order for right to left languages, useful for some locale settings"))
    parser.add_option("--labelRole", "--labelrole", action="store", dest="labelRole",
                      help=_("Label role for labels in following file options (instead of standard label)"))
    parser.add_option("--DTS", "--csvDTS", action="store", dest="DTSFile",
                      help=_("Write DTS tree into FILE"))
    parser.add_option("--facts", "--csvFacts", action="store", dest="factsFile",
                      help=_("Write fact list into FILE"))
    parser.add_option("--factListCols", action="store", dest="factListCols",
                      help=_("Columns for fact list file"))
    parser.add_option("--factTable", "--csvFactTable", action="store", dest="factTableFile",
                      help=_("Write fact table into FILE"))
    parser.add_option("--factTableCols", action="store", dest="factTableCols",
                      help=_("Columns for fact table file"))
    parser.add_option("--concepts", "--csvConcepts", action="store", dest="conceptsFile",
                      help=_("Write concepts into FILE"))
    parser.add_option("--pre", "--csvPre", action="store", dest="preFile",
                      help=_("Write presentation linkbase into FILE"))
    parser.add_option("--table", "--csvTable", action="store", dest="tableFile",
                      help=_("Write table linkbase into FILE"))
    parser.add_option("--cal", "--csvCal", action="store", dest="calFile",
                      help=_("Write calculation linkbase into FILE"))
    parser.add_option("--dim", "--csvDim", action="store", dest="dimFile",
                      help=_("Write dimensions (of definition) linkbase into FILE"))
    parser.add_option("--anch", action="store", dest="anchFile",
                      help=_("Write anchoring relationships (of definition) linkbase into FILE"))
    parser.add_option("--formulae", "--htmlFormulae", action="store", dest="formulaeFile",
                      help=_("Write formulae linkbase into FILE"))
    parser.add_option("--viewArcrole", "--viewarcrole", action="store", dest="viewArcrole",
                      help=_("Write linkbase relationships for viewArcrole into viewFile"))
    parser.add_option("--viewFile", "--viewfile", action="store", dest="viewFile",
                      help=_("Write linkbase relationships for viewArcrole into viewFile"))
    parser.add_option("--relationshipCols", "--relationshipcols", action="store", dest="relationshipCols",
                      help=_("Extra columns for relationship file (comma or space separated: Name, Namespace, LocalName, Documentation and References)"))
    parser.add_option("--roleTypes", "--roletypes", action="store", dest="roleTypesFile",
                      help=_("Write defined role types into FILE"))
    parser.add_option("--arcroleTypes", "--arcroletypes", action="store", dest="arcroleTypesFile",
                      help=_("Write defined arcrole types into FILE"))
    parser.add_option("--testReport", "--csvTestReport", "--testreport", "--csvtestreport", action="store", dest="testReport",
                      help=_("Write test report of validation (of test cases) into FILE"))
    parser.add_option("--testReportCols", "--testreportcols", action="store", dest="testReportCols",
                      help=_("Columns for test report file"))
    parser.add_option("--rssReport", "--rssreport", action="store", dest="rssReport",
                      help=_("Write RSS report into FILE"))
    parser.add_option("--rssReportCols", "--rssreportcols", action="store", dest="rssReportCols",
                      help=_("Columns for RSS report file"))
    parser.add_option("--skipDTS", "--skipdts", action="store_true", dest="skipDTS",
                      help=_("Skip DTS activities (loading, discovery, validation), useful when an instance needs only to be parsed."))
    parser.add_option("--skipLoading", "--skiploading", action="store", dest="skipLoading",
                      help=_("Skip loading discovered or schemaLocated files matching pattern (unix-style file name patterns separated by '|'), useful when not all linkbases are needed."))
    parser.add_option("--logFile", "--logfile", action="store", dest="logFile",
                      help=_("Write log messages into file, otherwise they go to standard output.  "
                             "If file ends in .xml it is xml-formatted, otherwise it is text. "))
    parser.add_option("--logFileMode", "--logfilemode", action="store", dest="logFileMode",
                      help=_("Write log file mode, a=append if existing (default), w=overwrite if existing. "))
    parser.add_option("--logFormat", "--logformat", action="store", dest="logFormat",
                      help=_("Logging format for messages capture, otherwise default is \"[%(messageCode)s] %(message)s - %(file)s\"."))
    parser.add_option("--logLevel", "--loglevel", action="store", dest="logLevel",
                      help=_("Minimum level for messages capture, otherwise the message is ignored.  "
                             "Current order of levels are debug, info, info-semantic, warning, warning-semantic, warning, assertion-satisfied, inconsistency, error-semantic, assertion-not-satisfied, and error. "))
    parser.add_option("--logLevelFilter", "--loglevelfilter", action="store", dest="logLevelFilter",
                      help=_("Regular expression filter for logLevel.  "
                             "(E.g., to not match *-semantic levels, logLevelFilter=(?!^.*-semantic$)(.+). "))
    parser.add_option("--logCodeFilter", "--logcodefilter", action="store", dest="logCodeFilter",
                      help=_("Regular expression filter for log message code."))
    parser.add_option("--logTextMaxLength", "--logtextmaxlength", action="store", dest="logTextMaxLength", type="int",
                      help=_("Log file text field max length override."))
    parser.add_option("--logRefObjectProperties", "--logrefobjectproperties", action="store_true", dest="logRefObjectProperties",
                      help=_("Log reference object properties (default)."), default=True)
    parser.add_option("--logNoRefObjectProperties", "--lognorefobjectproperties", action="store_false", dest="logRefObjectProperties",
                      help=_("Do not log reference object properties."))
    parser.add_option("--statusPipe", action="store", dest="statusPipe", help=SUPPRESS_HELP)
    parser.add_option("--monitorParentProcess", action="store", dest="monitorParentProcess", help=SUPPRESS_HELP)
    parser.add_option("--outputAttribution", "--outputattribution", action="store", dest="outputAttribution", help=SUPPRESS_HELP)
    parser.add_option("--showOptions", action="store_true", dest="showOptions", help=SUPPRESS_HELP)
    parser.add_option("--parameters", action="store", dest="parameters", help=_("Specify parameters for formula and validation (name=value[,name=value])."))
    parser.add_option("--parameterSeparator", "--parameterseparator", action="store", dest="parameterSeparator", help=_("Specify parameters separator string (if other than comma)."))
    parser.add_option("--formula", choices=("validate", "run", "none"), dest="formulaAction",
                      help=_("Specify formula action: "
                             "validate - validate only, without running, "
                             "run - validate and run, or "
                             "none - prevent formula validation or running when also specifying -v or --validate.  "
                             "if this option is not specified, -v or --validate will validate and run formulas if present"))
    parser.add_option("--formulaParamExprResult", "--formulaparamexprresult", action="store_true", dest="formulaParamExprResult", help=_("Specify formula tracing."))
    parser.add_option("--formulaParamInputValue", "--formulaparaminputvalue", action="store_true", dest="formulaParamInputValue", help=_("Specify formula tracing."))
    parser.add_option("--formulaCallExprSource", "--formulacallexprsource", action="store_true", dest="formulaCallExprSource", help=_("Specify formula tracing."))
    parser.add_option("--formulaCallExprCode", "--formulacallexprcode", action="store_true", dest="formulaCallExprCode", help=_("Specify formula tracing."))
    parser.add_option("--formulaCallExprEval", "--formulacallexpreval", action="store_true", dest="formulaCallExprEval", help=_("Specify formula tracing."))
    parser.add_option("--formulaCallExprResult", "--formulacallexprtesult", action="store_true", dest="formulaCallExprResult", help=_("Specify formula tracing."))
    parser.add_option("--formulaVarSetExprEval", "--formulavarsetexpreval", action="store_true", dest="formulaVarSetExprEval", help=_("Specify formula tracing."))
    parser.add_option("--formulaVarSetExprResult", "--formulavarsetexprresult", action="store_true", dest="formulaVarSetExprResult", help=_("Specify formula tracing."))
    parser.add_option("--formulaVarSetTiming", "--formulavarsettiming", action="store_true", dest="timeVariableSetEvaluation", help=_("Specify showing times of variable set evaluation."))
    parser.add_option("--formulaAsserResultCounts", "--formulaasserresultcounts", action="store_true", dest="formulaAsserResultCounts", help=_("Specify formula tracing."))
    parser.add_option("--formulaSatisfiedAsser", "--formulasatisfiedasser", action="store_true", dest="formulaSatisfiedAsser", help=_("Specify formula tracing."))
    parser.add_option("--formulaUnsatisfiedAsser", "--formulaunsatisfiedasser", action="store_true", dest="formulaUnsatisfiedAsser", help=_("Specify formula tracing."))
    parser.add_option("--formulaUnsatisfiedAsserError", "--formulaunsatisfiedassererror", action="store_true", dest="formulaUnsatisfiedAsserError", help=_("Specify formula tracing."))
    parser.add_option("--formulaUnmessagedUnsatisfiedAsser", "--formulaunmessagedunsatisfiedasser", action="store_true", dest="formulaUnmessagedUnsatisfiedAsser", help=_("Specify trace messages for unsatisfied assertions with no formula messages."))
    parser.add_option("--formulaFormulaRules", "--formulaformularules", action="store_true", dest="formulaFormulaRules", help=_("Specify formula tracing."))
    parser.add_option("--formulaVarsOrder", "--formulavarsorder", action="store_true", dest="formulaVarsOrder", help=_("Specify formula tracing."))
    parser.add_option("--formulaVarExpressionSource", "--formulavarexpressionsource", action="store_true", dest="formulaVarExpressionSource", help=_("Specify formula tracing."))
    parser.add_option("--formulaVarExpressionCode", "--formulavarexpressioncode", action="store_true", dest="formulaVarExpressionCode", help=_("Specify formula tracing."))
    parser.add_option("--formulaVarExpressionEvaluation", "--formulavarexpressionevaluation", action="store_true", dest="formulaVarExpressionEvaluation", help=_("Specify formula tracing."))
    parser.add_option("--formulaVarExpressionResult", "--formulavarexpressionresult", action="store_true", dest="formulaVarExpressionResult", help=_("Specify formula tracing."))
    parser.add_option("--formulaVarFilterWinnowing", "--formulavarfilterwinnowing", action="store_true", dest="formulaVarFilterWinnowing", help=_("Specify formula tracing."))
    parser.add_option("--formulaVarFiltersResult", "--formulavarfiltersresult", action="store_true", dest="formulaVarFiltersResult", help=_("Specify formula tracing."))
    parser.add_option("--testcaseFilter", "--testcasefilter", action="append", dest="testcaseFilters",
                      help=_("If any filters are provided, any testcase variation path in the form {testcaseFilepath}:{testcaseVariationId} that doesn't pass any filter "
                             "will be skipped." ))
    parser.add_option("--testcaseResultsCaptureWarnings", "--testcaseresultscapturewarnings", action="store_true", dest="testcaseResultsCaptureWarnings",
                      help=_("For testcase variations capture warning results, default is inconsistency or warning if there is any warning expected result.  "))
    parser.add_option("--testcaseResultOptions", choices=("match-any", "match-all"), action="store", dest="testcaseResultOptions",
                      help=_("For testcase results, default is match any expected result, options to match any or match all expected result(s).  "))
    parser.add_option("--formulaRunIDs", "--formularunids", action="store", dest="formulaRunIDs", help=_("Specify formula/assertion IDs to run, separated by a '|' character, or a regex expression."))
    parser.add_option("--formulaCompileOnly", "--formulacompileonly", action="store_true", dest="formulaCompileOnly", help=_("Specify formula are to be compiled but not executed."))
    parser.add_option("--formulaCacheSize", "--formulacachesize", action="store", dest="formulaCacheSize", help=_("Specify the number of fact aspect combinations to cache during formula evaluations. Negative numbers have no limit. (10_000_000 is default)"))
    parser.add_option(UILANG_OPTION, UILANG_OPTION.lower(), action="store", dest="uiLang",
                      help=_("Language for user interface (override system settings, such as program messages).  Does not save setting.  Requires locale country code, e.g. en-GB or en-US."))
    parser.add_option("--proxy", action="store", dest="proxy",
                      help=_("Modify and re-save proxy settings configuration.  "
                             "Enter 'system' to use system proxy setting, 'none' to use no proxy, "
                             "'http://[user[:password]@]host[:port]' "
                             " (e.g., http://192.168.1.253, http://example.com:8080, http://joe:secret@example.com:8080), "
                             " or 'show' to show current setting, ." ))
    parser.add_option(f"--{INTERNET_CONNECTIVITY}", f"--{INTERNET_CONNECTIVITY.lower()}", choices=("online", OFFLINE), dest="internetConnectivity",
                      help=_("Specify internet connectivity: online or offline"))
    parser.add_option("--internetTimeout", "--internettimeout", type="int", dest="internetTimeout",
                      help=_("Specify internet connection timeout in seconds (0 means unlimited)."))
    parser.add_option("--internetRecheck", "--internetrecheck", choices=("weekly", "daily", "never", "hourly", "quarter-hourly"), action="store", dest="internetRecheck",
                      help=_("Specify rechecking for newer cache files 'daily', 'weekly', 'monthly' or 'never' ('weekly' is default)"))
    parser.add_option("--internetLogDownloads", "--internetlogdownloads", action="store_true", dest="internetLogDownloads",
                      help=_("Log info message for downloads to web cache."))
    parser.add_option("--noCertificateCheck", "--nocertificatecheck", action="store_true", dest="noCertificateCheck",
                      help=_("Specify no checking of internet secure connection certificate"))
    parser.add_option("--httpsRedirectCache", "--httpsredirectcache", action="store_true", dest="httpsRedirectCache",
                      help=_("Treat http and https schemes interchangeably when looking up files from the webcache"))
    parser.add_option("--httpUserAgent", "--httpuseragent", action="store", dest="httpUserAgent",
                      help=_("Specify non-standard http header User-Agent value"))
    parser.add_option(DISABLE_PERSISTENT_CONFIG_OPTION, DISABLE_PERSISTENT_CONFIG_OPTION.lower(), action="store_true", dest="disablePersistentConfig", help=_("Prohibits Arelle from reading and writing a config to the local cache."))
    parser.add_option("--xdgConfigHome", action="store", dest="xdgConfigHome",
                      help=_("Specify non-standard location for configuration and cache files (overrides environment parameter XDG_CONFIG_HOME)."))
    parser.add_option("--plugins", action="store", dest="plugins",
                      help=_("Specify plug-in configuration for this invocation.  "
                             "Enter 'show' to confirm plug-in configuration.  "
                             "Commands show, and module urls are '|' separated: "
                             "url specifies a plug-in by its url or filename, "
                             "relative URLs are relative to installation plug-in directory, "
                             R" (e.g., 'http://arelle.org/files/hello_web.py', 'C:\Program Files\Arelle\examples\plugin\hello_dolly.py' to load, "
                             "or ../examples/plugin/hello_dolly.py for relative use of examples directory) "
                             "Local python files do not require .py suffix, e.g., hello_dolly without .py is sufficient, "
                             "Packaged plug-in urls are their directory's url (e.g., --plugins EdgarRenderer or --plugins xbrlDB).  " ))
    parser.add_option("--packages", "--package", action="append", dest="packages",
                      help=_("Load taxonomy packages. Option can be repeated for multiple files. "
                             "If a directory is specified, all .zip files in the directory will be loaded. "
                             "(Package settings from GUI are no longer shared with cmd line operation. "
                             "Cmd line package settings are not persistent.)  " ))
    parser.add_option("--packageManifestName", action="store", dest="packageManifestName",
                      help=_("Provide non-standard archive manifest file name pattern (e.g., *taxonomyPackage.xml).  "
                             "Uses unix file name pattern matching.  "
                             "Multiple manifest files are supported in archive (such as oasis catalogs).  "
                             "(Replaces search for either .taxonomyPackage.xml or catalog.xml).  " ))
    parser.add_option("--abortOnMajorError", action="store_true", dest="abortOnMajorError", help=_("Abort process on major error, such as when load is unable to find an entry or discovered file."))
    parser.add_option("--showEnvironment", "--showenvironment", action="store_true", dest="showEnvironment", help=_("Show Arelle's config and cache directory and host OS environment parameters."))
    parser.add_option("--collectProfileStats", action="store_true", dest="collectProfileStats", help=_("Collect profile statistics, such as timing of validation activities and formulae."))
    if hasWebServer():
        parser.add_option("--webserver", action="store", dest="webserver",
                          help=_("start web server on host:port[:server] for REST and web access, e.g., --webserver locahost:8080, "
                                 "or specify nondefault a server name, such as cherrypy, --webserver locahost:8080:cherrypy. "
                                 "(It is possible to specify options to be defaults for the web server, such as disclosureSystem and validations, but not including file names.) "))
    pluginOptionsIndex = len(parser.option_list)
    pluginOptionsGroupIndex = len(parser.option_groups)

    # install any dynamic plugins so their command line options can be parsed if present
    arellePluginModules = {}
    for i, arg in enumerate(args):
        if arg.startswith('--plugin'): # allow singular or plural (option must simply be non-ambiguous
            if len(arg) > 9 and arg[9] == '=':
                preloadPlugins = arg[10:]
            elif i < len(args) - 1:
                preloadPlugins = args[i+1]
            else:
                preloadPlugins = ""
            for pluginCmd in preloadPlugins.split('|'):
                cmd = pluginCmd.strip()
                if cmd not in ("show", "temp") and len(cmd) > 0 and cmd[0] not in ('-', '~', '+'):
                    moduleInfo = PluginManager.addPluginModule(cmd)
                    if moduleInfo:
                        arellePluginModules[cmd] = moduleInfo
                        PluginManager.reset()
            break
    # add plug-in options
    for optionsExtender in pluginClassMethods("CntlrCmdLine.Options"):
        optionsExtender(parser)
    pluginLastOptionIndex = len(parser.option_list)
    pluginLastOptionsGroupIndex = len(parser.option_groups)
    parser.add_option("-a", "--about",
                      action="store_true", dest="about",
                      help=_("Show product version, copyright, and license."))
    parser.add_option("--diagnostics", action="store_true", dest="diagnostics",
                      help=_("output system diagnostics information"))

    if not args and isGAE():
        args = ["--webserver=::gae"]
    elif isCGI():
        args = ["--webserver=::cgi"]
    elif PlatformOS.getPlatformOS() == PlatformOS.WINDOWS:
        # if called from java on Windows any empty-string arguments are lost, see:
        # http://bugs.java.com/view_bug.do?bug_id=6518827
        # insert needed arguments
        sourceArgs = args
        args = []
        namedOptions = set()
        optionsWithArg = set()
        for option in parser.option_list:
            names = str(option).split('/')
            namedOptions.update(names)
            if option.action == "store":
                optionsWithArg.update(names)
        priorArg = None
        for arg in sourceArgs:
            if priorArg in optionsWithArg and arg in namedOptions:
                # probable java/MSFT interface bug 6518827
                args.append('')  # add empty string argument
            # remove quoting if arguments quoted according to http://bugs.java.com/view_bug.do?bug_id=6518827
            if r'\"' in arg:  # e.g., [{\"foo\":\"bar\"}] -> [{"foo":"bar"}]
                arg = arg.replace(r'\"', '"')
            args.append(arg)
            priorArg = arg

    (options, leftoverArgs) = parser.parse_args(args)
    if options.about:
        print(_("\narelle(r) {version} ({wordSize}bit {platform})\n\n"
                          "An open source XBRL platform\n"
                          "{copyrightLabel}\n"
                          "http://www.arelle.org\nsupport@arelle.org\n\n"
                          "Licensed under the Apache License, Version 2.0 (the \"License\"); "
                          "you may not \nuse this file except in compliance with the License.  "
                          "You may obtain a copy \nof the License at "
                          "'http://www.apache.org/licenses/LICENSE-2.0'\n\n"
                          "Unless required by applicable law or agreed to in writing, software \n"
                          "distributed under the License is distributed on an \"AS IS\" BASIS, \n"
                          "WITHOUT WARRANTIES OR CONDITIONS OF ANY KIND, either express or implied.  \n"
                          "See the License for the specific language governing permissions and \n"
                          "limitations under the License."
                          "\n\nIncludes:"
                          "\n   Python(r) {pythonVersion} (c) 2001-2013 Python Software Foundation"
                          "\n   PyParsing (c) 2003-2013 Paul T. McGuire"
                          "\n   lxml {lxmlVersion} (c) 2004 Infrae, ElementTree (c) 1999-2004 by Fredrik Lundh"
                          "{bottleCopyright}"
                          "\n   May include installable plug-in modules with author-specific license terms").format(
            version=Version.__version__,
            wordSize=getSystemWordSize(),
            platform=platform.machine(),
            copyrightLabel=copyrightLabel,
            pythonVersion=f'{sys.version_info[0]}.{sys.version_info[1]}.{sys.version_info[2]}',
            lxmlVersion=f'{etree.LXML_VERSION[0]}.{etree.LXML_VERSION[1]}.{etree.LXML_VERSION[2]}',
            bottleCopyright="\n   Bottle (c) 2011-2013 Marcel Hellkamp" if hasWebServer() else ""
        ))
        parser.exit()  # Printing the message in parser.exit sends it to stderr NOT stdout
    elif options.diagnostics:
        pprint(getSystemInfo())
        parser.exit()
    elif options.disclosureSystemName in ("help", "help-verbose"):
        text = _("Disclosure system choices: \n{0}").format(' \n'.join(cntlr.modelManager.disclosureSystem.dirlist(options.disclosureSystemName)))
        try:
            print(text)
            parser.exit()
        except UnicodeEncodeError:
            print(text.encode("ascii", "replace").decode("ascii"))
            parser.exit()
    elif len(leftoverArgs) != 0 and (not hasWebServer() or options.webserver is None):
        parser.error(_("unrecognized arguments: {}").format(', '.join(leftoverArgs)))
    pluginOptionDestinations = {
        option.dest
        for option in parser.option_list[pluginOptionsIndex:pluginLastOptionIndex]
    }
    for optGroup in parser.option_groups[pluginOptionsGroupIndex:pluginLastOptionsGroupIndex]:
        for groupOption in optGroup.option_list:
            pluginOptionDestinations.add(groupOption.dest)
    baseOptions = {}
    pluginOptions = {}
    for optionName, optionValue in vars(options).items():
        if optionName in pluginOptionDestinations:
            pluginOptions[optionName] = optionValue
        else:
            baseOptions[optionName] = optionValue
    try:
        runtimeOptions = RuntimeOptions(pluginOptions=pluginOptions, **baseOptions)
    except RuntimeOptionsException as e:
        parser.error(f"{e}, please try\n python CntlrCmdLine.py --help")
    return runtimeOptions, arellePluginModules


def createCntlrAndPreloadPlugins(uiLang, disablePersistentConfig, arellePluginModules):
    """
    This function creates a cntlr and preloads all the necessary plugins.
    :param uiLang: The UI Language
    :param disablePersistentConfig: flag to determine if persistent configs should be ignored
    :param arellePluginModules: a dictionary of commands and moduleInfos
    :return: cntlr
    """
    cntlr = CntlrCmdLine(uiLang=uiLang, disable_persistent_config=disablePersistentConfig)
    if arellePluginModules:
        for cmd, moduleInfo in arellePluginModules.items():
            cntlr.preloadedPlugins[cmd] = moduleInfo
    return cntlr


def configAndRunCntlr(options, arellePluginModules):
    """
    This function creates and configures a controller based off an options dataclass and
    :param options: RuntimeOptions dataclass
    :param arellePluginModules: a dictionary of commands and moduleInfos
    :return: cntlr
    """
    cntlr = createCntlrAndPreloadPlugins(options.uiLang, options.disablePersistentConfig, arellePluginModules)
    if options.webserver:
        cntlr.startLogging(logFileName='logToBuffer',
                           logTextMaxLength=options.logTextMaxLength,
                           logRefObjectProperties=options.logRefObjectProperties)
        cntlr.postLoggingInit()
        from arelle import CntlrWebMain
        app = CntlrWebMain.startWebserver(cntlr, options)
        if options.webserver == '::wsgi':
            return app
    else:
        cntlr.startLogging(logFileName=(options.logFile or "logToPrint"),
                           logFileMode=options.logFileMode,
                           logFormat=(options.logFormat or "[%(messageCode)s] %(message)s - %(file)s"),
                           logLevel=(options.logLevel or "DEBUG"),
                           logToBuffer=getattr(options, "logToBuffer", False),
                           logTextMaxLength=options.logTextMaxLength,  # e.g., used by EdgarRenderer to require buffered logging
                           logRefObjectProperties=options.logRefObjectProperties)
        cntlr.postLoggingInit()  # Cntlr options after logging is started
        cntlr.run(options)
        return cntlr


def filesourceEntrypointFiles(filesource, entrypointFiles=[], inlineOnly=False):
    if filesource.isArchive:
        if filesource.isTaxonomyPackage:  # if archive is also a taxonomy package, activate mappings
            filesource.loadTaxonomyPackageMappings()
        del entrypointFiles[:] # clear out archive from entrypointFiles
        # attempt to find inline XBRL files before instance files, .xhtml before probing others (ESMA)
        for _archiveFile in (filesource.dir or ()): # .dir might be none if IOerror
            if _archiveFile.endswith(".xhtml") or _archiveFile.endswith(".html"):
                filesource.select(_archiveFile)
                if ModelDocument.Type.identify(filesource, filesource.url) in (ModelDocument.Type.INSTANCE, ModelDocument.Type.INLINEXBRL):
                    entrypointFiles.append({"file":filesource.url})
        urlsByType = {}
        if not entrypointFiles:
            for _archiveFile in (filesource.dir or ()): # .dir might be none if IOerror
                filesource.select(_archiveFile)
                identifiedType = ModelDocument.Type.identify(filesource, filesource.url)
                if identifiedType in (ModelDocument.Type.INSTANCE, ModelDocument.Type.INLINEXBRL, ModelDocument.Type.HTML):
                    urlsByType.setdefault(identifiedType, []).append(filesource.url)
        # use inline instances, if any, else non-inline instances
        for identifiedType in ((ModelDocument.Type.INLINEXBRL,) if inlineOnly else (ModelDocument.Type.INLINEXBRL, ModelDocument.Type.INSTANCE)):
            for url in urlsByType.get(identifiedType, []):
                entrypointFiles.append({"file":url})
            if entrypointFiles:
                if identifiedType == ModelDocument.Type.INLINEXBRL:
                    for pluginXbrlMethod in pluginClassMethods("InlineDocumentSet.Discovery"):
                        pluginXbrlMethod(filesource, entrypointFiles) # group into IXDS if plugin feature is available
                break # found inline (or non-inline) entrypoint files, don't look for any other type
        # for ESEF non-consolidated xhtml documents accept an xhtml entry point
        if not entrypointFiles and not inlineOnly:
            for url in urlsByType.get(ModelDocument.Type.HTML, []):
                entrypointFiles.append({"file":url})


    elif os.path.isdir(filesource.url):
        del entrypointFiles[:] # clear list
        for _file in os.listdir(filesource.url):
            _path = os.path.join(filesource.url, _file)
            if os.path.isfile(_path) and ModelDocument.Type.identify(filesource, _path) in (ModelDocument.Type.INSTANCE, ModelDocument.Type.INLINEXBRL):
                entrypointFiles.append({"file":_path})
    return entrypointFiles

class ParserForDynamicPlugins:
    def __init__(self, options):
        self.options = options
    def add_option(self, *args, **kwargs):
        if 'dest' in kwargs:
            _dest = kwargs['dest']
            if not hasattr(self.options, _dest):
                setattr(self.options, _dest, kwargs.get('default',None))

class CntlrCmdLine(Cntlr.Cntlr):
    """
    .. class:: CntlrCmdLin()

    Initialization sets up for platform via Cntlr.Cntlr.
    """

    def __init__(self, logFileName=None, uiLang=None, disable_persistent_config=False):
        super(CntlrCmdLine, self).__init__(hasGui=False, uiLang=uiLang, disable_persistent_config=disable_persistent_config)
        self.preloadedPlugins =  {}

    def run(self, options, sourceZipStream=None, responseZipStream=None) -> bool:
        """Process command line arguments or web service request, such as to load and validate an XBRL document, or start web server.

        When a web server has been requested, this method may be called multiple times, once for each web service (REST) request that requires processing.
        Otherwise (when called for a command line request) this method is called only once for the command line arguments request.

        :param options: OptionParser options from parse_args of main argv arguments (when called from command line) or corresponding arguments from web service (REST) request.
        :type options: optparse.Values
        """
        for b in BETA_FEATURES_AND_DESCRIPTIONS.keys():
            self.betaFeatures[b] = getattr(options, b)
        if options.statusPipe or options.monitorParentProcess:
            try:
                global win32file, win32api, win32process, pywintypes
                import win32file, win32api, win32process, pywintypes
            except ImportError: # win32 not installed
                self.addToLog("--statusPipe {} cannot be installed, packages for win32 missing".format(options.statusPipe))
                options.statusPipe = options.monitorParentProcess = None
        if options.statusPipe:
            try:
                self.statusPipe = win32file.CreateFile("\\\\.\\pipe\\{}".format(options.statusPipe),
                                                       win32file.GENERIC_READ | win32file.GENERIC_WRITE, 0, None, win32file.OPEN_EXISTING, win32file.FILE_FLAG_NO_BUFFERING, None)
                self.showStatus = self.showStatusOnPipe
                self.lastStatusTime = 0.0
                self.parentProcessHandle = None
            except pywintypes.error: # named pipe doesn't exist
                self.addToLog("--statusPipe {} has not been created by calling program".format(options.statusPipe))
        if options.monitorParentProcess:
            try:
                self.parentProcessHandle = win32api.OpenProcess(PROCESS_QUERY_INFORMATION, False, int(options.monitorParentProcess))
                def monitorParentProcess():
                    if win32process.GetExitCodeProcess(self.parentProcessHandle) != STILL_ACTIVE:
                        sys.exit()
                    _t = threading.Timer(10.0, monitorParentProcess)
                    _t.daemon = True
                    _t.start()
                monitorParentProcess()
            except ImportError: # win32 not installed
                self.addToLog("--monitorParentProcess {} cannot be installed, packages for win32api and win32process missing".format(options.monitorParentProcess))
            except (ValueError, pywintypes.error): # parent process doesn't exist
                self.addToLog("--monitorParentProcess Process {} Id is invalid".format(options.monitorParentProcess))
                sys.exit()
        if options.showOptions: # debug options
            for optName, optValue in sorted(options.__dict__.items(), key=lambda optItem: optItem[0]):
                self.addToLog("Option {0}={1}".format(optName, optValue), messageCode="info")
            self.addToLog("sys.argv {0}".format(sys.argv), messageCode="info")

        setDisableRTL(options.disableRtl) # not saved to config

        # Some options below (e.g. `packages`) may trigger web requests,
        # so the `workOffline` flag needs to be set early on.
        if options.internetConnectivity == "offline":
            self.webCache.workOffline = True
        elif options.internetConnectivity == "online":
            self.webCache.workOffline = False

        if options.proxy:
            if options.proxy != "show":
                proxySettings = proxyTuple(options.proxy)
                self.webCache.resetProxies(proxySettings)
                self.config["proxySettings"] = proxySettings
                self.saveConfig()
                self.addToLog(_("Proxy configuration has been set."), messageCode="info")
            useOsProxy, urlAddr, urlPort, user, password = self.config.get("proxySettings", proxyTuple("none"))
            if useOsProxy:
                self.addToLog(_("Proxy configured to use {0}.").format(
                    _('Microsoft Windows Internet Settings') if sys.platform.startswith("win")
                    else (_('Mac OS X System Configuration') if sys.platform in ("darwin", "macos")
                          else _('environment variables'))), messageCode="info")
            elif urlAddr:
                self.addToLog(_("Proxy setting: http://{0}{1}{2}{3}{4}").format(
                    user if user else "",
                    ":****" if password else "",
                    "@" if (user or password) else "",
                    urlAddr,
                    ":{0}".format(urlPort) if urlPort else ""), messageCode="info")
            else:
                self.addToLog(_("Proxy is disabled."), messageCode="info")
        if options.noCertificateCheck:
            self.webCache.noCertificateCheck = True # also resets proxy handler stack
        if options.httpsRedirectCache:
            self.webCache.httpsRedirect = options.httpsRedirectCache
        if options.httpUserAgent:
            self.webCache.httpUserAgent = options.httpUserAgent
        if options.plugins:
            resetPlugins = False
            savePluginChanges = True
            showPluginModules = False
            for pluginCmd in options.plugins.split('|'):
                cmd = pluginCmd.strip()
                if cmd == "show":
                    showPluginModules = True
                elif cmd == "temp":
                    savePluginChanges = False
                elif cmd.startswith("+"):
                    moduleInfo = PluginManager.addPluginModule(cmd[1:])
                    if moduleInfo:
                        self.addToLog(_("Addition of plug-in {0} successful.").format(moduleInfo.get("name")),
                                      messageCode="info", file=moduleInfo.get("moduleURL"))
                        resetPlugins = True
                        if "CntlrCmdLine.Options" in moduleInfo["classMethods"]:
                            addedPluginWithCntlrCmdLineOptions = True
                    else:
                        self.addToLog(_("Unable to load plug-in."), messageCode="info", file=cmd[1:])
                elif cmd.startswith("~"):
                    if PluginManager.reloadPluginModule(cmd[1:]):
                        self.addToLog(_("Reload of plug-in successful."), messageCode="info", file=cmd[1:])
                        resetPlugins = True
                    else:
                        self.addToLog(_("Unable to reload plug-in."), messageCode="info", file=cmd[1:])
                elif cmd.startswith("-"):
                    if PluginManager.removePluginModule(cmd[1:]):
                        self.addToLog(_("Deletion of plug-in successful."), messageCode="info", file=cmd[1:])
                        resetPlugins = True
                    else:
                        self.addToLog(_("Unable to delete plug-in."), messageCode="info", file=cmd[1:])
                else: # assume it is a module or package (may also have been loaded before for option parsing)
                    savePluginChanges = False
                    if cmd in self.preloadedPlugins:
                        moduleInfo =  self.preloadedPlugins[cmd] # already loaded, add activation message to log below
                    else:
                        moduleInfo = PluginManager.addPluginModule(cmd)
                        if moduleInfo:
                            resetPlugins = True
                    if moduleInfo:
                        self.addToLog(_("Activation of plug-in {0} successful, version {1}.").format(moduleInfo.get("name"), moduleInfo.get("version")),
                                      messageCode="info", file=moduleInfo.get("moduleURL"))
                    else:
                        self.addToLog(_("Unable to load \"%(name)s\" as a plug-in or \"%(name)s\" is not recognized as a plugin command. "),
                                      messageCode="arelle:pluginParameterError",
                                      messageArgs={"name": cmd, "file": cmd}, level=logging.ERROR)
                if resetPlugins:
                    PluginManager.reset()
                    if savePluginChanges:
                        PluginManager.save(self)
                    if options.webserver: # options may need reparsing dynamically
                        _optionsParser = ParserForDynamicPlugins(options)
                        # add plug-in options
                        for optionsExtender in pluginClassMethods("CntlrCmdLine.Options"):
                            optionsExtender(_optionsParser)

            if showPluginModules:
                self.addToLog(_("Plug-in modules:"), messageCode="info")
                for i, moduleItem in enumerate(sorted(PluginManager.pluginConfig.get("modules", {}).items())):
                    moduleInfo = moduleItem[1]
                    self.addToLog(_("Plug-in: {0}; author: {1}; version: {2}; status: {3}; date: {4}; description: {5}; license {6}.").format(
                                  moduleItem[0], moduleInfo.get("author"), moduleInfo.get("version"), moduleInfo.get("status"),
                                  moduleInfo.get("fileDate"), moduleInfo.get("description"), moduleInfo.get("license")),
                                  messageCode="info", file=moduleInfo.get("moduleURL"))

        if options.packages:
            self.loadPackages(options.packages, options.packageManifestName)

        if options.showEnvironment:
            self.addToLog(_("Config directory: {0}").format(self.configDir))
            self.addToLog(_("Cache directory: {0}").format(self.userAppDir))
            for envVar in ("XDG_CONFIG_HOME",):
                if envVar in os.environ:
                    self.addToLog(_("XDG_CONFIG_HOME={0}").format(os.environ[envVar]))
            return True

        self.modelManager.customTransforms = None # clear out prior custom transforms
        self.modelManager.loadCustomTransforms()

        self.username = options.username
        self.password = options.password
        if options.disclosureSystemName:
            self.modelManager.validateDisclosureSystem = True
            self.modelManager.disclosureSystem.select(options.disclosureSystemName)
            if options.validateEFM:
                self.addToLog(_("both --efm and --disclosureSystem validation are requested, ignoring --efm only"),
                              messageCode="info", file=options.entrypointFile)
        elif options.validateEFM:
            self.modelManager.validateDisclosureSystem = True
            self.modelManager.disclosureSystem.select("efm")
        elif options.validateHMRC:
            self.modelManager.validateDisclosureSystem = True
            self.modelManager.disclosureSystem.select("hmrc")
        else:
            self.modelManager.disclosureSystem.select(None) # just load ordinary mappings
            self.modelManager.validateDisclosureSystem = False
        if options.validateDuplicateFacts:
            duplicateTypeArg = ValidateDuplicateFacts.DuplicateTypeArg(options.validateDuplicateFacts)
            duplicateType = duplicateTypeArg.duplicateType()
            self.modelManager.validateDuplicateFacts = duplicateType
        if options.utrUrl:  # override disclosureSystem utrUrl
            self.modelManager.disclosureSystem.utrUrl = [options.utrUrl]
            # can be set now because the utr is first loaded at validation time
        if options.skipDTS: # skip DTS loading, discovery, etc
            self.modelManager.skipDTS = True
        if options.skipLoading: # skip loading matching files (list of unix patterns)
            self.modelManager.skipLoading = re.compile(
                '|'.join(fnmatch.translate(f) for f in options.skipLoading.split('|')))

        # disclosure system sets logging filters, override disclosure filters, if specified by command line
        if options.logLevelFilter:
            self.setLogLevelFilter(options.logLevelFilter)
        if options.logCodeFilter:
            self.setLogCodeFilter(options.logCodeFilter)
        from arelle.ValidateXbrlCalcs import ValidateCalcsMode as CalcsMode
        if options.calcDecimals:
            if options.calcPrecision:
                self.addToLog(_("both --calcDecimals and --calcPrecision validation are requested, proceeding with --calcDecimals only"),
                              messageCode="info", file=options.entrypointFile)
            if options.calcs:
                self.addToLog(_("both --calcDecimals and --calcs validation are requested, proceeding with --calcDecimals only"),
                              messageCode="info", file=options.entrypointFile)
            self.modelManager.validateCalcs = CalcsMode.XBRL_v2_1 + (options.calcDeduplicate or 0)
        elif options.calcPrecision:
            self.modelManager.validateCalcs = CalcsMode.XBRL_v2_1_INFER_PRECISION
        else:
            try:
                self.modelManager.validateCalcs = {
                     None: CalcsMode.NONE,
                     "none": CalcsMode.NONE,
                     "xbrl21precision": CalcsMode.XBRL_v2_1_INFER_PRECISION,
                     "xbrl21": CalcsMode.XBRL_v2_1,
                     "c10": CalcsMode.XBRL_v2_1,
                     "xbrl21-dedup": CalcsMode.XBRL_v2_1_DEDUPLICATE,
                     "c10d": CalcsMode.XBRL_v2_1_DEDUPLICATE,
                     "round-to-nearest": CalcsMode.ROUND_TO_NEAREST,
                     "c11r": CalcsMode.ROUND_TO_NEAREST,
                     "truncation": CalcsMode.TRUNCATION,
                     "c11t": CalcsMode.TRUNCATION
                    }[options.calcs]
            except KeyError:
                self.addToLog(_("--calc parameter value invalid, parameter ignored"),
                              messageCode="info", file=options.entrypointFile)
        if options.utrValidate:
            self.modelManager.validateUtr = True
        if options.infosetValidate:
            self.modelManager.validateInfoset = True
        if options.abortOnMajorError:
            self.modelManager.abortOnMajorError = True
        if options.collectProfileStats:
            self.modelManager.collectProfileStats = True
        if options.outputAttribution:
            self.modelManager.outputAttribution = options.outputAttribution
        self.modelManager.validateTestcaseSchema = options.validateTestcaseSchema
        if options.internetTimeout is not None:
            self.webCache.timeout = (options.internetTimeout or None)  # use None if zero specified to disable timeout
        if options.internetLogDownloads:
            self.webCache.logDownloads = True
        if options.internetRecheck:
            self.webCache.recheck = options.internetRecheck
        fo = FormulaOptions()
        if options.parameters:
            parameterSeparator = (options.parameterSeparator or ',')
            fo.parameterValues = dict(((qname(key, noPrefixIsNoNamespace=True),(None,value))
                                       for param in options.parameters.split(parameterSeparator)
                                       for key,sep,value in (param.partition('='),) ) )
        if options.formulaParamExprResult:
            fo.traceParameterExpressionResult = True
        if options.formulaParamInputValue:
            fo.traceParameterInputValue = True
        if options.formulaCallExprSource:
            fo.traceCallExpressionSource = True
        if options.formulaCallExprCode:
            fo.traceCallExpressionCode = True
        if options.formulaCallExprEval:
            fo.traceCallExpressionEvaluation = True
        if options.formulaCallExprResult:
            fo.traceCallExpressionResult = True
        if options.formulaVarSetExprEval:
            fo.traceVariableSetExpressionEvaluation = True
        if options.formulaVarSetExprResult:
            fo.traceVariableSetExpressionResult = True
        if options.formulaAsserResultCounts:
            fo.traceAssertionResultCounts = True
        if options.formulaSatisfiedAsser:
            fo.traceSatisfiedAssertions = True
        if options.formulaUnsatisfiedAsser:
            fo.traceUnsatisfiedAssertions = True
        if options.formulaUnsatisfiedAsserError:
            fo.errorUnsatisfiedAssertions = True
        if options.formulaUnmessagedUnsatisfiedAsser:
            fo.traceUnmessagedUnsatisfiedAssertions = True
        if options.formulaFormulaRules:
            fo.traceFormulaRules = True
        if options.formulaVarsOrder:
            fo.traceVariablesOrder = True
        if options.formulaVarExpressionSource:
            fo.traceVariableExpressionSource = True
        if options.formulaVarExpressionCode:
            fo.traceVariableExpressionCode = True
        if options.formulaVarExpressionEvaluation:
            fo.traceVariableExpressionEvaluation = True
        if options.formulaVarExpressionResult:
            fo.traceVariableExpressionResult = True
        if options.timeVariableSetEvaluation:
            fo.timeVariableSetEvaluation = True
        if options.formulaVarFilterWinnowing:
            fo.traceVariableFilterWinnowing = True
        if options.formulaVarFiltersResult:
            fo.traceVariableFiltersResult = True
        if options.testcaseFilters:
            fo.testcaseFilters = options.testcaseFilters
        if options.testcaseResultsCaptureWarnings:
            fo.testcaseResultsCaptureWarnings = True
        if options.testcaseResultOptions:
            fo.testcaseResultOptions = options.testcaseResultOptions
        if options.formulaRunIDs:
            fo.runIDs = options.formulaRunIDs
        if options.formulaCompileOnly:
            fo.compileOnly = True
        if options.formulaAction:
            fo.formulaAction = options.formulaAction
        if options.formulaCacheSize:
            fo.cacheSize = options.formulaCacheSize
        self.modelManager.formulaOptions = fo

        # run utility command line options that don't depend on entrypoint Files
        hasUtilityPlugin = False
        for pluginXbrlMethod in pluginClassMethods("CntlrCmdLine.Utility.Run"):
            hasUtilityPlugin = True
            try:
                pluginXbrlMethod(self, options, sourceZipStream=sourceZipStream, responseZipStream=responseZipStream)
            except SystemExit: # terminate operation, plug in has terminated all processing
                return True # success

        # if no entrypointFile is applicable, quit now
        if options.proxy or options.plugins or hasUtilityPlugin:
            if not (options.entrypointFile or sourceZipStream):
                return True # success

        success = True
        # entrypointFile may be absent (if input is a POSTED zip or file name ending in .zip)
        #    or may be a | separated set of file names
        _entryPoints = []
        _checkIfXmlIsEis = self.modelManager.disclosureSystem and self.modelManager.disclosureSystem.validationType == "EFM"
        if options.entrypointFile:
            _f = options.entrypointFile
            try: # may be a json list
                _entryPoints = json.loads(_f)
                _checkIfXmlIsEis = False # json entry objects never specify an xml EIS archive
            except ValueError as e:
                # is it malformed json?
                if _f.startswith("[{") or _f.endswith("]}") or '"file:"' in _f:
                    self.addToLog(_("File name parameter appears to be malformed JSON: {0}\n{1}".format(e, _f)),
                                  messageCode="FileNameFormatError",
                                  level=logging.ERROR)
                    success = False
                else: # try as file names separated by '|'
                    for f in (_f or '').split('|'):
                        if not sourceZipStream and not isHttpUrl(f) and not os.path.isabs(f):
                            f = os.path.normpath(os.path.join(os.getcwd(), f)) # make absolute normed path
                        _entryPoints.append({"file":f})
        filesource = None # file source for all instances if not None
        if sourceZipStream:
            filesource = FileSource.openFileSource(None, self, sourceZipStream)
        elif len(_entryPoints) == 1 and "file" in _entryPoints[0]: # check if an archive and need to discover entry points (and not IXDS)
            filesource = FileSource.openFileSource(_entryPoints[0].get("file",None), self, checkIfXmlIsEis=_checkIfXmlIsEis)
        _entrypointFiles = _entryPoints
        if filesource and not filesource.selection:
            if not (sourceZipStream and len(_entrypointFiles) > 0):
                filesourceEntrypointFiles(filesource, _entrypointFiles)

        for pluginXbrlMethod in pluginClassMethods("CntlrCmdLine.Filing.Start"):
            pluginXbrlMethod(self, options, filesource, _entrypointFiles, sourceZipStream=sourceZipStream, responseZipStream=responseZipStream)
        for _entrypoint in _entrypointFiles:
            _entrypointFile = _entrypoint.get("file", None) if isinstance(_entrypoint,dict) else _entrypoint
            if filesource and filesource.isArchive:
                filesource.select(_entrypointFile)
            else:
                filesource = FileSource.openFileSource(_entrypointFile, self, sourceZipStream)
            self.entrypointFile = _entrypointFile
            timeNow = XmlUtil.dateunionValue(datetime.datetime.now())
            firstStartedAt = startedAt = time.time()
            modelDiffReport = None
            modelXbrl = None
            try:
                if filesource:
                    modelXbrl = self.modelManager.load(filesource, _("views loading"), entrypoint=_entrypoint)
            except ModelDocument.LoadingException:
                pass
            except Exception as err:
                self.addToLog(_("Entry point loading Failed to complete request: \n{0} \n{1}").format(
                            err,
                            traceback.format_tb(sys.exc_info()[2])),
                              messageCode="Exception",
                              level=logging.ERROR)
                success = False    # loading errors, don't attempt to utilize loaded DTS
            if modelXbrl and modelXbrl.modelDocument:
                loadTime = time.time() - startedAt
                modelXbrl.profileStat(_("load"), loadTime)
                self.addToLog(format_string(self.modelManager.locale,
                                            _("loaded in %.2f secs at %s"),
                                            (loadTime, timeNow)),
                                            messageCode="info", file=self.entrypointFile)
                if modelXbrl.hasTableRendering:
                    RenderingEvaluator.init(modelXbrl)
                if options.importFiles:
                    for importFile in options.importFiles.split("|"):
                        fileName = importFile.strip()
                        if sourceZipStream is not None and not (fileName.startswith('http://') or os.path.isabs(fileName)):
                            fileName = os.path.dirname(modelXbrl.uri) + os.sep + fileName # make relative to sourceZipStream
                        ModelDocument.load(modelXbrl, fileName, isSupplemental=True)
                        loadTime = time.time() - startedAt
                        self.addToLog(format_string(self.modelManager.locale,
                                                    _("import in %.2f secs at %s"),
                                                    (loadTime, timeNow)),
                                                    messageCode="info", file=importFile)
                        modelXbrl.profileStat(_("import"), loadTime)
                    if modelXbrl.errors:
                        success = False    # loading errors, don't attempt to utilize loaded DTS
                if modelXbrl.modelDocument.type in ModelDocument.Type.TESTCASETYPES:
                    for pluginXbrlMethod in pluginClassMethods("Testcases.Start"):
                        pluginXbrlMethod(self, options, modelXbrl)
                else: # not a test case, probably instance or DTS
                    for pluginXbrlMethod in pluginClassMethods("CntlrCmdLine.Xbrl.Loaded"):
                        pluginXbrlMethod(self, options, modelXbrl, _entrypoint, responseZipStream=responseZipStream)
            else:
                success = False
            if success and options.diffFile and options.versReportFile:
                try:
                    diffFilesource = FileSource.FileSource(options.diffFile,self)
                    startedAt = time.time()
                    modelXbrl2 = self.modelManager.load(diffFilesource, _("views loading"))
                    if modelXbrl2.errors:
                        if not options.keepOpen:
                            modelXbrl2.close()
                        success = False
                    else:
                        loadTime = time.time() - startedAt
                        modelXbrl.profileStat(_("load"), loadTime)
                        self.addToLog(format_string(self.modelManager.locale,
                                                    _("diff comparison DTS loaded in %.2f secs"),
                                                    loadTime),
                                                    messageCode="info", file=self.entrypointFile)
                        startedAt = time.time()
                        modelDiffReport = self.modelManager.compareDTSes(options.versReportFile)
                        diffTime = time.time() - startedAt
                        modelXbrl.profileStat(_("diff"), diffTime)
                        self.addToLog(format_string(self.modelManager.locale,
                                                    _("compared in %.2f secs"),
                                                    diffTime),
                                                    messageCode="info", file=self.entrypointFile)
                except ModelDocument.LoadingException:
                    success = False
                except Exception as err:
                    success = False
                    self.addToLog(_("[Exception] Failed to load diff file: \n{0} \n{1}").format(
                                err,
                                traceback.format_tb(sys.exc_info()[2])))
            if success:
                try:
                    for modelXbrl in [self.modelManager.modelXbrl] + getattr(self.modelManager.modelXbrl, "supplementalModelXbrls", []):
                        hasFormulae = modelXbrl.hasFormulae
                        isAlreadyValidated = False
                        for pluginXbrlMethod in pluginClassMethods("ModelDocument.IsValidated"):
                            if pluginXbrlMethod(modelXbrl): # e.g., streaming extensions already has validated
                                isAlreadyValidated = True
                        if options.validate and not isAlreadyValidated:
                            startedAt = time.time()
                            if options.formulaAction: # don't automatically run formulas
                                modelXbrl.hasFormulae = False
                            from arelle import Validate
                            Validate.validate(modelXbrl)
                            if options.formulaAction: # restore setting
                                modelXbrl.hasFormulae = hasFormulae
                            self.addToLog(format_string(self.modelManager.locale,
                                                        _("validated in %.2f secs"),
                                                        time.time() - startedAt),
                                                        messageCode="info", file=self.entrypointFile)
                        if (modelXbrl.modelDocument.type not in ModelDocument.Type.TESTCASETYPES and
                                options.formulaAction in ("validate", "run") and  # do nothing here if "none"
                                not isAlreadyValidated):  # formulas can't run if streaming has validated the instance
                            from arelle import ValidateXbrlDimensions
                            from arelle.formula import ValidateFormula
                            startedAt = time.time()
                            if not options.validate:
                                ValidateXbrlDimensions.loadDimensionDefaults(modelXbrl)
                            # setup fresh parameters from formula optoins
                            modelXbrl.parameters = fo.typedParameters(modelXbrl.prefixedNamespaces)
                            ValidateFormula.validate(modelXbrl, compileOnly=(options.formulaAction != "run"))
                            self.addToLog(format_string(self.modelManager.locale,
                                                        _("formula validation and execution in %.2f secs")
                                                        if options.formulaAction == "run"
                                                        else _("formula validation only in %.2f secs"),
                                                        time.time() - startedAt),
                                                        messageCode="info", file=self.entrypointFile)

                        if options.testReport:
                            ViewFileTests.viewTests(self.modelManager.modelXbrl, options.testReport, options.testReportCols)

                        if options.rssReport:
                            ViewFileRssFeed.viewRssFeed(self.modelManager.modelXbrl, options.rssReport, options.rssReportCols)

                        if options.DTSFile:
                            ViewFileDTS.viewDTS(modelXbrl, options.DTSFile)
                        if options.factsFile:
                            ViewFileFactList.viewFacts(modelXbrl, options.factsFile, labelrole=options.labelRole, lang=options.labelLang, cols=options.factListCols)
                        if options.factTableFile:
                            ViewFileFactTable.viewFacts(modelXbrl, options.factTableFile, labelrole=options.labelRole, lang=options.labelLang, cols=options.factTableCols)
                        if options.conceptsFile:
                            ViewFileConcepts.viewConcepts(modelXbrl, options.conceptsFile, labelrole=options.labelRole, lang=options.labelLang)
                        if options.preFile:
                            ViewFileRelationshipSet.viewRelationshipSet(modelXbrl, options.preFile, "Presentation Linkbase", XbrlConst.parentChild, labelrole=options.labelRole, lang=options.labelLang, cols=options.relationshipCols)
                        if options.tableFile:
                            ViewFileRelationshipSet.viewRelationshipSet(modelXbrl, options.tableFile, "Table Linkbase", "Table-rendering", labelrole=options.labelRole, lang=options.labelLang)
                        if options.calFile:
                            ViewFileRelationshipSet.viewRelationshipSet(modelXbrl, options.calFile, "Calculation Linkbase", XbrlConst.summationItem, labelrole=options.labelRole, lang=options.labelLang, cols=options.relationshipCols)
                        if options.dimFile:
                            ViewFileRelationshipSet.viewRelationshipSet(modelXbrl, options.dimFile, "Dimensions", "XBRL-dimensions", labelrole=options.labelRole, lang=options.labelLang, cols=options.relationshipCols)
                        if options.anchFile:
                            ViewFileRelationshipSet.viewRelationshipSet(modelXbrl, options.anchFile, "Anchoring", XbrlConst.widerNarrower, labelrole=options.labelRole, lang=options.labelLang, cols=options.relationshipCols)
                        if options.formulaeFile:
                            ViewFileFormulae.viewFormulae(modelXbrl, options.formulaeFile, "Formulae", lang=options.labelLang)
                        if options.viewArcrole and options.viewFile:
                            ViewFileRelationshipSet.viewRelationshipSet(modelXbrl, options.viewFile, os.path.basename(options.viewArcrole), options.viewArcrole, labelrole=options.labelRole, lang=options.labelLang, cols=options.relationshipCols)
                        if options.roleTypesFile:
                            ViewFileRoleTypes.viewRoleTypes(modelXbrl, options.roleTypesFile, "Role Types", isArcrole=False, lang=options.labelLang)
                        if options.arcroleTypesFile:
                            ViewFileRoleTypes.viewRoleTypes(modelXbrl, options.arcroleTypesFile, "Arcrole Types", isArcrole=True, lang=options.labelLang)

                        for pluginXbrlMethod in pluginClassMethods("CntlrCmdLine.Xbrl.Run"):
                            pluginXbrlMethod(self, options, modelXbrl, _entrypoint, responseZipStream=responseZipStream)

                except (IOError, EnvironmentError) as err:
                    self.addToLog(_("[IOError] Failed to save output:\n {0}").format(err),
                                  messageCode="IOError",
                                  file=options.entrypointFile,
                                  level=logging.CRITICAL)
                    success = False
                except Exception as err:
                    self.addToLog(_("[Exception] Failed to complete request: \n{0} \n{1}").format(
                                    err,
                                    traceback.format_tb(sys.exc_info()[2])),
                                  messageCode=err.__class__.__name__,
                                  file=options.entrypointFile,
                                  level=logging.CRITICAL)
                    success = False
            if modelXbrl:
                if success:
                    if options.saveDeduplicatedInstance:
                        if options.deduplicateFacts:
                            deduplicateFactsArg = ValidateDuplicateFacts.DeduplicationType(options.deduplicateFacts)
                        else:
                            deduplicateFactsArg = ValidateDuplicateFacts.DeduplicationType.COMPLETE
                        if modelXbrl.modelDocument.type != ModelDocument.Type.INSTANCE:
                            self.addToLog(_("Provided file must be a traditional XBRL instance document to save a deduplicated instance."),
                                          messageCode="error", file=modelXbrl.modelDocument.uri)
                        else:
                            # Deduplication modifies the underlying lxml tree and leaves the model in an undefined state.
                            # Anything depending on the ModelXbrl that runs after this may encounter unexpected behavior,
                            # so we'll run it as a final step in the CLI controller flow.
                            ValidateDuplicateFacts.saveDeduplicatedInstance(modelXbrl, deduplicateFactsArg, options.saveDeduplicatedInstance)
                            if options.keepOpen:
                                success = False
                                self.addToLog(_("Attempted to keep model connection open after saving deduplicated instance. "
                                                "Deduplication modifies the model in ways that can cause unexpected behavior on subsequent use."),
                                              messageCode="error", level=logging.CRITICAL)
                    elif options.deduplicateFacts:
                        success = False
                        self.addToLog(_("'deduplicateFacts' can only be used with 'saveDeduplicatedInstance'"),
                                      messageCode="error", level=logging.CRITICAL)

                modelXbrl.profileStat(_("total"), time.time() - firstStartedAt)
                if options.collectProfileStats and modelXbrl:
                    modelXbrl.logProfileStats()
                if not options.keepOpen:
                    if modelDiffReport:
                        self.modelManager.close(modelDiffReport)
                    elif modelXbrl:
                        self.modelManager.close(modelXbrl)
        if success:
            if options.validate:
                for pluginXbrlMethod in pluginClassMethods("CntlrCmdLine.Filing.Validate"):
                    pluginXbrlMethod(self, options, filesource, _entrypointFiles, sourceZipStream=sourceZipStream, responseZipStream=responseZipStream)
            for pluginXbrlMethod in pluginClassMethods("CntlrCmdLine.Filing.End"):
                pluginXbrlMethod(self, options, filesource, _entrypointFiles, sourceZipStream=sourceZipStream, responseZipStream=responseZipStream)
        self.username = self.password = None #dereference password
        self._clearPluginData()

        if options.statusPipe and getattr(self, "statusPipe", None) is not None:
            win32file.WriteFile(self.statusPipe, b" ")  # clear status
            win32file.FlushFileBuffers(self.statusPipe)
            win32file.SetFilePointer(self.statusPipe, 0, win32file.FILE_BEGIN) # hangs on close without this
            win32file.CloseHandle(self.statusPipe)
            self.statusPipe = None # dereference

        return success

    # default web authentication password
    def internet_user_password(self, host, realm):
        return (self.username, self.password)

    # special show status for named pipes
    def showStatusOnPipe(self, message, clearAfter=None):
        # now = time.time() # seems ok without time-limiting writes to the pipe
        if self.statusPipe is not None:  # max status updates 3 per second now - 0.3 > self.lastStatusTime and
            # self.lastStatusTime = now
            try:
                if self.parentProcessHandle is not None:
                    if win32process.GetExitCodeProcess(self.parentProcessHandle) != STILL_ACTIVE:
                        sys.exit()
                win32file.WriteFile(self.statusPipe, (message or "").encode("utf8"))
                win32file.FlushFileBuffers(self.statusPipe)
                win32file.SetFilePointer(self.statusPipe, 0, win32file.FILE_BEGIN)  # hangs on close without this
            except Exception as ex:
                #with open("Z:\\temp\\trace.log", "at", encoding="utf-8") as fh:
                #    fh.write("Status pipe exception {} {}\n".format(type(ex), ex))
                system.exit()

    def loadPackage(self, package: str, packageManifestName: str):
        from arelle import PackageManager
        packageInfo = PackageManager.addPackage(self, package, packageManifestName)
        if packageInfo:
            self.addToLog(_("Activation of package {0} successful.").format(packageInfo.get("name")),
                          messageCode="info", file=packageInfo.get("URL"))
        else:
            self.addToLog(_("Unable to load package \"%(name)s\". "),
                          messageCode="arelle:packageLoadingError",
                          messageArgs={"name": package, "file": package}, level=logging.ERROR)

    def loadPackages(self, packages: list[str], packageManifestName: str):
        """
        Loads specified packages.

        :param packages: Pipe-separated list of options. See CLI documentation for 'packages'.
        :param packageManifestName: Unix shell style pattern used to find package manifest.
        """
        from arelle import PackageManager
        savePackagesChanges = True
        showPackages = False
        # For backwards compatibility, we allow '|' separated filenames/URLs
        # within a single --packages option.
        for packageCmd in [cmd for p in packages for cmd in p.split('|')]:
            cmd = packageCmd.strip()
            if cmd == "show":
                showPackages = True
            elif cmd == "temp":
                savePackagesChanges = False
            elif cmd.startswith("+"):
                packageInfo = PackageManager.addPackage(self, cmd[1:], packageManifestName)
                if packageInfo:
                    self.addToLog(_("Addition of package {0} successful.").format(packageInfo.get("name")),
                                  messageCode="info", file=packageInfo.get("URL"))
                else:
                    self.addToLog(_("Unable to load package."), messageCode="info", file=cmd[1:])
            elif cmd.startswith("~"):
                if PackageManager.reloadPackageModule(self, cmd[1:]):
                    self.addToLog(_("Reload of package successful."), messageCode="info", file=cmd[1:])
                else:
                    self.addToLog(_("Unable to reload package."), messageCode="info", file=cmd[1:])
            elif cmd.startswith("-"):
                if PackageManager.removePackageModule(self, cmd[1:]):
                    self.addToLog(_("Deletion of package successful."), messageCode="info", file=cmd[1:])
                else:
                    self.addToLog(_("Unable to delete package."), messageCode="info", file=cmd[1:])
            elif os.path.isdir(cmd): # load all package files in a directory
                savePackagesChanges = False
                for package in glob.glob(os.path.join(cmd, "*.zip")):
                    self.loadPackage(package, packageManifestName)
            else: # assume it is a module or package
                savePackagesChanges = False
                self.loadPackage(cmd, packageManifestName)
        if PackageManager.packagesConfigChanged:
            PackageManager.rebuildRemappings(self)
        if savePackagesChanges:
            PackageManager.save(self)
        else:
            PackageManager.packagesConfigChanged = False
        if showPackages:
            self.addToLog(_("Taxonomy packages:"), messageCode="info")
            for packageInfo in PackageManager.orderedPackagesConfig()["packages"]:
                self.addToLog(_("Package: {0}; version: {1}; status: {2}; date: {3}; description: {4}.").format(
                    packageInfo.get("name"), packageInfo.get("version"), packageInfo.get("status"),
                    packageInfo.get("fileDate"), packageInfo.get("description")),
                    messageCode="info", file=packageInfo.get("URL"))

if __name__ == "__main__":
    '''
    if '--COMserver' in sys.argv:
        from arelle import CntlrComServer
        CntlrComServer.main()
    else:
        main()
    '''
    main()<|MERGE_RESOLUTION|>--- conflicted
+++ resolved
@@ -13,13 +13,8 @@
 from arelle import (Cntlr, FileSource, ModelDocument, XmlUtil, XbrlConst, Version,
                     ViewFileDTS, ViewFileFactList, ViewFileFactTable, ViewFileConcepts,
                     ViewFileFormulae, ViewFileRelationshipSet, ViewFileTests, ViewFileRssFeed,
-<<<<<<< HEAD
-                    ViewFileRoleTypes,
-                    ModelManager)
+                    ViewFileRoleTypes)
 from arelle.rendering import RenderingEvaluator
-=======
-                    ViewFileRoleTypes)
->>>>>>> 49303203
 from arelle.RuntimeOptions import RuntimeOptions, RuntimeOptionsException
 from arelle.BetaFeatures import BETA_FEATURES_AND_DESCRIPTIONS
 from arelle.ModelValue import qname
