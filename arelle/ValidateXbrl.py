'''
Created on Oct 17, 2010

@author: Mark V Systems Limited
(c) Copyright 2010 Mark V Systems Limited, All rights reserved.
'''
from __future__ import annotations
import regex as re
<<<<<<< HEAD
from typing import Any, cast
from arelle import (XmlUtil, XbrlUtil, XbrlConst,
=======
from typing import Any
from arelle import (ModelDocument, XmlUtil, XbrlUtil, XbrlConst,
>>>>>>> 96993460
                ValidateXbrlCalcs, ValidateXbrlDimensions, ValidateXbrlDTS, ValidateFormula, ValidateUtr)
from arelle.ModelDocument import ModelDocument, Type as ModelDocumentType
from arelle import FunctionIxt
from arelle.ModelObject import ModelObject
from arelle.ModelDtsObject import ModelConcept
from arelle.ModelInstanceObject import ModelContext, ModelDimensionValue, ModelInlineFact
from arelle.ModelValue import qname
from arelle.ModelXbrl import ModelXbrl
from arelle.PluginManager import pluginClassMethods
from arelle.ValidateXbrlCalcs import inferredDecimals
from arelle.XbrlConst import (ixbrlAll, dtrNoDecimalsItemTypes, dtrPrefixedContentItemTypes, dtrPrefixedContentTypes,
                              dtrSQNameItemTypes, dtrSQNameTypes,  dtrSQNamesItemTypes, dtrSQNamesTypes)
from arelle.XhtmlValidate import ixMsgCode
from arelle.XmlValidate import VALID
from collections import defaultdict
from arelle.typing import TypeGetText
from arelle.ModelRelationshipSet import ModelRelationshipSet
from arelle.ModelFormulaObject import ModelConceptName
from arelle.ModelDtsObject import ModelRelationship
from arelle.ModelFormulaObject import ModelCustomFunctionSignature
from arelle.XmlValidateParticles import validateUniqueParticleAttribution
from arelle.ModelDtsObject import ModelLink
from arelle.ModelValue import QName
from lxml.etree import _Element
from arelle.ModelInstanceObject import ModelUnit
from collections.abc import Iterable

_: TypeGetText  # Handle gettext


arcNamesTo21Resource = {"labelArc","referenceArc"}
xlinkTypeValues = {None, "simple", "extended", "locator", "arc", "resource", "title", "none"}
xlinkActuateValues = {None, "onLoad", "onRequest", "other", "none"}
xlinkShowValues = {None, "new", "replace", "embed", "other", "none"}
xlinkLabelAttributes = {"{http://www.w3.org/1999/xlink}label", "{http://www.w3.org/1999/xlink}from", "{http://www.w3.org/1999/xlink}to"}
periodTypeValues = {"instant","duration"}
balanceValues = {None, "credit","debit"}
baseXbrliTypes = {
        "decimalItemType", "floatItemType", "doubleItemType", "integerItemType",
        "nonPositiveIntegerItemType", "negativeIntegerItemType", "longItemType", "intItemType",
        "shortItemType", "byteItemType", "nonNegativeIntegerItemType", "unsignedLongItemType",
        "unsignedIntItemType", "unsignedShortItemType", "unsignedByteItemType",
        "positiveIntegerItemType", "monetaryItemType", "sharesItemType", "pureItemType",
        "fractionItemType", "stringItemType", "booleanItemType", "hexBinaryItemType",
        "base64BinaryItemType", "anyURIItemType", "QNameItemType", "durationItemType",
        "dateTimeItemType", "timeItemType", "dateItemType", "gYearMonthItemType",
        "gYearItemType", "gMonthDayItemType", "gDayItemType", "gMonthItemType",
        "normalizedStringItemType", "tokenItemType", "languageItemType", "NameItemType", "NCNameItemType"
      }


class ValidateXbrl:

    authority: str | None
    authParam: dict[str, Any]
    consolidated: bool
    domainMembers: set[ModelConcept]
    DTSreferenceResourceIDs: dict[str, Any]
    extensionImportedUrls: set[str]
    genericArcArcroles: set[str]
    hasExtensionCal: bool
    hasExtensionDef: bool
    hasExtensionLbl: bool
    hasExtensionPre: bool
    hasExtensionSchema: bool
    ixdsDocs: list[ModelDocument]
    ixdsFootnotes: dict[str, Any]
    ixdsHeaderCount: int
    ixdsReferences: dict[str, Any]
    ixdsRelationships: list[dict[Any, Any]]
    ixdsRoleRefURIs: dict[Any, Any]
    ixdsArcroleRefURIs: dict[Any, Any]
    unconsolidated: bool
    validateESEFplugin: bool
    priorFormulaOptionsRunIDs: str | None
    primaryItems: set[Any]
    remoteResourceLocElements: set[ModelObject]

    def __init__(self, testModelXbrl: ModelXbrl) -> None:
        self.testModelXbrl = testModelXbrl

    def close(self, reusable: bool = True) -> None:
        if reusable:
            testModelXbrl = self.testModelXbrl
        self.__dict__.clear()   # dereference everything
        if reusable:
            self.testModelXbrl = testModelXbrl

    def validate(self, modelXbrl: ModelXbrl, parameters: dict[Any, Any] | None = None) -> None:
        self.parameters = parameters
        self.precisionPattern = re.compile("^([0-9]+|INF)$")
        self.decimalsPattern = re.compile("^(-?[0-9]+|INF)$")
        self.isoCurrencyPattern = re.compile(r"^[A-Z]{3}$")
        self.modelXbrl: ModelXbrl = modelXbrl
        self.validateDisclosureSystem = modelXbrl.modelManager.validateDisclosureSystem
        self.disclosureSystem = modelXbrl.modelManager.disclosureSystem
        self.validateEFM = self.validateDisclosureSystem and self.disclosureSystem.EFM  # deprecated non-plugin validators
        self.validateGFM = self.validateDisclosureSystem and self.disclosureSystem.GFM
        self.validateEFMorGFM = self.validateDisclosureSystem and self.disclosureSystem.EFMorGFM
        self.validateHMRC = self.validateDisclosureSystem and self.disclosureSystem.HMRC
        self.validateSBRNL = self.validateDisclosureSystem and self.disclosureSystem.SBRNL
        self.validateEFMorGFMorSBRNL = self.validateEFMorGFM or self.validateSBRNL
        self.validateXmlLang = self.validateDisclosureSystem and self.disclosureSystem.xmlLangPattern
        self.validateCalcLB = modelXbrl.modelManager.validateCalcLB
        self.validateInferDecimals = modelXbrl.modelManager.validateInferDecimals
        self.validateDedupCalcs = modelXbrl.modelManager.validateDedupCalcs
        self.validateUTR = (modelXbrl.modelManager.validateUtr or
                            (self.parameters and self.parameters.get(qname("forceUtrValidation",noPrefixIsNoNamespace=True),(None,"false"))[1] == "true") or
                            (self.validateEFM and
                             any((concept.qname.namespaceURI in self.disclosureSystem.standardTaxonomiesDict and concept.modelDocument.inDTS)
                                 for concept in self.modelXbrl.nameConcepts.get("UTR",()))))
        self.validateIXDS = False # set when any inline document found
        self.validateEnum = bool(XbrlConst.enums & _DICT_SET(modelXbrl.namespaceDocs.keys())) # type: ignore[name-defined]

        for pluginXbrlMethod in pluginClassMethods("Validate.XBRL.Start"):
            pluginXbrlMethod(self, parameters)

        # xlink validation
        modelXbrl.profileStat(None)
        modelXbrl.modelManager.showStatus(_("validating links"))
        modelLinks = set()
        self.remoteResourceLocElements = set()
        self.genericArcArcroles = set()
        for baseSetExtLinks in modelXbrl.baseSets.values():
            for baseSetExtLink in baseSetExtLinks:
                modelLinks.add(baseSetExtLink)    # ext links are unique (no dups)
        self.checkLinks(modelLinks)
        modelXbrl.profileStat(_("validateLinks"))

        modelXbrl.dimensionDefaultConcepts = {}
        modelXbrl.qnameDimensionDefaults = {}
        modelXbrl.qnameDimensionContextElement = {}
        # check base set cycles, dimensions
        modelXbrl.modelManager.showStatus(_("validating relationship sets"))
        for baseSetKey in modelXbrl.baseSets.keys():
            arcrole, ELR, linkqname, arcqname = baseSetKey
            if arcrole.startswith("XBRL-") or ELR is None or \
                linkqname is None or arcqname is None:
                continue
            elif arcrole in XbrlConst.standardArcroleCyclesAllowed:
                # TODO: table should be in this module, where it is used
                cyclesAllowed, specSect = XbrlConst.standardArcroleCyclesAllowed[arcrole]
            elif arcrole in self.modelXbrl.arcroleTypes and len(self.modelXbrl.arcroleTypes[arcrole]) > 0:
                cyclesAllowed = self.modelXbrl.arcroleTypes[arcrole][0].cyclesAllowed
                if arcrole in self.genericArcArcroles:
                    specSect = "xbrlgene:violatedCyclesConstraint"
                else:
                    specSect = "xbrl.5.1.4.3:cycles"
            else:
                cyclesAllowed = "any"
                specSect = None
            if cyclesAllowed != "any" or arcrole in (XbrlConst.summationItem,) \
                                      or arcrole in self.genericArcArcroles  \
                                      or arcrole.startswith(XbrlConst.formulaStartsWith) \
                                      or (modelXbrl.hasXDT and arcrole.startswith(XbrlConst.dimStartsWith)):
                relsSet = modelXbrl.relationshipSet(arcrole,ELR,linkqname,arcqname)
            if cyclesAllowed != "any" and \
                   ((XbrlConst.isStandardExtLinkQname(linkqname) and XbrlConst.isStandardArcQname(arcqname)) \
                    or arcrole in self.genericArcArcroles):
                noUndirected = cyclesAllowed == "none"
                fromRelationships = relsSet.fromModelObjects()
                for relFrom, rels in fromRelationships.items():
                    cycleFound = self.fwdCycle(relsSet, rels, noUndirected, {relFrom})

                    if cycleFound is not None:
                        pathEndsAt = len(cycleFound)  # consistently find start of path

                        loopedModelObject = cast(ModelRelationship, cycleFound[1]).toModelObject
                        for i, rel in enumerate(cycleFound[2:]):
                            rel = cast(ModelRelationship, rel)

                            if rel.fromModelObject == loopedModelObject:
                                pathEndsAt = 3 + i # don't report extra path elements before loop
                                break

                        reversed_list = cast(list[ModelRelationship], reversed(cycleFound[1:pathEndsAt]))
                        path = str(loopedModelObject.qname) + " " + " - ".join(
                            "{0}:{1} {2}".format(rel.modelDocument.basename, rel.sourceline, rel.toModelObject.qname)
                            for rel in reversed_list)

                        modelXbrl.error(cast(str, specSect),
                            _("Relationships have a %(cycle)s cycle in arcrole %(arcrole)s \nlink role %(linkrole)s \nlink %(linkname)s, \narc %(arcname)s, \npath %(path)s"),
                            modelObject=cycleFound[1:pathEndsAt], cycle=cycleFound[0], path=path,
                            arcrole=arcrole, linkrole=ELR, linkname=linkqname, arcname=arcqname,
                            messageCodes=("xbrlgene:violatedCyclesConstraint", "xbrl.5.1.4.3:cycles",
                                          # from XbrlCoinst.standardArcroleCyclesAllowed
                                          "xbrl.5.2.4.2", "xbrl.5.2.5.2", "xbrl.5.2.6.2.1", "xbrl.5.2.6.2.1", "xbrl.5.2.6.2.3", "xbrl.5.2.6.2.4"))
                        break

            # check calculation arcs for weight issues (note calc arc is an "any" cycles)
            if arcrole == XbrlConst.summationItem:
                for modelRel in relsSet.modelRelationships:
                    weight = modelRel.weight
                    fromConcept = modelRel.fromModelObject
                    toConcept = modelRel.toModelObject
                    if fromConcept is not None and toConcept is not None:
                        if weight == 0:
                            modelXbrl.error("xbrl.5.2.5.2.1:zeroWeight", # type: ignore[func-returns-value]
                                _("Calculation relationship has zero weight from %(source)s to %(target)s in link role %(linkrole)s"),
                                modelObject=modelRel,
                                source=fromConcept.qname, target=toConcept.qname, linkrole=ELR),
                        fromBalance = fromConcept.balance
                        toBalance = toConcept.balance
                        if fromBalance and toBalance:
                            if (fromBalance == toBalance and weight < 0) or \
                               (fromBalance != toBalance and weight > 0):
                                modelXbrl.error("xbrl.5.1.1.2:balanceCalcWeightIllegal" +
                                                ("Negative" if weight < 0 else "Positive"),
                                    _("Calculation relationship has illegal weight %(weight)s from %(source)s, %(sourceBalance)s, to %(target)s, %(targetBalance)s, in link role %(linkrole)s (per 5.1.1.2 Table 6)"),
                                    modelObject=modelRel, weight=weight,
                                    source=fromConcept.qname, target=toConcept.qname, linkrole=ELR,
                                    sourceBalance=fromBalance, targetBalance=toBalance,
                                    messageCodes=("xbrl.5.1.1.2:balanceCalcWeightIllegalNegative", "xbrl.5.1.1.2:balanceCalcWeightIllegalPositive"))
                        if not fromConcept.isNumeric or not toConcept.isNumeric:
                            modelXbrl.error("xbrl.5.2.5.2:nonNumericCalc",
                                _("Calculation relationship has illegal concept from %(source)s%(sourceNumericDecorator)s to %(target)s%(targetNumericDecorator)s in link role %(linkrole)s"),
                                modelObject=modelRel,
                                source=fromConcept.qname, target=toConcept.qname, linkrole=ELR,
                                sourceNumericDecorator="" if fromConcept.isNumeric else _(" (non-numeric)"),
                                targetNumericDecorator="" if toConcept.isNumeric else _(" (non-numeric)"))
            # check presentation relationships for preferredLabel issues
            elif arcrole == XbrlConst.parentChild:
                for modelRel in relsSet.modelRelationships:
                    preferredLabel = modelRel.preferredLabel
                    fromConcept = modelRel.fromModelObject
                    toConcept = modelRel.toModelObject
                    if preferredLabel is not None and isinstance(fromConcept, ModelConcept) and isinstance(toConcept, ModelConcept):
                        label = toConcept.label(preferredLabel=preferredLabel,fallbackToQname=False,strip=True)
                        if label is None:
                            modelXbrl.error("xbrl.5.2.4.2.1:preferredLabelMissing",
                                _("Presentation relationship from %(source)s to %(target)s in link role %(linkrole)s missing preferredLabel %(preferredLabel)s"),
                                modelObject=modelRel,
                                source=fromConcept.qname, target=toConcept.qname, linkrole=ELR,
                                preferredLabel=preferredLabel)
                        elif not label: # empty string
                            modelXbrl.info("arelle:info.preferredLabelEmpty",
                                _("(Info xbrl.5.2.4.2.1) Presentation relationship from %(source)s to %(target)s in link role %(linkrole)s has empty preferredLabel %(preferredLabel)s"),
                                modelObject=modelRel,
                                source=fromConcept.qname, target=toConcept.qname, linkrole=ELR,
                                preferredLabel=preferredLabel)
            # check essence-alias relationships
            elif arcrole == XbrlConst.essenceAlias:
                for modelRel in relsSet.modelRelationships:
                    fromConcept = modelRel.fromModelObject
                    toConcept = modelRel.toModelObject
                    if fromConcept is not None and toConcept is not None:
                        if fromConcept.type != toConcept.type or fromConcept.periodType != toConcept.periodType:
                            modelXbrl.error("xbrl.5.2.6.2.2:essenceAliasTypes",
                                _("Essence-alias relationship from %(source)s to %(target)s in link role %(linkrole)s has different types or periodTypes"),
                                modelObject=modelRel,
                                source=fromConcept.qname, target=toConcept.qname, linkrole=ELR)
                        fromBalance = fromConcept.balance
                        toBalance = toConcept.balance
                        if fromBalance and toBalance:
                            if fromBalance and toBalance and fromBalance != toBalance:
                                modelXbrl.error("xbrl.5.2.6.2.2:essenceAliasBalance",  # type: ignore[func-returns-value]
                                    _("Essence-alias relationship from %(source)s to %(target)s in link role %(linkrole)s has different balances")).format(
                                    modelObject=modelRel,
                                    source=fromConcept.qname, target=toConcept.qname, linkrole=ELR)
            elif modelXbrl.hasXDT and arcrole.startswith(XbrlConst.dimStartsWith):
                ValidateXbrlDimensions.checkBaseSet(self, arcrole, ELR, relsSet)
            elif arcrole in ValidateFormula.arcroleChecks:
                ValidateFormula.checkBaseSet(self, arcrole, ELR, relsSet)
        modelXbrl.isDimensionsValidated = True
        modelXbrl.profileStat(_("validateRelationships"))

        # instance checks
        modelXbrl.modelManager.showStatus(_("validating instance"))
        assert modelXbrl.modelDocument is not None
        if modelXbrl.modelDocument.type in (ModelDocumentType.INSTANCE, ModelDocumentType.INLINEXBRL, ModelDocumentType.INLINEXBRLDOCUMENTSET):
            self.checkFacts(modelXbrl.facts)
            self.checkContexts(self.modelXbrl.contexts.values())
            self.checkUnits(self.modelXbrl.units.values())

            modelXbrl.profileStat(_("validateInstance"))

            if modelXbrl.hasXDT:
                modelXbrl.modelManager.showStatus(_("validating dimensions"))
                ''' uncomment if using otherFacts in checkFact
                dimCheckableFacts = set(f
                                        for f in modelXbrl.factsInInstance
                                        if f.concept.isItem and f.context is not None)
                while (dimCheckableFacts): # check one and all of its compatible family members
                    f = dimCheckableFacts.pop()
                    ValidateXbrlDimensions.checkFact(self, f, dimCheckableFacts)
                del dimCheckableFacts
                '''
                self.checkFactsDimensions(modelXbrl.facts) # check fact dimensions in document order
                self.checkContextsDimensions(modelXbrl.contexts.values())
                modelXbrl.profileStat(_("validateDimensions"))

        # dimensional validity
        #concepts checks
        modelXbrl.modelManager.showStatus(_("validating concepts"))
        for concept in modelXbrl.qnameConcepts.values():
            conceptType = concept.type
            if (concept.qname is None or
                XbrlConst.isStandardNamespace(concept.qname.namespaceURI) or
                not concept.modelDocument.inDTS):
                continue

            if concept.isTuple:
                # must be global
                if not concept.getparent().localName == "schema":
                    self.modelXbrl.error("xbrl.4.9:tupleGloballyDeclared",
                        _("Tuple %(concept)s must be declared globally"),
                        modelObject=concept, concept=concept.qname)
                if concept.periodType:
                    self.modelXbrl.error("xbrl.4.9:tuplePeriodType",
                        _("Tuple %(concept)s must not have periodType"),
                        modelObject=concept, concept=concept.qname)
                if concept.balance:
                    self.modelXbrl.error("xbrl.4.9:tupleBalance",
                        _("Tuple %(concept)s must not have balance"),
                        modelObject=concept, concept=concept.qname)
                if conceptType is not None:
                    # check attribute declarations
                    for attribute in conceptType.attributes.values():
                        if attribute.qname is not None and attribute.qname.namespaceURI in (XbrlConst.xbrli, XbrlConst.link, XbrlConst.xlink, XbrlConst.xl):
                            self.modelXbrl.error("xbrl.4.9:tupleAttribute",
                                _("Tuple %(concept)s must not have attribute in this namespace %(attribute)s"),
                                modelObject=concept, concept=concept.qname, attribute=attribute.qname)
                    # check for mixed="true" or simple content
                    if XmlUtil.descendantAttr(conceptType, XbrlConst.xsd, ("complexType", "complexContent"), "mixed") == "true":
                        self.modelXbrl.error("xbrl.4.9:tupleMixedContent",
                            _("Tuple %(concept)s must not have mixed content"),
                            modelObject=concept, concept=concept.qname)
                    if XmlUtil.descendant(conceptType, XbrlConst.xsd, "simpleContent"):
                        self.modelXbrl.error("xbrl.4.9:tupleSimpleContent",
                            _("Tuple %(concept)s must not have simple content"),
                            modelObject=concept, concept=concept.qname)
                    # child elements must be item or tuple
                    for elementQname in conceptType.elements:
                        childConcept = self.modelXbrl.qnameConcepts.get(elementQname)
                        if childConcept is None:
                            self.modelXbrl.error("xbrl.4.9:tupleElementUndefined",
                                _("Tuple %(concept)s element %(tupleElement)s not defined"),
                                modelObject=concept, concept=str(concept.qname), tupleElement=elementQname)
                        elif not (childConcept.isItem or childConcept.isTuple or # isItem/isTuple do not include item or tuple itself
                                  childConcept.qname == XbrlConst.qnXbrliItem or # subs group includes item as member
                                  childConcept.qname == XbrlConst.qnXbrliTuple):
                            self.modelXbrl.error("xbrl.4.9:tupleElementItemOrTuple",
                                _("Tuple %(concept)s must not have element %(tupleElement)s not an item or tuple"),
                                modelObject=concept, concept=concept.qname, tupleElement=elementQname)
            elif concept.isItem:
                if concept.periodType not in periodTypeValues: #("instant","duration"):
                    self.modelXbrl.error("xbrl.5.1.1.1:itemPeriodType",
                        _("Item %(concept)s must have a valid periodType"),
                        modelObject=concept, concept=concept.qname)
                if concept.isMonetary:
                    if concept.balance not in balanceValues: #(None, "credit","debit"):
                        self.modelXbrl.error("xbrl.5.1.1.2:itemBalance",
                            _("Item %(concept)s must have a valid balance %(balance)s"),
                            modelObject=concept, concept=concept.qname, balance=concept.balance)
                else:
                    if concept.balance:
                        self.modelXbrl.error("xbrl.5.1.1.2:itemBalance",
                            _("Item %(concept)s may not have a balance"),
                            modelObject=concept, concept=concept.qname)
                if concept.baseXbrliType not in baseXbrliTypes:
                    self.modelXbrl.error("xbrl.5.1.1.3:itemType",
                        _("Item %(concept)s type %(itemType)s invalid"),
                        modelObject=concept, concept=concept.qname, itemType=concept.baseXbrliType)
                if modelXbrl.hasXDT:
                    if concept.isHypercubeItem and not concept.abstract == "true":
                        self.modelXbrl.error("xbrldte:HypercubeElementIsNotAbstractError",
                            _("Hypercube item %(concept)s must be abstract"),
                            modelObject=concept, concept=concept.qname)
                    elif concept.isDimensionItem and not concept.abstract == "true":
                        self.modelXbrl.error("xbrldte:DimensionElementIsNotAbstractError",
                            _("Dimension item %(concept)s must be abstract"),
                            modelObject=concept, concept=concept.qname)
            if self.validateEnum and concept.isEnumeration: # either a enum item type or enum set dimension type
                if not concept.enumDomainQname:
                    self.modelXbrl.error(("enum2te:" if concept.instanceOfType(XbrlConst.qnEnumeration2ItemTypes) else "enumte:") +
                                         "MissingDomainError",
                        _("Item %(concept)s enumeration type must specify a domain."),
                        modelObject=concept, concept=concept.qname,
                        messageCodes=("enumte:MissingDomainError", "enum2te:MissingDomainError"))
                elif concept.enumDomain is None or (not concept.enumDomain.isItem) or concept.enumDomain.isHypercubeItem or concept.enumDomain.isDimensionItem:
                    self.modelXbrl.error(("enum2te:" if concept.instanceOfType(XbrlConst.qnEnumeration2ItemTypes) else "enumte:") +
                                         "InvalidDomainError",
                        _("Item %(concept)s enumeration type must be a xbrli:item that is neither a hypercube nor dimension."),
                        modelObject=concept, concept=concept.qname,
                        messageCodes=("enumte:InvalidDomainError", "enum2te:InvalidDomainError"))
                if not concept.enumLinkrole:
                    self.modelXbrl.error(("enum2te:" if concept.instanceOfType(XbrlConst.qnEnumeration2ItemTypes) else "enumte:") +
                                         "MissingLinkRoleError",
                        _("Item %(concept)s enumeration type must specify a linkrole."),
                        modelObject=concept, concept=concept.qname,
                        messageCodes=("enumte:MissingLinkRoleError", "enum2te:MissingLinkRoleError"))
            if modelXbrl.hasXDT:
                ValidateXbrlDimensions.checkConcept(self, concept)
        modelXbrl.profileStat(_("validateConcepts"))

        for pluginXbrlMethod in pluginClassMethods("Validate.XBRL.Finally"):
            pluginXbrlMethod(self)

        modelXbrl.profileStat() # reset after plugins

        modelXbrl.modelManager.showStatus(_("validating DTS"))
        self.DTSreferenceResourceIDs = {}
        checkedModelDocuments: set[ModelDocument] = set()
        assert modelXbrl.modelDocument is not None
        ValidateXbrlDTS.checkDTS(self, modelXbrl.modelDocument, checkedModelDocuments)
        # ARELLE-220: check imported documents that aren't DTS discovered
        for importedModelDocument in (set(modelXbrl.urlDocs.values()) - checkedModelDocuments):
            ValidateXbrlDTS.checkDTS(self, importedModelDocument, checkedModelDocuments)
        del checkedModelDocuments, self.DTSreferenceResourceIDs

        for modelType in modelXbrl.qnameTypes.values():
            validateUniqueParticleAttribution(modelXbrl, modelType.particlesList, modelType)
        modelXbrl.profileStat(_("validateDTS"))

        if self.validateCalcLB:
            modelXbrl.modelManager.showStatus(_("Validating instance calculations"))
            ValidateXbrlCalcs.validate(modelXbrl,
                                       inferDecimals=self.validateInferDecimals,
                                       deDuplicate=self.validateDedupCalcs)
            modelXbrl.profileStat(_("validateCalculations"))

        if self.validateUTR:
            ValidateUtr.validateFacts(modelXbrl)
            modelXbrl.profileStat(_("validateUTR"))

        if self.validateIXDS:
            modelXbrl.modelManager.showStatus(_("Validating inline document set"))
            assert modelXbrl.modelDocument is not None
            _ixNS = modelXbrl.modelDocument.ixNS
            ixdsIdObjects = defaultdict(list)
            for ixdsDoc in self.ixdsDocs:
                for idObject in ixdsDoc.idObjects.values():
                    if idObject.namespaceURI in ixbrlAll or idObject.elementQname in (XbrlConst.qnXbrliContext, XbrlConst.qnXbrliUnit):
                        ixdsIdObjects[idObject.id].append(idObject)
            for _id, objs in ixdsIdObjects.items():
                if len(objs) > 1:
                    idObject = objs[0]
                    modelXbrl.error(ixMsgCode("uniqueIxId", idObject, sect="validation"),
                        _("Inline XBRL id is not unique in the IXDS: %(id)s, for element(s) %(elements)s"),
                        modelObject=objs, id=_id, elements=",".join(sorted(set(str(obj.elementQname) for obj in objs))))
            self.factsWithDeprecatedIxNamespace = []
            factFootnoteRefs = set()
            undefinedFacts = []
            for f in modelXbrl.factsInInstance:
                for footnoteID in f.footnoteRefs:
                    if footnoteID not in self.ixdsFootnotes:
                        modelXbrl.error(ixMsgCode("footnoteRef", f, name="footnote", sect="validation"),
                            _("Inline XBRL fact's footnoteRef not found: %(id)s"),
                            modelObject=f, id=footnoteID)
                    factFootnoteRefs.add(footnoteID)
                if f.concept is None:
                    undefinedFacts.append(f)
                if f.localName in {"fraction", "nonFraction", "nonNumeric"}:
                    if f.context is None:
                        self.modelXbrl.error(ixMsgCode("contextReference", f, sect="validation"),
                            _("Fact %(fact)s is missing a context for contextRef %(context)s"),
                            modelObject=f, fact=f.qname, context=f.contextID)
                if f.localName in {"fraction", "nonFraction"}:
                    if f.unit is None:
                        self.modelXbrl.error(ixMsgCode("unitReference", f, sect="validation"),
                            _("Fact %(fact)s is missing a unit for unitRef %(unit)s"),
                            modelObject=f, fact=f.qname, unit=f.unitID)
                fmt = f.format
                if fmt:
                    if fmt.namespaceURI == FunctionIxt.deprecatedNamespaceURI:
                        self.factsWithDeprecatedIxNamespace.append(f)
            if undefinedFacts:
                self.modelXbrl.error("xbrl:schemaImportMissing",
                        _("Instance facts missing schema concept definition: %(elements)s"),
                        modelObject=undefinedFacts, elements=", ".join(sorted(set(str(f.qname) for f in undefinedFacts))))
            del undefinedFacts # dereference facts
            for _id, objs in self.ixdsFootnotes.items():
                if len(objs) > 1:
                    modelXbrl.error(ixMsgCode("uniqueFootnoteId", ns=_ixNS, name="footnote", sect="validation"),
                        _("Inline XBRL footnote id is not unique in the IXDS: %(id)s"),
                        modelObject=objs, id=_id)
                else:
                    if self.validateGFM:
                        elt = objs[0]
                        id = elt.footnoteID
                        if id and id not in factFootnoteRefs and elt.textValue:
                            self.modelXbrl.error(("EFM.N/A", "GFM:1.10.15"),
                                _("Inline XBRL non-empty footnote %(footnoteID)s is not referenced by any fact"),
                                modelObject=elt, footnoteID=id)
            if not self.ixdsHeaderCount:
                modelXbrl.error(ixMsgCode("headerMissing", ns=_ixNS, name="header", sect="validation"),
                    _("Inline XBRL document set must have at least one ix:header element"),
                    modelObject=modelXbrl)
            if self.factsWithDeprecatedIxNamespace:
                self.modelXbrl.info("arelle:info",
                    _("%(count)s facts have deprecated transformation namespace %(namespace)s"),
                        modelObject=self.factsWithDeprecatedIxNamespace,
                        count=len(self.factsWithDeprecatedIxNamespace),
                        namespace=FunctionIxt.deprecatedNamespaceURI)

            del self.factsWithDeprecatedIxNamespace
            for target, ixReferences in self.ixdsReferences.items():
                targetDefaultNamespace = None
                schemaRefUris = {}
                for i, ixReference in enumerate(ixReferences):
                    defaultNamepace = XmlUtil.xmlns(ixReference, None)
                    if i == 0:
                        targetDefaultNamespace = defaultNamepace
                    elif targetDefaultNamespace != defaultNamepace:
                        modelXbrl.error(ixMsgCode("referenceInconsistentDefaultNamespaces", ns=_ixNS, sect="validation"),
                            _("Inline XBRL document set must have consistent default namespaces for target %(target)s"),
                            modelObject=ixReferences, target=target)
                    for schemaRef in XmlUtil.children(ixReference, XbrlConst.link, "schemaRef"):
                        href = schemaRef.get("{http://www.w3.org/1999/xlink}href")
                        prefix = XmlUtil.xmlnsprefix(schemaRef, href)
                        if href not in schemaRefUris:
                            schemaRefUris[href] = prefix
                        elif schemaRefUris[href] != prefix:
                            modelXbrl.error(ixMsgCode("referenceNamespacePrefixInconsistency", ns=_ixNS, sect="validation"),
                                _("Inline XBRL document set must have consistent prefixes for target %(target)s: %(prefix1)s, %(prefix2)s"),
                                modelObject=ixReferences, target=target, prefix1=schemaRefUris[href], prefix2=prefix)
            for ixRel in self.ixdsRelationships:
                for fromRef in ixRel.get("fromRefs","").split():
                    refs = ixdsIdObjects.get(fromRef)
                    if refs is None or refs[0].namespaceURI not in ixbrlAll or refs[0].localName not in ("fraction", "nonFraction", "nonNumeric", "tuple"):
                        modelXbrl.error(ixMsgCode("relationshipFromRef", ns=_ixNS, name="relationship", sect="validation"),
                            _("Inline XBRL fromRef %(ref)s is not a fraction, ix:nonFraction, ix:nonNumeric or ix:tuple."),
                            modelObject=ixRel, ref=fromRef)
                hasFootnoteToRef = None
                hasToRefMixture = False
                for toRef in ixRel.get("toRefs","").split():
                    refs = ixdsIdObjects.get(toRef)
                    if refs is None or refs[0].namespaceURI not in ixbrlAll or refs[0].localName not in ("footnote", "fraction", "nonFraction", "nonNumeric", "tuple"):
                        modelXbrl.error(ixMsgCode("relationshipToRef", ns=_ixNS, name="relationship", sect="validation"),
                            _("Inline XBRL toRef %(ref)s is not a footnote, fraction, ix:nonFraction, ix:nonNumeric or ix:tuple."),
                            modelObject=ixRel, ref=toRef)
                    elif hasFootnoteToRef is None:
                        hasFootnoteToRef = refs[0].localName == "footnote"
                    elif hasFootnoteToRef != (refs[0].localName == "footnote"):
                        hasToRefMixture = True
                if hasToRefMixture:
                    modelXbrl.error(ixMsgCode("relationshipToRefMix", ns=_ixNS, name="relationship", sect="validation"),
                        _("Inline XBRL fromRef is not only either footnotes, or ix:fraction, ix:nonFraction, ix:nonNumeric or ix:tuple."),
                        modelObject=ixRel)
                if ixRel in modelXbrl.targetRelationships: # XBRL 2.1 role checks for ixRelationships used in target
                    if ixRel.get("linkRole") is not None:
                        ValidateXbrlDTS.checkLinkRole(self, ixRel, XbrlConst.qnLinkFootnoteLink, ixRel.get("linkRole"), "extended", self.ixdsRoleRefURIs)
                    if ixRel.get("arcrole") is not None:
                        ValidateXbrlDTS.checkArcrole(self, ixRel, XbrlConst.qnLinkFootnoteArc, ixRel.get("arcrole"), self.ixdsArcroleRefURIs)


            del ixdsIdObjects
            # tupleRefs already checked during loading
            modelXbrl.profileStat(_("validateInline"))

        if modelXbrl.hasFormulae or modelXbrl.modelRenderingTables:
            ValidateFormula.validate(self,
                                     statusMsg=_("compiling formulae and rendering tables") if (modelXbrl.hasFormulae and modelXbrl.modelRenderingTables)
                                     else (_("compiling formulae") if modelXbrl.hasFormulae
                                           else _("compiling rendering tables")),
                                     # block executing formulas when validating if hasFormula is False (e.g., --formula=none)
                                     compileOnly=modelXbrl.modelRenderingTables and not modelXbrl.hasFormulae)

        for pluginXbrlMethod in pluginClassMethods("Validate.Finally"):
            pluginXbrlMethod(self)

        modelXbrl.modelManager.showStatus(_("ready"), 2000)

    def checkLinks(self, modelLinks: set[ModelLink]) -> None:
        for modelLink in modelLinks:
            fromToArcs = {}
            locLabels = {}
            resourceLabels = {}
            resourceArcTos = []
            for arcElt in modelLink.iterchildren():
                if isinstance(arcElt,ModelObject):
                    xlinkType = arcElt.get("{http://www.w3.org/1999/xlink}type")
                    # locator must have an href
                    if xlinkType == "locator":
                        if arcElt.get("{http://www.w3.org/1999/xlink}href") is None:
                            self.modelXbrl.error("xlink:locatorHref",
                                _("Xlink locator %(xlinkLabel)s missing href in extended link %(linkrole)s"),
                                modelObject=arcElt,
                                linkrole=modelLink.role,
                                xlinkLabel=arcElt.get("{http://www.w3.org/1999/xlink}label"))
                        locLabels[arcElt.get("{http://www.w3.org/1999/xlink}label")] = arcElt
                    elif xlinkType == "resource":
                        resourceLabels[arcElt.get("{http://www.w3.org/1999/xlink}label")] = arcElt
                    # can be no duplicated arcs between same from and to
                    elif xlinkType == "arc":
                        fromLabel = arcElt.get("{http://www.w3.org/1999/xlink}from")
                        toLabel = arcElt.get("{http://www.w3.org/1999/xlink}to")
                        fromTo = (fromLabel,toLabel)
                        if fromTo in fromToArcs:
                            self.modelXbrl.error("xlink:dupArcs",
                                _("Duplicate xlink arcs  in extended link %(linkrole)s from %(xlinkLabelFrom)s to %(xlinkLabelTo)s"),
                                modelObject=arcElt,
                                linkrole=modelLink.role,
                                xlinkLabelFrom=fromLabel, xlinkLabelTo=toLabel)
                        else:
                            fromToArcs[fromTo] = arcElt
                        if arcElt.namespaceURI == XbrlConst.link:
                            if arcElt.localName in arcNamesTo21Resource: #("labelArc","referenceArc"):
                                resourceArcTos.append((toLabel, arcElt.get("use"), arcElt))
                        elif self.isGenericArc(arcElt):
                            arcrole = arcElt.get("{http://www.w3.org/1999/xlink}arcrole")
                            assert arcrole is not None
                            self.genericArcArcroles.add(arcrole)
                            if arcrole in (XbrlConst.elementLabel, XbrlConst.elementReference):
                                resourceArcTos.append((toLabel, arcrole, arcElt))
                    # values of type (not needed for validating parsers)
                    if xlinkType not in xlinkTypeValues: # ("", "simple", "extended", "locator", "arc", "resource", "title", "none"):
                        self.modelXbrl.error("xlink:type",
                            _("Xlink type %(xlinkType)s invalid in extended link %(linkrole)s"),
                            modelObject=arcElt, linkrole=modelLink.role, xlinkType=xlinkType)
                    # values of actuate (not needed for validating parsers)
                    xlinkActuate = arcElt.get("{http://www.w3.org/1999/xlink}actuate")
                    if xlinkActuate not in xlinkActuateValues: # ("", "onLoad", "onRequest", "other", "none"):
                        self.modelXbrl.error("xlink:actuate",
                            _("Actuate %(xlinkActuate)s invalid in extended link %(linkrole)s"),
                            modelObject=arcElt, linkrole=modelLink.role, xlinkActuate=xlinkActuate)
                    # values of show (not needed for validating parsers)
                    xlinkShow = arcElt.get("{http://www.w3.org/1999/xlink}show")
                    if xlinkShow not in xlinkShowValues: # ("", "new", "replace", "embed", "other", "none"):
                        self.modelXbrl.error("xlink:show",
                            _("Show %(xlinkShow)s invalid in extended link %(linkrole)s"),
                            modelObject=arcElt, linkrole=modelLink.role, xlinkShow=xlinkShow)
            # check from, to of arcs have a resource or loc
            for fromTo, arcElt in fromToArcs.items():
                fromLabel, toLabel = fromTo
                for name, value, sect in (("from", fromLabel, "3.5.3.9.2"),("to",toLabel, "3.5.3.9.3")):
                    if value not in locLabels and value not in resourceLabels:
                        self.modelXbrl.error("xbrl.{0}:arcResource".format(sect),
                            _("Arc in extended link %(linkrole)s from %(xlinkLabelFrom)s to %(xlinkLabelTo)s attribute '%(attribute)s' has no matching loc or resource label"),
                            modelObject=arcElt,
                            linkrole=modelLink.role, xlinkLabelFrom=fromLabel, xlinkLabelTo=toLabel,
                            attribute=name,
                            messageCodes=("xbrl.3.5.3.9.2:arcResource", "xbrl.3.5.3.9.3:arcResource"))
                if arcElt.localName == "footnoteArc" and arcElt.namespaceURI == XbrlConst.link and \
                   arcElt.get("{http://www.w3.org/1999/xlink}arcrole") == XbrlConst.factFootnote:
                    if fromLabel not in locLabels:
                        self.modelXbrl.error("xbrl.4.11.1.3.1:factFootnoteArcFrom",
                            _("Footnote arc in extended link %(linkrole)s from %(xlinkLabelFrom)s to %(xlinkLabelTo)s \"from\" is not a loc"),
                            modelObject=arcElt,
                            linkrole=modelLink.role, xlinkLabelFrom=fromLabel, xlinkLabelTo=toLabel)
                    if not((toLabel in resourceLabels and resourceLabels[toLabel] is not None
                              and resourceLabels[toLabel].qname == XbrlConst.qnLinkFootnote) or
                           (toLabel in locLabels and locLabels[toLabel].dereference() is not None # type: ignore[attr-defined]
                              and locLabels[toLabel].dereference().qname == XbrlConst.qnLinkFootnote)): # type: ignore[attr-defined]
                        self.modelXbrl.error("xbrl.4.11.1.3.1:factFootnoteArcTo",
                            _("Footnote arc in extended link %(linkrole)s from %(xlinkLabelFrom)s to %(xlinkLabelTo)s \"to\" is not a footnote resource"),
                            modelObject=arcElt,
                            linkrole=modelLink.role, xlinkLabelFrom=fromLabel, xlinkLabelTo=toLabel)
            # check unprohibited label arcs to remote locs
            for resourceArcTo in resourceArcTos:
                resourceArcToLabel, resourceArcUse, arcElt = resourceArcTo
                if resourceArcToLabel in locLabels:
                    newToLabel = locLabels[resourceArcToLabel]

                    if resourceArcUse == "prohibited":
                        self.remoteResourceLocElements.add(newToLabel)
                    else:
                        self.modelXbrl.error("xbrl.5.2.2.3:labelArcRemoteResource",
                            _("Unprohibited labelArc in extended link %(linkrole)s has illegal remote resource loc labeled %(xlinkLabel)s href %(xlinkHref)s"),
                            modelObject=arcElt,
                            linkrole=modelLink.role,
                            xlinkLabel=resourceArcToLabel,
                            xlinkHref=newToLabel.get("{http://www.w3.org/1999/xlink}href"))
                elif resourceArcToLabel in resourceLabels:
                    toResource = resourceLabels[resourceArcToLabel]
                    if resourceArcUse == XbrlConst.elementLabel:
                        if not self.isGenericLabel(toResource):
                            self.modelXbrl.error("xbrlle.2.1.1:genericLabelTarget",
                                _("Generic label arc in extended link %(linkrole)s to %(xlinkLabel)s must target a generic label"),
                                modelObject=arcElt,
                                linkrole=modelLink.role,
                                xlinkLabel=resourceArcToLabel)
                    elif resourceArcUse == XbrlConst.elementReference:
                        if not self.isGenericReference(toResource):
                            self.modelXbrl.error("xbrlre.2.1.1:genericReferenceTarget",
                                _("Generic reference arc in extended link %(linkrole)s to %(xlinkLabel)s must target a generic reference"),
                                modelObject=arcElt,
                                linkrole=modelLink.role,
                                xlinkLabel=resourceArcToLabel)

    def checkFacts(self, facts: list[ModelInlineFact], inTuple: dict[Any, Any] | None = None) -> None:  # do in document order
        for f in facts:
            concept = f.concept
            if concept is not None:
                if concept.isNumeric:
                    unit = f.unit
                    if f.unitID is None or unit is None:
                        self.modelXbrl.error("xbrl.4.6.2:numericUnit",
                             _("Fact %(fact)s context %(contextID)s is numeric and must have a unit"),
                             modelObject=f, fact=f.qname, contextID=f.contextID)
                    else:
                        if concept.isMonetary:
                            measures = unit.measures
                            if not measures or len(measures[0]) != 1 or len(measures[1]) != 0:
                                self.modelXbrl.error("xbrl.4.8.2:monetaryFactUnit-notSingleMeasure",
                                    _("Fact %(fact)s context %(contextID)s must have a single unit measure which is monetary %(unitID)s"),
                                     modelObject=f, fact=f.qname, contextID=f.contextID, unitID=f.unitID)
                            elif (measures[0][0].namespaceURI != XbrlConst.iso4217 or
                                  not self.isoCurrencyPattern.match(measures[0][0].localName)):
                                self.modelXbrl.error("xbrl.4.8.2:monetaryFactUnit-notMonetaryMeasure",
                                    _("Fact %(fact)s context %(contextID)s must have a monetary unit measure %(unitID)s"),
                                     modelObject=f, fact=f.qname, contextID=f.contextID, unitID=f.unitID)
                        elif concept.isShares:
                            measures = unit.measures
                            if not measures or len(measures[0]) != 1 or len(measures[1]) != 0:
                                self.modelXbrl.error("xbrl.4.8.2:sharesFactUnit-notSingleMeasure",
                                    _("Fact %(fact)s context %(contextID)s must have a single xbrli:shares unit %(unitID)s"),
                                    modelObject=f, fact=f.qname, contextID=f.contextID, unitID=f.unitID)
                            elif measures[0][0] != XbrlConst.qnXbrliShares:
                                self.modelXbrl.error("xbrl.4.8.2:sharesFactUnit-notSharesMeasure",
                                    _("Fact %(fact)s context %(contextID)s must have a xbrli:shares unit %(unitID)s"),
                                    modelObject=f, fact=f.qname, contextID=f.contextID, unitID=f.unitID)
                precision = f.precision
                hasPrecision = precision is not None
                if hasPrecision and precision != "INF" and not precision.isdigit():
                    self.modelXbrl.error("xbrl.4.6.4:precision",
                        _("Fact %(fact)s context %(contextID)s precision %(precision)s is invalid"),
                        modelObject=f, fact=f.qname, contextID=f.contextID, precision=precision)
                decimals = f.decimals
                hasDecimals = decimals is not None
                if hasPrecision and not self.precisionPattern.match(precision):
                    self.modelXbrl.error("xbrl.4.6.4:precision",
                        _("Fact %(fact)s context %(contextID)s precision %(precision)s is invalid"),
                        modelObject=f, fact=f.qname, contextID=f.contextID, precision=precision)
                if hasPrecision and hasDecimals:
                    self.modelXbrl.error("xbrl.4.6.3:bothPrecisionAndDecimals",
                        _("Fact %(fact)s context %(contextID)s can not have both precision and decimals"),
                        modelObject=f, fact=f.qname, contextID=f.contextID)
                if hasDecimals and not self.decimalsPattern.match(decimals):
                    self.modelXbrl.error("xbrl.4.6.5:decimals",
                        _("Fact %(fact)s context %(contextID)s decimals %(decimals)s is invalid"),
                        modelObject=f, fact=f.qname, contextID=f.contextID, decimals=decimals)
                if concept.isItem:
                    context = f.context
                    if context is None:
                        self.modelXbrl.error("xbrl.4.6.1:itemContextRef",
                            _("Item %(fact)s must have a context"),
                            modelObject=f, fact=f.qname)
                    else:
                        periodType = concept.periodType
                        if (periodType == "instant" and not context.isInstantPeriod) or \
                           (periodType == "duration" and not (context.isStartEndPeriod or context.isForeverPeriod)):
                            self.modelXbrl.error("xbrl.4.7.2:contextPeriodType",
                                _("Fact %(fact)s context %(contextID)s has period type %(periodType)s conflict with context"),
                                modelObject=f, fact=f.qname, contextID=f.contextID, periodType=periodType)

                    # check precision and decimals
                    if f.isNil:
                        if hasPrecision or hasDecimals:
                            self.modelXbrl.error("xbrl.4.6.3:nilPrecisionDecimals",
                                _("Fact %(fact)s context %(contextID)s can not be nil and have either precision or decimals"),
                                modelObject=f, fact=f.qname, contextID=f.contextID)
                    elif concept.isFraction:
                        if hasPrecision or hasDecimals:
                            self.modelXbrl.error("xbrl.4.6.3:fractionPrecisionDecimals",
                                _("Fact %(fact)s context %(contextID)s is a fraction concept and cannot have either precision or decimals"),
                                modelObject=f, fact=f.qname, contextID=f.contextID)
                            numerator, denominator = f.fractionValue
                            if not (numerator == "INF" or numerator.isnumeric()):
                                self.modelXbrl.error("xbrl.5.1.1:fractionPrecisionDecimals",
                                    _("Fact %(fact)s context %(contextID)s is a fraction with invalid numerator %(numerator)s"),
                                    modelObject=f, fact=f.qname, contextID=f.contextID, numerator=numerator)
                            if not denominator.isnumeric() or _INT(denominator) == 0: # type: ignore[name-defined]
                                self.modelXbrl.error("xbrl.5.1.1:fractionPrecisionDecimals",
                                    _("Fact %(fact)s context %(contextID)s is a fraction with invalid denominator %(denominator)"),
                                    modelObject=f, fact=f.qname, contextID=f.contextID, denominator=denominator)
                    else:
                        assert self.modelXbrl.modelDocument is not None
                        if self.modelXbrl.modelDocument.type not in (ModelDocumentType.INLINEXBRL, ModelDocumentType.INLINEXBRLDOCUMENTSET):
                            for child in f.iterchildren():
                                if isinstance(child,ModelObject):
                                    self.modelXbrl.error("xbrl.5.1.1:itemMixedContent",
                                        _("Fact %(fact)s context %(contextID)s may not have child elements %(childElementName)s"),
                                        modelObject=f, fact=f.qname, contextID=f.contextID, childElementName=child.prefixedName)
                                    break
                        if concept.isNumeric:
                            if not hasPrecision and not hasDecimals:
                                self.modelXbrl.error("xbrl.4.6.3:missingPrecisionDecimals",
                                    _("Fact %(fact)s context %(contextID)s is a numeric concept and must have either precision or decimals"),
                                    modelObject=f, fact=f.qname, contextID=f.contextID)
                            elif f.concept.instanceOfType(dtrNoDecimalsItemTypes) and inferredDecimals(f) > 0:
                                self.modelXbrl.error("dtre:noDecimalsItemType",
                                    _("Fact %(fact)s context %(contextID)s is a may not have inferred decimals value > 0: %(inferredDecimals)s"),
                                    modelObject=f, fact=f.qname, contextID=f.contextID, inferredDecimals=inferredDecimals(f))
                        else:
                            if hasPrecision or hasDecimals:
                                self.modelXbrl.error("xbrl.4.6.3:extraneousPrecisionDecimals",
                                    _("Fact %(fact)s context %(contextID)s is a non-numeric concept and must not have precision or decimals"),
                                    modelObject=f, fact=f.qname, contextID=f.contextID)
                            if getattr(f,"xValid", 0) == 4:
                                if f.concept.instanceOfType(dtrSQNameItemTypes):
                                    if not f.nsmap.get(f.xValue.rpartition(":")[0]):
                                        self.modelXbrl.error("dtre:SQNameItemType",
                                            _("Fact %(fact)s context %(contextID)s must have an in-scope prefix: %(value)s"),
                                            modelObject=f, fact=f.qname, contextID=f.contextID, value=f.xValue[:200])
                                elif f.concept.instanceOfType(dtrSQNamesItemTypes):
                                    if not all(f.nsmap.get(n.rpartition(":")[0]) for n in f.xValue.split()):
                                        self.modelXbrl.error("dtre:SQNamesItemType",
                                            _("Fact %(fact)s context %(contextID)s must have an in-scope prefix: %(value)s"),
                                            modelObject=f, fact=f.qname, contextID=f.contextID, value=f.xValue[:200])
                                elif f.concept.instanceOfType(dtrPrefixedContentItemTypes):
                                    self.modelXbrl.error("dtre:prefixedContentItemType",
                                        _("Fact %(fact)s context %(contextID)s must not have an unrecognized subtype of dtr:prefixedContentItemType"),
                                        modelObject=f, fact=f.qname, contextID=f.contextID, value=f.xValue[:200])
                        # not a real check
                        #if f.isNumeric and not f.isNil and f.precision :
                        #    try:
                        #        ValidateXbrlCalcs.roundValue(f.value, f.precision, f.decimals)
                        #    except Exception as err:
                        #        self.modelXbrl.error("arelle:info",
                        #            _("Fact %(fact)s value %(value)s context %(contextID)s rounding exception %(error)s"),
                        #            modelObject=f, fact=f.qname, value=f.value, contextID=f.contextID, error = err)
                    if self.validateEnum and concept.isEnumeration and getattr(f,"xValid", 0) == 4 and not f.isNil:
                        qnEnums = f.xValue
                        if not isinstance(qnEnums, list): qnEnums = (qnEnums,)
                        if not all(ValidateXbrlDimensions.enumerationMemberUsable(self, concept, self.modelXbrl.qnameConcepts.get(qnEnum))
                                   for qnEnum in qnEnums):
                            self.modelXbrl.error(
                                ("enum2ie:InvalidEnumerationSetValue" if concept.instanceOfType(XbrlConst.qnEnumerationSetItemTypes)
                                 else "enum2ie:InvalidEnumerationValue") if concept.instanceOfType(XbrlConst.qnEnumeration2ItemTypes)
                                else ("InvalidListFactValue" if concept.instanceOfType(XbrlConst.qnEnumerationListItemTypes)
                                      else "InvalidFactValue"),
                                _("Fact %(fact)s context %(contextID)s enumeration %(value)s is not in the domain of %(concept)s"),
                                modelObject=f, fact=f.qname, contextID=f.contextID, value=f.xValue, concept=f.qname,
                                messageCodes=("enumie:InvalidFactValue", "enumie:InvalidListFactValue",
                                              "enum2ie:InvalidEnumerationValue", "enum2ie:InvalidEnumerationSetValue"))
                        if concept.instanceOfType(XbrlConst.qnEnumerationSetItemTypes) and len(qnEnums) > len(set(qnEnums)):
                            self.modelXbrl.error(("enum2ie:" if concept.instanceOfType(XbrlConst.qnEnumeration2ItemTypes)
                                                  else "enumie:") +
                                                 "RepeatedEnumerationSetValue",
                                _("Fact %(fact)s context %(contextID)s enumeration has non-unique values %(value)s"),
                                modelObject=f, fact=f.qname, contextID=f.contextID, value=f.xValue, concept=f.qname,
                                messageCodes=("enumie:RepeatedEnumerationSetValue", "enum2ie:RepeatedEnumerationSetValue"))
                        if concept.instanceOfType(XbrlConst.qnEnumerationSetItemTypes) and any(
                                qnEnum < qnEnums[i] for i, qnEnum in enumerate(qnEnums[1:])):
                            self.modelXbrl.error("enum2ie:InvalidEnumerationSetOrder",
                                _("Fact %(fact)s context %(contextID)s enumeration is not in lexicographical order %(value)s"),
                                modelObject=f, fact=f.qname, contextID=f.contextID, value=f.xValue, concept=f.qname)

                elif concept.isTuple:
                    if f.contextID:
                        self.modelXbrl.error("xbrl.4.6.1:tupleContextRef",
                            _("Tuple %(fact)s must not have a context"),
                            modelObject=f, fact=f.qname)
                    if hasPrecision or hasDecimals:
                        self.modelXbrl.error("xbrl.4.6.3:tuplePrecisionDecimals",
                            _("Fact %(fact)s is a tuple and cannot have either precision or decimals"),
                            modelObject=f, fact=f.qname)
                    # custom attributes may be allowed by anyAttribute but not by 2.1
                    for attrQname, attrValue in XbrlUtil.attributes(self.modelXbrl, f):
                        if attrQname.namespaceURI in (XbrlConst.xbrli, XbrlConst.link, XbrlConst.xlink, XbrlConst.xl):
                            self.modelXbrl.error("xbrl.4.9:tupleAttribute",
                                _("Fact %(fact)s is a tuple and must not have attribute in this namespace %(attribute)s"),
                                modelObject=f, fact=f.qname, attribute=attrQname)
                else:
                    self.modelXbrl.error("xbrl.4.6:notItemOrTuple",
                        _("Fact %(fact)s must be an item or tuple"),
                        modelObject=f, fact=f.qname)

            if isinstance(f, ModelInlineFact):
                if not inTuple and f.order is not None:
                    self.modelXbrl.error(ixMsgCode("tupleOrder", f, sect="validation"),
                        _("Fact %(fact)s must not have an order (%(order)s) unless in a tuple"),
                        modelObject=f, fact=f.qname, order=f.order)
                if f.isTuple or f.tupleID:
                    if inTuple is None:
                        inTuple = dict()
                    inTuple[f.qname] = f
                    self.checkIxTupleContent(f, inTuple)
            if f.modelTupleFacts:
                self.checkFacts(f.modelTupleFacts, inTuple=inTuple)
            if isinstance(f, ModelInlineFact) and (f.isTuple or f.tupleID):
                assert inTuple is not None
                del inTuple[f.qname]

            # uncomment if anybody uses this
            #for pluginXbrlMethod in pluginClassMethods("Validate.XBRL.Fact"):
            #    pluginXbrlMethod(self, f)

    def checkFactsDimensions(self, facts: list[ModelInlineFact]) -> None: # check fact dimensions in document order
        for f in facts:
            if f.concept is not None and (f.concept.isItem and f.context is not None):
                ValidateXbrlDimensions.checkFact(self, f)
            elif f.modelTupleFacts:
                self.checkFactsDimensions(f.modelTupleFacts)

    def checkIxTupleContent(self, tf: ModelInlineFact, parentTuples: dict[Any, Any]) -> None:
        if tf.isNil:
            if tf.modelTupleFacts:
                self.modelXbrl.error("ix:tupleNilContent",
                    _("Inline XBRL nil tuple has content"),
                    modelObject=[tf] + tf.modelTupleFacts)
        else:
            if not tf.modelTupleFacts:
                self.modelXbrl.error("ix:tupleContent",
                    _("Inline XBRL non-nil tuple requires content: ix:fraction, ix:nonFraction, ix:nonNumeric or ix:tuple"),
                    modelObject=tf)
        tfTarget = tf.get("target")
        prevTupleFact = None
        for f in tf.modelTupleFacts:
            if f.qname in parentTuples:
                self.modelXbrl.error("ix:tupleRecursion",
                    _("Fact %(fact)s is recursively nested in tuple %(tuple)s"),
                    modelObject=(f, parentTuples[f.qname]), fact=f.qname, tuple=tf.qname)
            if f.order is None:
                self.modelXbrl.error("ix:tupleOrder",
                    _("Fact %(fact)s missing an order in tuple %(tuple)s"),
                    modelObject=f, fact=f.qname, tuple=tf.qname)
            if f.get("target") != tfTarget:
                self.modelXbrl.error("ix:tupleItemTarget",
                    _("Fact %(fact)s has different target, %(factTarget)s, than tuple %(tuple)s, %(tupleTarget)s"),
                    modelObject=(tf, f), fact=f.qname, tuple=tf.qname, factTarget=f.get("target"), tupleTarget=tfTarget)
            if prevTupleFact is None:
                prevTupleFact = f
            elif (prevTupleFact.order == f.order and
                  XmlUtil.collapseWhitespace(prevTupleFact.textValue) == XmlUtil.collapseWhitespace(f.textValue)):
                self.modelXbrl.error("ix:tupleContentDuplicate",
                    _("Inline XBRL at order %(order)s has non-matching content %(value)s"),
                    modelObject=(prevTupleFact, f), order=f.order, value=prevTupleFact.textValue.strip())

    def checkContexts(self, contexts: Iterable[ModelContext]) -> None:
        for cntx in contexts:
            if cntx.isStartEndPeriod:
                try: # if no datetime value would have been a schema error at loading time
                    if (cntx.endDatetime is not None and cntx.startDatetime is not None and
                        cntx.endDatetime <= cntx.startDatetime):
                        self.modelXbrl.error("xbrl.4.7.2:periodStartBeforeEnd",
                            _("Context %(contextID)s must have startDate less than endDate"),
                            modelObject=cntx, contextID=cntx.id)
                except (TypeError, ValueError) as err:
                    self.modelXbrl.error("xbrl.4.7.2:contextDateError",
                        _("Context %(contextID)s startDate or endDate: %(error)s"),
                        modelObject=cntx, contextID=cntx.id, error=err)
            elif cntx.isInstantPeriod:
                try:
                    cntx.instantDatetime #parse field
                except ValueError as err:
                    self.modelXbrl.error("xbrl.4.7.2:contextDateError",
                        _("Context %(contextID)s instant date: %(error)s"),
                        modelObject=cntx, contextID=cntx.id, error=err)
            self.segmentScenario(cntx.segment, cntx.id, "segment", "4.7.3.2")
            self.segmentScenario(cntx.scenario, cntx.id, "scenario", "4.7.4")

            for dim in cntx.qnameDims.values():
                if dim.isTyped:
                    typedMember = dim.typedMember
                    if typedMember is not None and typedMember.xValid >= VALID: # typed dimension may be nil or empty
                        modelConcept = self.modelXbrl.qnameConcepts.get(typedMember.qname)
                        if modelConcept is not None:
                            if modelConcept.instanceOfType(dtrSQNameTypes):
                                if not typedMember.nsmap.get(typedMember.xValue.rpartition(":")[0]):
                                    self.modelXbrl.error("dtre:SQNameType",
                                        _("Context %(contextID)s dimension %(dim)s must have an in-scope prefix: %(value)s"),
                                        modelObject=typedMember, dim=typedMember.qname, contextID=cntx.id, value=typedMember.xValue[:200])
                            elif modelConcept.instanceOfType(dtrSQNamesTypes):
                                if not all(typedMember.nsmap.get(n.rpartition(":")[0]) for n in typedMember.xValue.split()):
                                    self.modelXbrl.error("dtre:SQNamesType",
                                        _("Context %(contextID)s dimension %(dim)s must have an in-scope prefix: %(value)s"),
                                        modelObject=typedMember, dim=typedMember.qname, contextID=cntx.id, value=typedMember.xValue[:200])
                            elif modelConcept.instanceOfType(dtrPrefixedContentTypes):
                                self.modelXbrl.error("dtre:prefixedContentType",
                                    _("Context %(contextID)s dimension %(dim)s must not have an unrecognized subtype of dtr:prefixedContentType."),
                                    modelObject=typedMember, dim=typedMember.qname, contextID=cntx.id, value=typedMember.xValue[:200])


    def checkContextsDimensions(self, contexts: Iterable[ModelContext]) -> None:
        for cntx in contexts:
            ValidateXbrlDimensions.checkContext(self,cntx)

    def checkUnits(self, units: Iterable[ModelUnit]) -> None:
        for unit in units:
            mulDivMeasures = unit.measures
            if mulDivMeasures:
                for measures in mulDivMeasures:
                    for measure in measures:
                        if measure.namespaceURI == XbrlConst.xbrli and not \
                            measure in (XbrlConst.qnXbrliPure, XbrlConst.qnXbrliShares):
                                self.modelXbrl.error("xbrl.4.8.2:measureElement",
                                    _("Unit %(unitID)s illegal measure: %(measure)s"),
                                    modelObject=unit, unitID=unit.id, measure=measure)
                for numeratorMeasure in mulDivMeasures[0]:
                    if numeratorMeasure in mulDivMeasures[1]:
                        self.modelXbrl.error("xbrl.4.8.4:measureBothNumDenom",
                            _("Unit %(unitID)s numerator measure: %(measure)s also appears as denominator measure"),
                            modelObject=unit, unitID=unit.id, measure=numeratorMeasure)

    def fwdCycle(self, relsSet: ModelRelationshipSet, rels: list[ModelRelationship], noUndirected: bool, fromConcepts: set[ModelConcept | ModelCustomFunctionSignature | ModelInlineFact], cycleType: str = "directed", revCycleRel: ModelRelationship | None = None) -> list[str | ModelRelationship] | None:
        for rel in rels:
            if revCycleRel is not None and rel.isIdenticalTo(revCycleRel):
                continue # don't double back on self in undirected testing
            relTo = rel.toModelObject
            if relTo in fromConcepts: #forms a directed cycle
                return [cycleType,rel]
            fromConcepts.add(relTo)
            nextRels = relsSet.fromModelObject(relTo)
            foundCycle = self.fwdCycle(relsSet, nextRels, noUndirected, fromConcepts)
            if foundCycle is not None:
                foundCycle.append(rel)
                return foundCycle
            fromConcepts.discard(relTo)
            # look for back path in any of the ELRs visited (pass None as ELR)
            if noUndirected:
                foundCycle = self.revCycle(relsSet, relTo, rel, fromConcepts)
                if foundCycle is not None:
                    foundCycle.append(rel)
                    return foundCycle
        return None

    def revCycle(self, relsSet: ModelRelationshipSet, toConcept: ModelConcept, turnbackRel: ModelRelationship, fromConcepts: set[ModelConcept | ModelCustomFunctionSignature | ModelInlineFact]) -> list[str | ModelRelationship] | None:
        for rel in relsSet.toModelObject(toConcept):
            if not rel.isIdenticalTo(turnbackRel):
                relFrom = rel.fromModelObject
                if relFrom in fromConcepts:
                    return ["undirected",rel]
                fromConcepts.add(relFrom)
                foundCycle = self.revCycle(relsSet, relFrom, turnbackRel, fromConcepts)
                if foundCycle is not None:
                    foundCycle.append(rel)
                    return foundCycle
                fwdRels = relsSet.fromModelObject(relFrom)
                foundCycle = self.fwdCycle(relsSet, fwdRels, True, fromConcepts, cycleType="undirected", revCycleRel=rel)
                if foundCycle is not None:
                    foundCycle.append(rel)
                    return foundCycle
                fromConcepts.discard(relFrom)
        return None

    def segmentScenario(self, element: ModelObject | ModelDimensionValue | None, contextId: str, name: str, sect: str, topLevel: bool = True) -> None:
        if topLevel:
            if element is None:
                return  # nothing to check
        else:
            assert element is not None
            if element.namespaceURI == XbrlConst.xbrli:
                self.modelXbrl.error("xbrl.{0}:{1}XbrliElement".format(sect,name),
                    _("Context %(contextID)s %(contextElement)s cannot have xbrli element %(elementName)s"),
                    modelObject=element, contextID=contextId, contextElement=name, elementName=element.prefixedName,
                    messageCodes=("xbrl.4.7.3.2:segmentXbrliElement", "xbrl.4.7.4:scenarioXbrliElement"))
            else:
                concept = self.modelXbrl.qnameConcepts.get(element.qname)
                if concept is not None and (concept.isItem or concept.isTuple):
                    self.modelXbrl.error("xbrl.{0}:{1}ItemOrTuple".format(sect,name),
                        _("Context %(contextID)s %(contextElement)s cannot have item or tuple element %(elementName)s"),
                        modelObject=element, contextID=contextId, contextElement=name, elementName=element.prefixedName,
                        messageCodes=("xbrl.4.7.3.2:segmentItemOrTuple", "xbrl.4.7.4:scenarioItemOrTuple"))

        hasChild = False
        for child in element.iterchildren():
            if isinstance(child,ModelObject):
                self.segmentScenario(child, contextId, name, sect, topLevel=False)
                hasChild = True
        if topLevel and not hasChild:
            self.modelXbrl.error("xbrl.{0}:{1}Empty".format(sect,name),
                _("Context %(contextID)s %(contextElement)s cannot be empty"),
                modelObject=element, contextID=contextId, contextElement=name,
                messageCodes=("xbrl.4.7.3.2:segmentEmpty", "xbrl.4.7.4:scenarioEmpty"))

    def isGenericObject(self, elt: ModelObject | _Element | None, genQname: QName | None) -> bool:
        # 2022-08-28: note for type ignore: _Element, which is passed by isGenericResource below, has no qname.
        # isGenericResource is currently used in ValidateXbrlDTS. We should revisit this when adding type hints for
        # ValidateXbrlDTS.
        return self.modelXbrl.isInSubstitutionGroup(elt.qname, genQname)  # type: ignore[union-attr]

    def isGenericLink(self, elt: ModelObject) -> bool:
        return self.isGenericObject(elt, XbrlConst.qnGenLink)

    def isGenericArc(self, elt: ModelObject) -> bool:
        return self.isGenericObject(elt, XbrlConst.qnGenArc)

    def isGenericResource(self, elt: ModelObject) -> bool:
        return self.isGenericObject(elt.getparent(), XbrlConst.qnGenLink)

    def isGenericLabel(self, elt: ModelObject) -> bool:
        return self.isGenericObject(elt, XbrlConst.qnGenLabel)

    def isGenericReference(self, elt: ModelObject) -> bool:
        return self.isGenericObject(elt, XbrlConst.qnGenReference)

    def executeCallTest(self, modelXbrl: ModelXbrl, name: str, callTuple: tuple[Any, ...], testTuple: tuple[Any, ...]) -> None:
        self.modelXbrl = modelXbrl
        ValidateFormula.executeCallTest(self, name, callTuple, testTuple)<|MERGE_RESOLUTION|>--- conflicted
+++ resolved
@@ -6,13 +6,8 @@
 '''
 from __future__ import annotations
 import regex as re
-<<<<<<< HEAD
 from typing import Any, cast
 from arelle import (XmlUtil, XbrlUtil, XbrlConst,
-=======
-from typing import Any
-from arelle import (ModelDocument, XmlUtil, XbrlUtil, XbrlConst,
->>>>>>> 96993460
                 ValidateXbrlCalcs, ValidateXbrlDimensions, ValidateXbrlDTS, ValidateFormula, ValidateUtr)
 from arelle.ModelDocument import ModelDocument, Type as ModelDocumentType
 from arelle import FunctionIxt
@@ -30,7 +25,6 @@
 from collections import defaultdict
 from arelle.typing import TypeGetText
 from arelle.ModelRelationshipSet import ModelRelationshipSet
-from arelle.ModelFormulaObject import ModelConceptName
 from arelle.ModelDtsObject import ModelRelationship
 from arelle.ModelFormulaObject import ModelCustomFunctionSignature
 from arelle.XmlValidateParticles import validateUniqueParticleAttribution
