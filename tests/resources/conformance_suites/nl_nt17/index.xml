<?xml version='1.0' encoding='UTF-8'?>
<testcases name="NL-NT17">
    <testcase uri='fr_kvk/1-01-testcase.xml' />
    <testcase uri='fr_kvk/2-01-testcase.xml' />
    <testcase uri='fr_kvk/2-03-testcase.xml' />
    <testcase uri='fr_kvk/5-01-testcase.xml' />
    <testcase uri='fr_kvk/5-02-testcase.xml' />
    <testcase uri='br_kvk/2-04-testcase.xml' />
    <testcase uri='br_kvk/3-01-testcase.xml' />
    <testcase uri='br_kvk/4-07-testcase.xml' />
    <testcase uri='br_kvk/4-10-testcase.xml' />
    <testcase uri='br_kvk/4-12-testcase.xml' />
    <testcase uri='br_kvk/4-16-testcase.xml' />
    <testcase uri='br_kvk/4-20-testcase.xml' />
    <testcase uri='fr_nl/1-01-testcase.xml' />
    <testcase uri='fr_nl/1-03-testcase.xml' />
    <testcase uri='fr_nl/1-05-testcase.xml' />
    <testcase uri='fr_nl/1-06-testcase.xml' />
    <testcase uri='fr_nl/2-04-testcase.xml' />
    <testcase uri='fr_nl/2-05-testcase.xml' />
    <testcase uri='fr_nl/2-06-testcase.xml' />
    <testcase uri='fr_nl/2-07-testcase.xml' />
<<<<<<< HEAD
    <testcase uri='fr_nl/3-01-testcase.xml' />
    <testcase uri='fr_nl/3-02-testcase.xml' />
    <testcase uri='fr_nl/3-03-testcase.xml' />
=======
    <testcase uri='fr_nl/4-02-testcase.xml' />
>>>>>>> bbba6b36
    <testcase uri='fr_nl/5-06-testcase.xml' />
</testcases><|MERGE_RESOLUTION|>--- conflicted
+++ resolved
@@ -20,12 +20,9 @@
     <testcase uri='fr_nl/2-05-testcase.xml' />
     <testcase uri='fr_nl/2-06-testcase.xml' />
     <testcase uri='fr_nl/2-07-testcase.xml' />
-<<<<<<< HEAD
     <testcase uri='fr_nl/3-01-testcase.xml' />
     <testcase uri='fr_nl/3-02-testcase.xml' />
     <testcase uri='fr_nl/3-03-testcase.xml' />
-=======
     <testcase uri='fr_nl/4-02-testcase.xml' />
->>>>>>> bbba6b36
     <testcase uri='fr_nl/5-06-testcase.xml' />
 </testcases>