--- conflicted
+++ resolved
@@ -20,11 +20,8 @@
     <testcase uri='fr_nl/2-05-testcase.xml' />
     <testcase uri='fr_nl/2-06-testcase.xml' />
     <testcase uri='fr_nl/2-07-testcase.xml' />
-<<<<<<< HEAD
     <testcase uri='fr_nl/3-01-testcase.xml' />
     <testcase uri='fr_nl/3-02-testcase.xml' />
-=======
     <testcase uri='fr_nl/3-03-testcase.xml' />
->>>>>>> 851b5579
     <testcase uri='fr_nl/5-06-testcase.xml' />
 </testcases>